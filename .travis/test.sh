--- conflicted
+++ resolved
@@ -4,11 +4,7 @@
 # Don't run tests that requires root privileges
 if [ -z $TRAVIS_SUDO ]
 then
-<<<<<<< HEAD
-  UT_FLAGS="-K netaccess -K needs_root"
-=======
-  UT_FLAGS="-K netaccess "
->>>>>>> 620f195c
+  UT_FLAGS="-K netaccess  -K needs_root"
 fi
 
 # Test AEAD modes in IPSec if available
@@ -30,15 +26,11 @@
 
 for f in *.uts
 do
-<<<<<<< HEAD
   if [ "$f" = "bpf.uts" ]
   then
     continue
   fi
   $TRAVIS_SUDO ./run_tests -q -F -t $f $UT_FLAGS || exit $?
-=======
-  $TRAVIS_SUDO ./run_tests -f text -t $f $UT_FLAGS || exit $?
->>>>>>> 620f195c
 done
 
 for f in ../scapy/contrib/*.uts
