--- conflicted
+++ resolved
@@ -9,7 +9,6 @@
 
 from __future__ import absolute_import
 from __future__ import print_function
-<<<<<<< HEAD
 import os,sys
 import glob
 import types
@@ -19,19 +18,6 @@
 import scapy.modules.six as six
 
 from scapy.error import *
-=======
-import os, sys
-import glob
-import types
-import gzip
-import six.moves.cPickle
-import six.moves.builtins as builtins
-import importlib
-
-from scapy.error import *
-import six
-    
->>>>>>> dd6874fc
 
 def _probe_config_file(cf):
     cf_path = os.path.join(os.path.expanduser("~"), cf)
@@ -50,13 +36,8 @@
         log_loading.warning("Cannot read config file [%s] [%s]" % (cf,e))
     except Exception as e:
         log_loading.exception("Error during evaluation of config file [%s]" % cf)
-<<<<<<< HEAD
         
 ignored = list(six.moves.builtins.__dict__.keys())
-=======
-
-ignored = list(builtins.__dict__.keys())
->>>>>>> dd6874fc
 def _validate_local(x):
     global ignored
     return x[0] != "_" and not x in ignored
@@ -87,21 +68,12 @@
         if '__all__' in mod.__dict__:
             # import listed symbols
             for name in mod.__dict__['__all__']:
-<<<<<<< HEAD
                 six.moves.builtins.__dict__[name] = mod.__dict__[name]
         else:
             # only import non-private symbols
             for name, sym in six.iteritems(mod.__dict__):
                 if name[0] != '_':
                     six.moves.builtins.__dict__[name] = sym
-=======
-                builtins.__dict__[name] = mod.__dict__[name]
-        else:
-            # only import non-private symbols
-            for name, sym in six.iteritems(mod.__dict__):
-                if _validate_local(name):
-                    builtins.__dict__[name] = sym
->>>>>>> dd6874fc
     except Exception as e:
         log_interactive.error(e)
 
@@ -156,11 +128,7 @@
             conf.session = fname = utils.get_temp_file(keep=True)
             log_interactive.info("Use [%s] as session file" % fname)
     if session is None:
-<<<<<<< HEAD
         session = six.moves.builtins.__dict__["scapy_session"]
-=======
-        session = builtins.__dict__["scapy_session"]
->>>>>>> dd6874fc
 
     to_be_saved = session.copy()
         
@@ -195,11 +163,7 @@
             # Raise "No such file exception"
             raise
 
-<<<<<<< HEAD
     scapy_session = six.moves.builtins.__dict__["scapy_session"]
-=======
-    scapy_session = builtins.__dict__["scapy_session"]
->>>>>>> dd6874fc
     scapy_session.clear()
     scapy_session.update(s)
     log_loading.info("Loaded session [%s]" % conf.session)
@@ -211,38 +175,22 @@
         s = six.moves.cPickle.load(gzip.open(fname,"rb"))
     except IOError:
         s = six.moves.cPickle.load(open(fname,"rb"))
-<<<<<<< HEAD
     scapy_session = six.moves.builtins.__dict__["scapy_session"]
-=======
-    scapy_session = builtins.__dict__["scapy_session"]
->>>>>>> dd6874fc
     scapy_session.update(s)
 
 def init_session(session_name, mydict=None):
     global session
     global globkeys
-<<<<<<< HEAD
     
     scapy_builtins = importlib.import_module(".all", "scapy").__dict__
     for name, sym in six.iteritems(scapy_builtins):
         if _validate_local(name):
             six.moves.builtins.__dict__[name] = sym
-=======
-
-    scapy_builtins = importlib.import_module(".all", "scapy").__dict__
-    for name, sym in six.iteritems(scapy_builtins):
-        if _validate_local(name):
-            builtins.__dict__[name] = sym
->>>>>>> dd6874fc
     globkeys = list(scapy_builtins.keys())
     globkeys.append("scapy_session")
     scapy_builtins=None # XXX replace with "with" statement
     if mydict is not None:
-<<<<<<< HEAD
         six.moves.builtins.__dict__.update(mydict)
-=======
-        builtins.__dict__.update(mydict)
->>>>>>> dd6874fc
         globkeys += list(mydict.keys())
     
     if session_name:
@@ -272,11 +220,7 @@
     else:
         session={"conf": conf}
 
-<<<<<<< HEAD
     six.moves.builtins.__dict__["scapy_session"] = session
-=======
-    builtins.__dict__["scapy_session"] = session
->>>>>>> dd6874fc
 
 ################
 ##### Main #####
@@ -337,11 +281,7 @@
             def global_matches(self, text):
                 matches = []
                 n = len(text)
-<<<<<<< HEAD
                 for lst in [dir(six.moves.builtins), session]:
-=======
-                for lst in [dir(builtins), session]:
->>>>>>> dd6874fc
                     for word in lst:
                         if word[:n] == text and word != "__builtins__":
                             matches.append(word)
@@ -463,11 +403,7 @@
 
     for k in globkeys:
         try:
-<<<<<<< HEAD
             del(six.moves.builtins.__dict__[k])
-=======
-            del(builtins.__dict__[k])
->>>>>>> dd6874fc
         except:
             pass
 
