--- conflicted
+++ resolved
@@ -192,7 +192,7 @@
                 warning("Could not write history to [%s]. Discarded" % tmp)
 
 
-def interact(mydict=None,argv=None,mybanner=None,loglevel=20,returnExit=False):
+def interact(mydict=None,argv=None,mybanner=None,loglevel=20):
     global session
     import code,sys,os,getopt,re
     from scapy.config import conf
@@ -380,46 +380,8 @@
         IPython.embed(user_ns=session, banner2=banner)
 
     else:
-<<<<<<< HEAD
-        from code import InteractiveConsole
-        iconsole = InteractiveConsole()
-        print the_banner % (conf.version)
-        def readLineScapy():
-            result = ""
-            end = False
-            while not end :
-                if not end and result != "":
-                    sys.stdout.write('... ')
-                    line = readline.rl.readline("")
-                else:
-                    # This does not show the color :(
-                    sys.stdout.write('\x1b[94m>>>\x1b[0m ')
-                    line = readline.rl.readline("")
-                if line.strip().endswith(":"):
-                    end = False
-                elif result == "":
-                    end = True
-                if line.strip() == "":
-                    end = True
-                result = result + "\n" + line
-            return unicode(result)
-        from code import InteractiveConsole
-        try:
-            reg_end = re.compile(r"(quit|exit|sys.exit)(\(.*\))")
-            while True:
-                r_line = readLineScapy()
-                if returnExit:
-                    end_match = reg_end.match(str(r_line).strip())
-                    if end_match is not None:
-                        return_value = end_match.group(2)[1:-1]
-                        break
-                iconsole.push(r_line)
-        except KeyboardInterrupt:
-            pass
-=======
         code.interact(banner = the_banner % (conf.version),
                       local=session, readfunc=conf.readfunc)
->>>>>>> 6f1302a9
 
     if conf.session:
         save_session(conf.session, session)
@@ -429,9 +391,6 @@
             del(__builtin__.__dict__[k])
         except:
             pass
-    
-    if return_value is not None and returnExit:
-        return return_value
 
 if __name__ == "__main__":
     interact()