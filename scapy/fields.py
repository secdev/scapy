--- conflicted
+++ resolved
@@ -8,6 +8,8 @@
 """
 
 from __future__ import absolute_import
+from scapy.compat import *
+
 import struct,copy,socket,collections
 from scapy.config import conf
 from scapy.volatile import *
@@ -15,14 +17,8 @@
 from scapy.utils import *
 from scapy.base_classes import BasePacket, Gen, Net, Field_metaclass
 from scapy.error import warning
-<<<<<<< HEAD
 import scapy.modules.six as six
 from scapy.modules.six.moves import map, range
-=======
-import six
-from six.moves import map
-from six.moves import range
->>>>>>> dd6874fc
 
 
 ############
@@ -554,14 +550,6 @@
             x = b""
         x += b" "*(l)
         x = x[:l]
-<<<<<<< HEAD
-        x = "".join([chr(0x41+(ord(x)>>4))+chr(0x41+(ord(x)&0xf)) for x in x])
-        x = " "+x
-        return x
-    def m2i(self, pkt, x):
-        x = x.strip(b"\x00").strip(" ")
-        return "".join(map(lambda x,y: chr((((ord(x)-1)&0xf)<<4)+((ord(y)-1)&0xf)), x[::2],x[1::2]))
-=======
         #x = "".join([chr(0x41+(ord(x)>>4))+chr(0x41+(ord(x)&0xf)) for x in x])
         x = b"".join([ str_bytes([0x41+(i>>4),0x41+(i&0xf)]) for i in x ])
         x = b" "+x
@@ -570,7 +558,6 @@
         x = x.strip(b"\x00").strip(b" ")
         #return "".join(map(lambda x,y: chr((((ord(x)-1)&0xf)<<4)+((ord(y)-1)&0xf)), x[::2],x[1::2]))
         return b"".join(map(lambda x,y: str_bytes([(((x-1)&0xf)<<4)+((y-1)&0xf)]), x[::2],x[1::2]))
->>>>>>> dd6874fc
 
 class StrLenField(StrField):
     __slots__ = ["length_from"]
@@ -708,11 +695,7 @@
 
 class StrNullField(StrField):
     def addfield(self, pkt, s, val):
-<<<<<<< HEAD
-        return s+self.i2m(pkt, val)+b"\x00"
-=======
         return str_bytes(s)+self.i2m(pkt, val)+b"\x00"
->>>>>>> dd6874fc
     def getfield(self, pkt, s):
         l = s.find(b"\x00")
         if l < 0:
@@ -797,11 +780,7 @@
 
         b = 0
         for c in range(nb_bytes):
-<<<<<<< HEAD
             b |= int(bytes[c]) << (nb_bytes-c-1)*8
-=======
-            b |= int(_bytes[c]) << (nb_bytes-c-1)*8
->>>>>>> dd6874fc
 
         # get rid of high order bits
         b &= (1 << (nb_bytes*8-bn)) - 1
@@ -1111,11 +1090,7 @@
         except ValueError:
             return super(FlagValue, self).__getattr__(attr)
     def __setattr__(self, attr, value):
-<<<<<<< HEAD
         if attr == "value" and not isinstance(value, six.integer_types):
-=======
-        if attr == "value" and not isinstance(value, (int, int)):
->>>>>>> dd6874fc
             raise ValueError(value)
         if attr in self.__slots__:
             return super(FlagValue, self).__setattr__(attr, value)
@@ -1190,11 +1165,7 @@
         assert isinstance(x, (int, int, set)), 'set expected'
 
         if pkt is not None:
-<<<<<<< HEAD
             if isinstance(x, six.integer_types):
-=======
-            if isinstance(x, (int, int)):
->>>>>>> dd6874fc
                 x = self.m2i(pkt, x)
             else:
                 v = self.depends_on(pkt)
