## This file is part of Scapy
## See http://www.secdev.org/projects/scapy for more informations
## Copyright (C) Philippe Biondi <phil@secdev.org>
## This program is published under a GPLv2 license

"""
Implementation of the configuration object.
"""
from __future__ import print_function

from __future__ import absolute_import
<<<<<<< HEAD
from __future__ import print_function
=======
>>>>>>> dd6874fc
import os,time,socket,sys

from scapy import VERSION
from scapy.data import *
from scapy import base_classes
from scapy import themes
from scapy.error import log_scapy
<<<<<<< HEAD
import scapy.modules.six as six
=======
import six
>>>>>>> dd6874fc

############
## Config ##
############

class ConfClass(object):
    def configure(self, cnf):
        self.__dict__ = cnf.__dict__.copy()
    def __repr__(self):
        return str(self)
    def __str__(self):
        s = ""
        keys = self.__class__.__dict__.copy()
        keys.update(self.__dict__)
        keys = sorted(keys)
        for i in keys:
            if i[0] != "_":
                r = repr(getattr(self, i))
                r = " ".join(r.split())
                wlen = 76-max(len(i),10)
                if len(r) > wlen:
                    r = r[:wlen-3]+"..."
                s += "%-10s = %s\n" % (i, r)
        return s[:-1]

class Interceptor(object):
    def __init__(self, name, default, hook, args=None, kargs=None):
        self.name = name
        self.intname = "_intercepted_%s" % name
        self.default=default
        self.hook = hook
        self.args = args if args is not None else []
        self.kargs = kargs if kargs is not None else {}
    def __get__(self, obj, typ=None):
        if not hasattr(obj, self.intname):
            setattr(obj, self.intname, self.default)
        return getattr(obj, self.intname)
    def __set__(self, obj, val):
        setattr(obj, self.intname, val)
        self.hook(self.name, val, *self.args, **self.kargs)

    
class ProgPath(ConfClass):
    pdfreader = "acroread"
    psreader = "gv"
    dot = "dot"
    display = "display"
    tcpdump = "tcpdump"
    tcpreplay = "tcpreplay"
    hexedit = "hexer"
    tshark = "tshark"
    wireshark = "wireshark"
    ifconfig = "ifconfig"


class ConfigFieldList:
    def __init__(self):
        self.fields = set()
        self.layers = set()
    @staticmethod
    def _is_field(f):
        return hasattr(f, "owners")
    def _recalc_layer_list(self):
        self.layers = set([owner for f in self.fields for owner in f.owners])
    def add(self, *flds):
        self.fields |= set([f for f in flds if self._is_field(f)])
        self._recalc_layer_list()
    def remove(self, *flds):
        self.fields -= set(flds)
        self._recalc_layer_list()
    def __contains__(self, elt):
        if isinstance(elt, base_classes.Packet_metaclass):
            return elt in self.layers
        return elt in self.fields
    def __repr__(self):
        return "<%s [%s]>" %  (self.__class__.__name__," ".join(str(x) for x in self.fields))

class Emphasize(ConfigFieldList):
    pass

class Resolve(ConfigFieldList):
    pass
    

class Num2Layer:
    def __init__(self):
        self.num2layer = {}
        self.layer2num = {}
        
    def register(self, num, layer):
        self.register_num2layer(num, layer)
        self.register_layer2num(num, layer)
        
    def register_num2layer(self, num, layer):
        self.num2layer[num] = layer
    def register_layer2num(self, num, layer):
        self.layer2num[layer] = num

    def __getitem__(self, item):
        if isinstance(item, base_classes.Packet_metaclass):
            return self.layer2num[item]
        return self.num2layer[item]
    def __contains__(self, item):
        if isinstance(item, base_classes.Packet_metaclass):
            return item in self.layer2num
        return item in self.num2layer
    def get(self, item, default=None):
        if item in self:
            return self[item]
        return default
    
    def __repr__(self):
        lst = []
        for num,layer in six.iteritems(self.num2layer):
            if layer in self.layer2num and self.layer2num[layer] == num:
                dir = "<->"
            else:
                dir = " ->"
            lst.append((num,"%#6x %s %-20s (%s)" % (num, dir, layer.__name__,
                                                    layer._name)))
        for layer,num in six.iteritems(self.layer2num):
            if num not in self.num2layer or self.num2layer[num] != layer:
                lst.append((num,"%#6x <-  %-20s (%s)" % (num, layer.__name__,
                                                         layer._name)))
        lst.sort()
        return "\n".join(y for x,y in lst)


class LayersList(list):
    def __repr__(self):
        s=[]
        for l in self:
            s.append("%-20s: %s" % (l.__name__,l.name))
        return "\n".join(s)
    def register(self, layer):
        self.append(layer)

class CommandsList(list):
    def __repr__(self):
        s=[]
        for l in sorted(self,key=lambda x:x.__name__):
            if l.__doc__:
                doc = l.__doc__.split("\n")[0]
            else:
                doc = "--"
            s.append("%-20s: %s" % (l.__name__,doc))
        return "\n".join(s)
    def register(self, cmd):
        self.append(cmd)
        return cmd # return cmd so that method can be used as a decorator

def lsc():
    print(repr(conf.commands))

class CacheInstance(dict):
    def __init__(self, name="noname", timeout=None):
        self.timeout = timeout
        self.name = name
        self._timetable = {}
    def flush(self):
        self.__init__(name=self.name, timeout=self.timeout)
    def __getitem__(self, item):
        val = dict.__getitem__(self,item)
        if self.timeout is not None:
            t = self._timetable[item]
            if time.time()-t > self.timeout:
                raise KeyError(item)
        return val
    def get(self, item, default=None):
        # overloading this method is needed to force the dict to go through
        # the timetable check
        try:
            return self[item]
        except KeyError:
            return default
    def __setitem__(self, item, v):
        self._timetable[item] = time.time()
        dict.__setitem__(self, item,v)
    def update(self, other):
        dict.update(self, other)
        self._timetable.update(other._timetable)
    def iteritems(self):
        if self.timeout is None:
            return six.iteritems(self)
        t0=time.time()
        return ((k,v) for (k,v) in dict.items(self) if t0-self._timetable[k] < self.timeout) 
    def iterkeys(self):
        if self.timeout is None:
            return six.iterkeys(self)
        t0=time.time()
        return (k for k in dict.keys(self) if t0-self._timetable[k] < self.timeout)
    def __iter__(self):
        return six.iterkeys(self)
    def itervalues(self):
        if self.timeout is None:
            return dict.itervalues(self)
        t0=time.time()
        return (v for (k,v) in dict.values(self) if t0-self._timetable[k] < self.timeout)
    def items(self):
        if self.timeout is None:
            return dict.items(self)
        t0=time.time()
        return [(k,v) for (k,v) in dict.items(self) if t0-self._timetable[k] < self.timeout]
    def keys(self):
        if self.timeout is None:
            return dict.keys(self)
        t0=time.time()
        return [k for k in dict.keys(self) if t0-self._timetable[k] < self.timeout]
    def values(self):
        if self.timeout is None:
            return dict.values(self)
        t0=time.time()
        return [v for (k,v) in dict.values(self) if t0-self._timetable[k] < self.timeout]
    def __len__(self):
        if self.timeout is None:
            return dict.__len__(self)
        return len(list(self.keys()))
    def summary(self):
        return "%s: %i valid items. Timeout=%rs" % (self.name, len(self), self.timeout)
    def __repr__(self):
        s = []
        if self:
            mk = max(len(k) for k in six.iterkeys(self))
            fmt = "%%-%is %%s" % (mk+1)
            for item in six.iteritems(self):
                s.append(fmt % item)
        return "\n".join(s)
            
            


class NetCache:
    def __init__(self):
        self._caches_list = []


    def add_cache(self, cache):
        self._caches_list.append(cache)
        setattr(self,cache.name,cache)
    def new_cache(self, name, timeout=None):
        c = CacheInstance(name=name, timeout=timeout)
        self.add_cache(c)
    def __delattr__(self, attr):
        raise AttributeError("Cannot delete attributes")
    def update(self, other):
        for co in other._caches_list:
            if hasattr(self, co.name):
                getattr(self,co.name).update(co)
            else:
                self.add_cache(co.copy())
    def flush(self):
        for c in self._caches_list:
            c.flush()
    def __repr__(self):
        return "\n".join(c.summary() for c in self._caches_list)
        

class LogLevel(object):
    def __get__(self, obj, otype):
        return obj._logLevel
    def __set__(self,obj,val):
        log_scapy.setLevel(val)
        obj._logLevel = val
        

def isCryptographyValid():
    """
    Check if the cryptography library is present, and if it is recent enough
    (v1.7 or later).
    """
    try:
        import cryptography
    except ImportError:
        return False
    from distutils.version import LooseVersion
    return LooseVersion(cryptography.__version__) >= LooseVersion("1.7")


def _prompt_changer(attr,val):
    prompt = conf.prompt
    try:
        ct = val
        if isinstance(ct, themes.AnsiColorTheme) and ct.prompt(""):
            ## ^A and ^B delimit invisible characters for readline to count right.
            ## And we need ct.prompt() to do change something or else ^A and ^B will be
            ## displayed
             prompt = b"\001%s\002" % ct.prompt(b"\002"+prompt+b"\001")
        else:
            prompt = ct.prompt(prompt)
    except:
        pass
    sys.ps1 = prompt

class Conf(ConfClass):
    """This object contains the configuration of Scapy.
session  : filename where the session will be saved
interactive_shell : If set to "ipython", use IPython as shell. Default: Python
stealth  : if 1, prevents any unwanted packet to go out (ARP, DNS, ...)
checkIPID: if 0, doesn't check that IPID matches between IP sent and ICMP IP citation received
           if 1, checks that they either are equal or byte swapped equals (bug in some IP stacks)
           if 2, strictly checks that they are equals
checkIPsrc: if 1, checks IP src in IP and ICMP IP citation match (bug in some NAT stacks)
checkIPinIP: if True, checks that IP-in-IP layers match. If False, do not
             check IP layers that encapsulates another IP layer
check_TCPerror_seqack: if 1, also check that TCP seq and ack match the ones in ICMP citation
iff      : selects the default output interface for srp() and sendp(). default:"eth0")
verb     : level of verbosity, from 0 (almost mute) to 3 (verbose)
promisc  : default mode for listening socket (to get answers if you spoof on a lan)
sniff_promisc : default mode for sniff()
filter   : bpf filter added to every sniffing socket to exclude traffic from analysis
histfile : history file
padding  : includes padding in disassembled packets
except_filter : BPF filter for packets to ignore
debug_match : when 1, store received packet that are not matched into debug.recv
route    : holds the Scapy routing table and provides methods to manipulate it
warning_threshold : how much time between warnings from the same place
ASN1_default_codec: Codec used by default for ASN1 objects
mib      : holds MIB direct access dictionary
resolve  : holds list of fields for which resolution should be done
noenum   : holds list of enum fields for which conversion to string should NOT be done
AS_resolver: choose the AS resolver class to use
extensions_paths: path or list of paths where extensions are to be looked for
contribs : a dict which can be used by contrib layers to store local configuration
debug_tls:When 1, print some TLS session secrets when they are computed.
"""
    version = VERSION
    session = ""
    interactive = False
    interactive_shell = ""
    stealth = "not implemented"
    iface = None
    iface6 = None
    readfunc = None
    layers = LayersList()
    commands = CommandsList()
    logLevel = LogLevel()
    checkIPID = 0
    checkIPsrc = 1
    checkIPaddr = 1
    checkIPinIP = True
    check_TCPerror_seqack = 0
    verb = 2
    prompt = ">>> "
    promisc = 1
    sniff_promisc = 1
    raw_layer = None
    raw_summary = False
    default_l2 = None
    l2types = Num2Layer()
    l3types = Num2Layer()
    L3socket = None
    L2socket = None
    L2listen = None
    min_pkt_size = 60
    histfile = os.getenv('SCAPY_HISTFILE',
                         os.path.join(os.path.expanduser("~"),
                                      ".scapy_history"))
    padding = 1
    except_filter = ""
    debug_match = 0
    debug_tls = 0
    wepkey = ""
    route = None # Filed by route.py
    route6 = None # Filed by route6.py
    auto_fragment = 1
    debug_dissector = 0
    color_theme = Interceptor("color_theme", themes.NoTheme(), _prompt_changer)
    warning_threshold = 5
    warning_next_only_once = False
    prog = ProgPath()
    resolve = Resolve()
    noenum = Resolve()
    emph = Emphasize()
    use_pcap = os.getenv("SCAPY_USE_PCAPDNET", "").lower().startswith("y")
    use_dnet = os.getenv("SCAPY_USE_PCAPDNET", "").lower().startswith("y")
    use_bpf = False
    use_winpcapy = False
    use_npcap = False
    ipv6_enabled = socket.has_ipv6
    ethertypes = ETHER_TYPES
    protocols = IP_PROTOS
    services_tcp = TCP_SERVICES
    services_udp = UDP_SERVICES
    extensions_paths = "."
    manufdb = MANUFDB
    stats_classic_protocols = []
    stats_dot11_protocols = []
    temp_files = []
    netcache = NetCache()
    geoip_city = '/usr/share/GeoIP/GeoIPCity.dat'
    geoip_city_ipv6 = '/usr/share/GeoIP/GeoIPCityv6.dat'
    load_layers = ["l2", "inet", "dhcp", "dns", "dot11", "gprs", "tls",
                   "hsrp", "inet6", "ir", "isakmp", "l2tp", "mgcp",
                   "mobileip", "netbios", "netflow", "ntp", "ppp", "pptp",
                   "radius", "rip", "rtp", "skinny", "smb", "snmp",
                   "tftp", "x509", "bluetooth", "dhcp6", "llmnr",
                   "sctp", "vrrp", "ipsec", "lltd", "vxlan"]
    contribs = dict()
    crypto_valid = isCryptographyValid()


if not Conf.ipv6_enabled:
    log_scapy.warning("IPv6 support disabled in Python. Cannot load Scapy IPv6 layers.")
    for m in ["inet6","dhcp6"]:
        if m in Conf.load_layers:
            Conf.load_layers.remove(m)
    
if not Conf.crypto_valid:
    log_scapy.warning("Crypto-related methods disabled for IPsec, Dot11 "
                      "and TLS layers (needs python-cryptography v1.7+).")

conf=Conf()
conf.logLevel=30 # 30=Warning


def crypto_validator(func):
    """
    This a decorator to be used for any method relying on the cryptography library.
    Its behaviour depends on the 'crypto_valid' attribute of the global 'conf'.
    """
    def func_in(*args, **kwargs):
        if not conf.crypto_valid:
            raise ImportError("Cannot execute crypto-related method! "
                              "Please install python-cryptography v1.7 or later.")
        return func(*args, **kwargs)
    return func_in
<|MERGE_RESOLUTION|>--- conflicted
+++ resolved
@@ -6,13 +6,9 @@
 """
 Implementation of the configuration object.
 """
+
+from __future__ import absolute_import
 from __future__ import print_function
-
-from __future__ import absolute_import
-<<<<<<< HEAD
-from __future__ import print_function
-=======
->>>>>>> dd6874fc
 import os,time,socket,sys
 
 from scapy import VERSION
@@ -20,11 +16,7 @@
 from scapy import base_classes
 from scapy import themes
 from scapy.error import log_scapy
-<<<<<<< HEAD
 import scapy.modules.six as six
-=======
-import six
->>>>>>> dd6874fc
 
 ############
 ## Config ##
