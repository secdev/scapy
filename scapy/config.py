## This file is part of Scapy
## See http://www.secdev.org/projects/scapy for more informations
## Copyright (C) Philippe Biondi <phil@secdev.org>
## This program is published under a GPLv2 license

"""
Implementation for of the configuration object.
"""

import os,time,socket,sys
from data import *
import base_classes
import themes
from error import log_scapy

############
## Config ##
############

class ConfClass(object):
    def configure(self, cnf):
        self.__dict__ = cnf.__dict__.copy()
    def __repr__(self):
        return str(self)
    def __str__(self):
        s = ""
        keys = self.__class__.__dict__.copy()
        keys.update(self.__dict__)
        keys = sorted(keys)
        for i in keys:
            if i[0] != "_":
                r = repr(getattr(self, i))
                r = " ".join(r.split())
                wlen = 76-max(len(i),10)
                if len(r) > wlen:
                    r = r[:wlen-3]+"..."
                s += "%-10s = %s\n" % (i, r)
        return s[:-1]

class Interceptor(object):
    def __init__(self, name, default, hook, args=None, kargs=None):
        self.name = name
        self.intname = "_intercepted_%s" % name
        self.default=default
        self.hook = hook
        self.args = args if args is not None else []
        self.kargs = kargs if kargs is not None else {}
    def __get__(self, obj, typ=None):
        if not hasattr(obj, self.intname):
            setattr(obj, self.intname, self.default)
        return getattr(obj, self.intname)
    def __set__(self, obj, val):
        setattr(obj, self.intname, val)
        self.hook(self.name, val, *self.args, **self.kargs)

    
class ProgPath(ConfClass):
    pdfreader = "acroread"
    psreader = "gv"
    dot = "dot"
    display = "display"
    tcpdump = "tcpdump"
    tcpreplay = "tcpreplay"
    hexedit = "hexer"
    wireshark = "wireshark"
    ifconfig = "ifconfig"


class ConfigFieldList:
    def __init__(self):
        self.fields = set()
        self.layers = set()
    @staticmethod
    def _is_field(f):
        return hasattr(f, "owners")
    def _recalc_layer_list(self):
        self.layers = set([owner for f in self.fields for owner in f.owners])
    def add(self, *flds):
        self.fields |= set([f for f in flds if self._is_field(f)])
        self._recalc_layer_list()
    def remove(self, *flds):
        self.fields -= set(flds)
        self._recalc_layer_list()
    def __contains__(self, elt):
        if isinstance(elt, base_classes.Packet_metaclass):
            return elt in self.layers
        return elt in self.fields
    def __repr__(self):
        return "<%s [%s]>" %  (self.__class__.__name__," ".join(str(x) for x in self.fields))

class Emphasize(ConfigFieldList):
    pass

class Resolve(ConfigFieldList):
    pass
    

class Num2Layer:
    def __init__(self):
        self.num2layer = {}
        self.layer2num = {}
        
    def register(self, num, layer):
        self.register_num2layer(num, layer)
        self.register_layer2num(num, layer)
        
    def register_num2layer(self, num, layer):
        self.num2layer[num] = layer
    def register_layer2num(self, num, layer):
        self.layer2num[layer] = num

    def __getitem__(self, item):
        if isinstance(item, base_classes.Packet_metaclass):
            return self.layer2num[item]
        return self.num2layer[item]
    def __contains__(self, item):
        if isinstance(item, base_classes.Packet_metaclass):
            return item in self.layer2num
        return item in self.num2layer
    def get(self, item, default=None):
        if item in self:
            return self[item]
        return default
    
    def __repr__(self):
        lst = []
        for num,layer in self.num2layer.iteritems():
            if layer in self.layer2num and self.layer2num[layer] == num:
                dir = "<->"
            else:
                dir = " ->"
            lst.append((num,"%#6x %s %-20s (%s)" % (num, dir, layer.__name__,
                                                    layer._name)))
        for layer,num in self.layer2num.iteritems():
            if num not in self.num2layer or self.num2layer[num] != layer:
                lst.append((num,"%#6x <-  %-20s (%s)" % (num, layer.__name__,
                                                         layer._name)))
        lst.sort()
        return "\n".join(y for x,y in lst)


class LayersList(list):
    def __repr__(self):
        s=[]
        for l in self:
            s.append("%-20s: %s" % (l.__name__,l.name))
        return "\n".join(s)
    def register(self, layer):
        self.append(layer)

class CommandsList(list):
    def __repr__(self):
        s=[]
        for l in sorted(self,key=lambda x:x.__name__):
            if l.__doc__:
                doc = l.__doc__.split("\n")[0]
            else:
                doc = "--"
            s.append("%-20s: %s" % (l.__name__,doc))
        return "\n".join(s)
    def register(self, cmd):
        self.append(cmd)
        return cmd # return cmd so that method can be used as a decorator

def lsc():
    print repr(conf.commands)

class CacheInstance(dict):
    def __init__(self, name="noname", timeout=None):
        self.timeout = timeout
        self.name = name
        self._timetable = {}
    def __getitem__(self, item):
        val = dict.__getitem__(self,item)
        if self.timeout is not None:
            t = self._timetable[item]
            if time.time()-t > self.timeout:
                raise KeyError(item)
        return val
    def get(self, item, default=None):
        # overloading this method is needed to force the dict to go through
        # the timetable check
        try:
            return self[item]
        except KeyError:
            return default
    def __setitem__(self, item, v):
        self._timetable[item] = time.time()
        dict.__setitem__(self, item,v)
    def update(self, other):
        dict.update(self, other)
        self._timetable.update(other._timetable)
    def iteritems(self):
        if self.timeout is None:
            return dict.iteritems(self)
        t0=time.time()
        return ((k,v) for (k,v) in dict.iteritems(self) if t0-self._timetable[k] < self.timeout) 
    def iterkeys(self):
        if self.timeout is None:
            return dict.iterkeys(self)
        t0=time.time()
        return (k for k in dict.iterkeys(self) if t0-self._timetable[k] < self.timeout)
    def __iter__(self):
        return self.iterkeys()
    def itervalues(self):
        if self.timeout is None:
            return dict.itervalues(self)
        t0=time.time()
        return (v for (k,v) in dict.iteritems(self) if t0-self._timetable[k] < self.timeout)
    def items(self):
        if self.timeout is None:
            return dict.items(self)
        t0=time.time()
        return [(k,v) for (k,v) in dict.iteritems(self) if t0-self._timetable[k] < self.timeout]
    def keys(self):
        if self.timeout is None:
            return dict.keys(self)
        t0=time.time()
        return [k for k in dict.iterkeys(self) if t0-self._timetable[k] < self.timeout]
    def values(self):
        if self.timeout is None:
            return dict.values(self)
        t0=time.time()
        return [v for (k,v) in dict.iteritems(self) if t0-self._timetable[k] < self.timeout]
    def __len__(self):
        if self.timeout is None:
            return dict.__len__(self)
        return len(self.keys())
    def summary(self):
        return "%s: %i valid items. Timeout=%rs" % (self.name, len(self), self.timeout)
    def __repr__(self):
        s = []
        if self:
            mk = max(len(k) for k in self.iterkeys())
            fmt = "%%-%is %%s" % (mk+1)
            for item in self.iteritems():
                s.append(fmt % item)
        return "\n".join(s)
            
            


class NetCache:
    def __init__(self):
        self._caches_list = []


    def add_cache(self, cache):
        self._caches_list.append(cache)
        setattr(self,cache.name,cache)
    def new_cache(self, name, timeout=None):
        c = CacheInstance(name=name, timeout=timeout)
        self.add_cache(c)
    def __delattr__(self, attr):
        raise AttributeError("Cannot delete attributes")
    def update(self, other):
        for co in other._caches_list:
            if hasattr(self, co.name):
                getattr(self,co.name).update(co)
            else:
                self.add_cache(co.copy())
    def flush(self):
        for c in self._caches_list:
            c.flush()
    def __repr__(self):
        return "\n".join(c.summary() for c in self._caches_list)
        

class LogLevel(object):
    def __get__(self, obj, otype):
        return obj._logLevel
    def __set__(self,obj,val):
        log_scapy.setLevel(val)
        obj._logLevel = val
        


def _prompt_changer(attr,val):
    prompt = conf.prompt
    try:
        ct = val
        if isinstance(ct, AnsiColorTheme) and ct.prompt(""):
            ## ^A and ^B delimit invisible caracters for readline to count right.
            ## And we need ct.prompt() to do change something or else ^A and ^B will be
            ## displayed
             prompt = "\001%s\002" % ct.prompt("\002"+prompt+"\001")
        else:
            prompt = ct.prompt(prompt)
    except:
        pass
    sys.ps1 = prompt

class Conf(ConfClass):
    """This object contains the configuration of scapy.
session  : filename where the session will be saved
interactive_shell : If set to "ipython", use IPython as shell. Default: Python 
stealth  : if 1, prevents any unwanted packet to go out (ARP, DNS, ...)
checkIPID: if 0, doesn't check that IPID matches between IP sent and ICMP IP citation received
           if 1, checks that they either are equal or byte swapped equals (bug in some IP stacks)
           if 2, strictly checks that they are equals
checkIPsrc: if 1, checks IP src in IP and ICMP IP citation match (bug in some NAT stacks)
check_TCPerror_seqack: if 1, also check that TCP seq and ack match the ones in ICMP citation
iff      : selects the default output interface for srp() and sendp(). default:"eth0")
verb     : level of verbosity, from 0 (almost mute) to 3 (verbose)
promisc  : default mode for listening socket (to get answers if you spoof on a lan)
sniff_promisc : default mode for sniff()
filter   : bpf filter added to every sniffing socket to exclude traffic from analysis
histfile : history file
padding  : includes padding in desassembled packets
except_filter : BPF filter for packets to ignore
debug_match : when 1, store received packet that are not matched into debug.recv
route    : holds the Scapy routing table and provides methods to manipulate it
warning_threshold : how much time between warnings from the same place
ASN1_default_codec: Codec used by default for ASN1 objects
mib      : holds MIB direct access dictionnary
resolve   : holds list of fields for which resolution should be done
noenum    : holds list of enum fields for which conversion to string should NOT be done
AS_resolver: choose the AS resolver class to use
extensions_paths: path or list of paths where extensions are to be looked for
"""
    version = "2.3.2-dev"
    session = ""
    interactive = False
    interactive_shell = ""
    stealth = "not implemented"
    iface = None
    readfunc = None
    layers = LayersList()
    commands = CommandsList()
    logLevel = LogLevel()
    checkIPID = 0
    checkIPsrc = 1
    checkIPaddr = 1
    check_TCPerror_seqack = 0
    verb = 2
    prompt = ">>> "
    promisc = 1
    sniff_promisc = 1
    raw_layer = None
    raw_summary = False
    default_l2 = None
    l2types = Num2Layer()
    l3types = Num2Layer()
    L3socket = None
    L2socket = None
    L2listen = None
    min_pkt_size = 60
    histfile = os.getenv('SCAPY_HISTFILE',
                         os.path.join(os.path.expanduser("~"),
                                      ".scapy_history"))
    padding = 1
    except_filter = ""
    debug_match = 0
    wepkey = ""
    route = None # Filed by route.py
    route6 = None # Filed by route6.py
    auto_fragment = 1
    debug_dissector = 0
    color_theme = Interceptor("color_theme", themes.NoTheme(), _prompt_changer)
    warning_threshold = 5
    prog = ProgPath()
    resolve = Resolve()
    noenum = Resolve()
    emph = Emphasize()
<<<<<<< HEAD
    use_pcap = False
    use_dnet = False
    use_bpf = False
=======
    use_pcap = os.getenv("SCAPY_USE_PCAPDNET", "").lower().startswith("y")
    use_dnet = os.getenv("SCAPY_USE_PCAPDNET", "").lower().startswith("y")
>>>>>>> b859999d
    use_winpcapy = False
    ipv6_enabled = socket.has_ipv6
    ethertypes = ETHER_TYPES
    protocols = IP_PROTOS
    services_tcp = TCP_SERVICES
    services_udp = UDP_SERVICES
    extensions_paths = "."
    manufdb = MANUFDB
    stats_classic_protocols = []
    stats_dot11_protocols = []
    temp_files = []
    netcache = NetCache()
    geoip_city = '/usr/share/GeoIP/GeoLiteCity.dat'
    load_layers = ["l2", "inet", "dhcp", "dns", "dot11", "gprs",
                   "hsrp", "inet6", "ir", "isakmp", "l2tp", "mgcp",
                   "mobileip", "netbios", "netflow", "ntp", "ppp",
                   "radius", "rip", "rtp", "skinny", "smb", "snmp",
                   "tftp", "x509", "bluetooth", "dhcp6", "llmnr",
                   "sctp", "vrrp", "ipsec", "lltd"]


if not Conf.ipv6_enabled:
    log_scapy.warning("IPv6 support disabled in Python. Cannot load scapy IPv6 layers.")
    for m in ["inet6","dhcp6"]:
        if m in Conf.load_layers:
            Conf.load_layers.remove(m)
    

conf=Conf()
conf.logLevel=30 # 30=Warning
<|MERGE_RESOLUTION|>--- conflicted
+++ resolved
@@ -362,14 +362,9 @@
     resolve = Resolve()
     noenum = Resolve()
     emph = Emphasize()
-<<<<<<< HEAD
-    use_pcap = False
-    use_dnet = False
-    use_bpf = False
-=======
     use_pcap = os.getenv("SCAPY_USE_PCAPDNET", "").lower().startswith("y")
     use_dnet = os.getenv("SCAPY_USE_PCAPDNET", "").lower().startswith("y")
->>>>>>> b859999d
+    use_bpf = False
     use_winpcapy = False
     ipv6_enabled = socket.has_ipv6
     ethertypes = ETHER_TYPES
