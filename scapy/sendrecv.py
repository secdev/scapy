## This file is part of Scapy
## See http://www.secdev.org/projects/scapy for more informations
## Copyright (C) Philippe Biondi <phil@secdev.org>
## This program is published under a GPLv2 license

"""
Functions to send and receive packets.
"""
from __future__ import print_function

from __future__ import absolute_import
<<<<<<< HEAD
from __future__ import print_function
import errno
import os, sys, time, subprocess
=======
import errno
import six.moves.cPickle,os,sys,time,subprocess
>>>>>>> dd6874fc
import itertools
from select import select, error as select_error

from scapy.consts import DARWIN, FREEBSD, OPENBSD
from scapy.data import *
from scapy.config import conf
from scapy.packet import Gen
from scapy.utils import get_temp_file, PcapReader, tcpdump, wrpcap
from scapy import plist
from scapy.error import log_runtime, log_interactive, warning
from scapy.base_classes import SetGen
from scapy.supersocket import StreamSocket
<<<<<<< HEAD
import scapy.modules.six as six
from scapy.modules.six.moves import map, zip
=======
import six
from six.moves import map
from six.moves import zip
>>>>>>> dd6874fc
if conf.route is None:
    # unused import, only to initialize conf.route
    import scapy.route

#################
## Debug class ##
#################

class debug:
    recv=[]
    sent=[]
    match=[]


####################
## Send / Receive ##
####################




def sndrcv(pks, pkt, timeout = None, inter = 0, verbose=None, chainCC=0, retry=0, multi=0):
    if not isinstance(pkt, Gen):
        pkt = SetGen(pkt)
        
    if verbose is None:
        verbose = conf.verb
    debug.recv = plist.PacketList([],"Unanswered")
    debug.sent = plist.PacketList([],"Sent")
    debug.match = plist.SndRcvList([])
    nbrecv=0
    ans = []
    # do it here to fix random fields, so that parent and child have the same
    all_stimuli = tobesent = [p for p in pkt]
    notans = len(tobesent)

    hsent={}
    for i in tobesent:
        h = i.hashret()
        if h in hsent:
            hsent[h].append(i)
        else:
            hsent[h] = [i]
    if retry < 0:
        retry = -retry
        autostop=retry
    else:
        autostop=0


    while retry >= 0:
        found=0
    
        if timeout < 0:
            timeout = None
            
        rdpipe,wrpipe = os.pipe()
        rdpipe=os.fdopen(rdpipe)
        wrpipe=os.fdopen(wrpipe,"w")

        pid=1
        try:
            pid = os.fork()
            if pid == 0:
                try:
                    sys.stdin.close()
                    rdpipe.close()
                    try:
                        i = 0
                        if verbose:
                            print("Begin emission:")
                        for p in tobesent:
                            pks.send(p)
                            i += 1
                            time.sleep(inter)
                        if verbose:
                            print("Finished to send %i packets." % i)
                    except SystemExit:
                        pass
                    except KeyboardInterrupt:
                        pass
                    except:
                        log_runtime.exception("--- Error in child %i" % os.getpid())
                        log_runtime.info("--- Error in child %i" % os.getpid())
                finally:
                    try:
                        os.setpgrp() # Chance process group to avoid ctrl-C
                        sent_times = [p.sent_time for p in all_stimuli if p.sent_time]
                        six.moves.cPickle.dump( (conf.netcache,sent_times), wrpipe )
                        wrpipe.close()
                    except:
                        pass
            elif pid < 0:
                log_runtime.error("fork error")
            else:
                wrpipe.close()
                stoptime = 0
                remaintime = None
                inmask = [rdpipe,pks]
                try:
                    try:
                        while 1:
                            if stoptime:
                                remaintime = stoptime-time.time()
                                if remaintime <= 0:
                                    break
                            r = None
                            if conf.use_bpf:
                                from scapy.arch.bpf.supersocket import bpf_select
                                inp = bpf_select(inmask)
                                if pks in inp:
                                    r = pks.recv()
                            elif not isinstance(pks, StreamSocket) and (FREEBSD or DARWIN or OPENBSD):
                                inp, out, err = select(inmask,[],[], 0.05)
                                if len(inp) == 0 or pks in inp:
                                    r = pks.nonblock_recv()
                            else:
                                inp = []
                                try:
                                    inp, out, err = select(inmask,[],[], remaintime)
                                except (IOError, select_error) as exc:
                                    # select.error has no .errno attribute
                                    if exc.args[0] != errno.EINTR:
                                        raise
                                if len(inp) == 0:
                                    break
                                if pks in inp:
                                    r = pks.recv(MTU)
                            if rdpipe in inp:
                                if timeout:
                                    stoptime = time.time()+timeout
                                del(inmask[inmask.index(rdpipe)])
                            if r is None:
                                continue
                            ok = 0
                            h = r.hashret()
                            if h in hsent:
                                hlst = hsent[h]
                                for i, sentpkt in enumerate(hlst):
                                    if r.answers(sentpkt):
                                        ans.append((sentpkt, r))
                                        if verbose > 1:
                                            os.write(1, b"*")
                                        ok = 1
                                        if not multi:
                                            del hlst[i]
                                            notans -= 1
                                        else:
                                            if not hasattr(sentpkt, '_answered'):
                                                notans -= 1
                                            sentpkt._answered = 1
                                        break
                            if notans == 0 and not multi:
                                break
                            if not ok:
                                if verbose > 1:
                                    os.write(1, b".")
                                nbrecv += 1
                                if conf.debug_match:
                                    debug.recv.append(r)
                    except KeyboardInterrupt:
                        if chainCC:
                            raise
                finally:
                    try:
                        nc,sent_times = six.moves.cPickle.load(rdpipe)
                    except EOFError:
                        warning("Child died unexpectedly. Packets may have not been sent %i"%os.getpid())
                    else:
                        conf.netcache.update(nc)
                        for p,t in zip(all_stimuli, sent_times):
                            p.sent_time = t
                    os.waitpid(pid,0)
        finally:
            if pid == 0:
                os._exit(0)

        remain = list(itertools.chain(*six.itervalues(hsent)))
        if multi:
            remain = [p for p in remain if not hasattr(p, '_answered')]

        if autostop and len(remain) > 0 and len(remain) != len(tobesent):
            retry = autostop
            
        tobesent = remain
        if len(tobesent) == 0:
            break
        retry -= 1
        
    if conf.debug_match:
        debug.sent=plist.PacketList(remain[:],"Sent")
        debug.match=plist.SndRcvList(ans[:])

    #clean the ans list to delete the field _answered
    if (multi):
        for s,r in ans:
            if hasattr(s, '_answered'):
                del(s._answered)
    
    if verbose:
        print("\nReceived %i packets, got %i answers, remaining %i packets" % (nbrecv+len(ans), len(ans), notans))
    return plist.SndRcvList(ans),plist.PacketList(remain,"Unanswered")


def __gen_send(s, x, inter=0, loop=0, count=None, verbose=None, realtime=None, return_packets=False, *args, **kargs):
    if type(x) is str:
        x = conf.raw_layer(load=x)
    if not isinstance(x, Gen):
        x = SetGen(x)
    if verbose is None:
        verbose = conf.verb
    n = 0
    if count is not None:
        loop = -count
    elif not loop:
        loop = -1
    if return_packets:
        sent_packets = plist.PacketList()
    try:
        while loop:
            dt0 = None
            for p in x:
                if realtime:
                    ct = time.time()
                    if dt0:
                        st = dt0+p.time-ct
                        if st > 0:
                            time.sleep(st)
                    else:
                        dt0 = ct-p.time
                s.send(p)
                if return_packets:
                    sent_packets.append(p)
                n += 1
                if verbose:
                    os.write(1, b".")
                time.sleep(inter)
            if loop < 0:
                loop += 1
    except KeyboardInterrupt:
        pass
    s.close()
    if verbose:
        print("\nSent %i packets." % n)
    if return_packets:
        return sent_packets
        
@conf.commands.register
def send(x, inter=0, loop=0, count=None, verbose=None, realtime=None, return_packets=False, *args, **kargs):
    """Send packets at layer 3
send(packets, [inter=0], [loop=0], [verbose=conf.verb]) -> None"""
    return __gen_send(conf.L3socket(*args, **kargs), x, inter=inter, loop=loop, count=count,verbose=verbose,
                      realtime=realtime, return_packets=return_packets)

@conf.commands.register
def sendp(x, inter=0, loop=0, iface=None, iface_hint=None, count=None, verbose=None, realtime=None,
          return_packets=False, *args, **kargs):
    """Send packets at layer 2
sendp(packets, [inter=0], [loop=0], [verbose=conf.verb]) -> None"""
    if iface is None and iface_hint is not None:
        iface = conf.route.route(iface_hint)[0]
    return __gen_send(conf.L2socket(iface=iface, *args, **kargs), x, inter=inter, loop=loop, count=count,
                      verbose=verbose, realtime=realtime, return_packets=return_packets)

@conf.commands.register
def sendpfast(x, pps=None, mbps=None, realtime=None, loop=0, file_cache=False, iface=None):
    """Send packets at layer 2 using tcpreplay for performance
    pps:  packets per second
    mpbs: MBits per second
    realtime: use packet's timestamp, bending time with real-time value
    loop: number of times to process the packet list
    file_cache: cache packets in RAM instead of reading from disk at each iteration
    iface: output interface """
    if iface is None:
        iface = conf.iface
    argv = [conf.prog.tcpreplay, "--intf1=%s" % iface ]
    if pps is not None:
        argv.append("--pps=%i" % pps)
    elif mbps is not None:
        argv.append("--mbps=%f" % mbps)
    elif realtime is not None:
        argv.append("--multiplier=%f" % realtime)
    else:
        argv.append("--topspeed")

    if loop:
        argv.append("--loop=%i" % loop)
        if file_cache:
            argv.append("--preload-pcap")

    f = get_temp_file()
    argv.append(f)
    wrpcap(f, x)
    try:
        subprocess.check_call(argv)
    except KeyboardInterrupt:
        log_interactive.info("Interrupted by user")
    except Exception as e:
        log_interactive.error("while trying to exec [%s]: %s" % (argv[0],e))
    finally:
        os.unlink(f)

        

        
    
@conf.commands.register
def sr(x, promisc=None, filter=None, iface=None, nofilter=0, *args,**kargs):
    """Send and receive packets at layer 3
nofilter: put 1 to avoid use of BPF filters
retry:    if positive, how many times to resend unanswered packets
          if negative, how many times to retry when no more packets are answered
timeout:  how much time to wait after the last packet has been sent
verbose:  set verbosity level
multi:    whether to accept multiple answers for the same stimulus
filter:   provide a BPF filter
iface:    listen answers only on the given interface"""
    if "timeout" not in kargs:
        kargs["timeout"] = -1
    s = conf.L3socket(promisc=promisc, filter=filter, iface=iface, nofilter=nofilter)
    a,b=sndrcv(s,x,*args,**kargs)
    s.close()
    return a,b

@conf.commands.register
def sr1(x, promisc=None, filter=None, iface=None, nofilter=0, *args,**kargs):
    """Send packets at layer 3 and return only the first answer
nofilter: put 1 to avoid use of BPF filters
retry:    if positive, how many times to resend unanswered packets
          if negative, how many times to retry when no more packets are answered
timeout:  how much time to wait after the last packet has been sent
verbose:  set verbosity level
multi:    whether to accept multiple answers for the same stimulus
filter:   provide a BPF filter
iface:    listen answers only on the given interface"""
    if "timeout" not in kargs:
        kargs["timeout"] = -1
    s=conf.L3socket(promisc=promisc, filter=filter, nofilter=nofilter, iface=iface)
    a,b=sndrcv(s,x,*args,**kargs)
    s.close()
    if len(a) > 0:
        return a[0][1]
    else:
        return None

@conf.commands.register
def srp(x, promisc=None, iface=None, iface_hint=None, filter=None, nofilter=0, type=ETH_P_ALL, *args,**kargs):
    """Send and receive packets at layer 2
nofilter: put 1 to avoid use of BPF filters
retry:    if positive, how many times to resend unanswered packets
          if negative, how many times to retry when no more packets are answered
timeout:  how much time to wait after the last packet has been sent
verbose:  set verbosity level
multi:    whether to accept multiple answers for the same stimulus
filter:   provide a BPF filter
iface:    work only on the given interface"""
    if "timeout" not in kargs:
        kargs["timeout"] = -1
    if iface is None and iface_hint is not None:
        iface = conf.route.route(iface_hint)[0]
    s = conf.L2socket(promisc=promisc, iface=iface, filter=filter, nofilter=nofilter, type=type)
    a,b=sndrcv(s ,x,*args,**kargs)
    s.close()
    return a,b

@conf.commands.register
def srp1(*args,**kargs):
    """Send and receive packets at layer 2 and return only the first answer
nofilter: put 1 to avoid use of BPF filters
retry:    if positive, how many times to resend unanswered packets
          if negative, how many times to retry when no more packets are answered
timeout:  how much time to wait after the last packet has been sent
verbose:  set verbosity level
multi:    whether to accept multiple answers for the same stimulus
filter:   provide a BPF filter
iface:    work only on the given interface"""
    if "timeout" not in kargs:
        kargs["timeout"] = -1
    a,b=srp(*args,**kargs)
    if len(a) > 0:
        return a[0][1]
    else:
        return None

def __sr_loop(srfunc, pkts, prn=lambda x:x[1].summary(), prnfail=lambda x:x.summary(), inter=1, timeout=None, count=None, verbose=None, store=1, *args, **kargs):
    n = 0
    r = 0
    ct = conf.color_theme
    if verbose is None:
        verbose = conf.verb
    parity = 0
    ans=[]
    unans=[]
    if timeout is None:
        timeout = min(2*inter, 5)
    try:
        while 1:
            parity ^= 1
            col = [ct.even,ct.odd][parity]
            if count is not None:
                if count == 0:
                    break
                count -= 1
            start = time.time()
            print("\rsend...\r", end=' ')
            res = srfunc(pkts, timeout=timeout, verbose=0, chainCC=1, *args, **kargs)
            n += len(res[0])+len(res[1])
            r += len(res[0])
            if verbose > 1 and prn and len(res[0]) > 0:
                msg = "RECV %i:" % len(res[0])
                print("\r"+ct.success(msg), end=' ')
                for p in res[0]:
                    print(col(prn(p)))
                    print(" "*len(msg), end=' ')
            if verbose > 1 and prnfail and len(res[1]) > 0:
                msg = "fail %i:" % len(res[1])
                print("\r"+ct.fail(msg), end=' ')
                for p in res[1]:
                    print(col(prnfail(p)))
                    print(" "*len(msg), end=' ')
            if verbose > 1 and not (prn or prnfail):
                print("recv:%i  fail:%i" % tuple(map(len, res[:2])))
            if store:
                ans += res[0]
                unans += res[1]
            end=time.time()
            if end-start < inter:
                time.sleep(inter+start-end)
    except KeyboardInterrupt:
        pass
 
    if verbose and n>0:
        print(ct.normal("\nSent %i packets, received %i packets. %3.1f%% hits." % (n,r,100.0*r/n)))
    return plist.SndRcvList(ans),plist.PacketList(unans)

@conf.commands.register
def srloop(pkts, *args, **kargs):
    """Send a packet at layer 3 in loop and print the answer each time
srloop(pkts, [prn], [inter], [count], ...) --> None"""
    return __sr_loop(sr, pkts, *args, **kargs)

@conf.commands.register
def srploop(pkts, *args, **kargs):
    """Send a packet at layer 2 in loop and print the answer each time
srloop(pkts, [prn], [inter], [count], ...) --> None"""
    return __sr_loop(srp, pkts, *args, **kargs)


def sndrcvflood(pks, pkt, prn=lambda s_r:s_r[1].summary(), chainCC=0, store=1, unique=0):
    if not isinstance(pkt, Gen):
        pkt = SetGen(pkt)
    tobesent = [p for p in pkt]
    received = plist.SndRcvList()
    seen = {}

    hsent={}
    for i in tobesent:
        h = i.hashret()
        if h in hsent:
            hsent[h].append(i)
        else:
            hsent[h] = [i]

    def send_in_loop(tobesent):
        while 1:
            for p in tobesent:
                yield p

    packets_to_send = send_in_loop(tobesent)

    ssock = rsock = pks.fileno()

    try:
        while 1:
            if conf.use_bpf:
                from scapy.arch.bpf.supersocket import bpf_select
                readyr = bpf_select([rsock])
                _, readys, _ = select([], [ssock], [])
            else:
                readyr, readys, _ = select([rsock], [ssock], [])

            if ssock in readys:
                pks.send(next(packets_to_send))
                
            if rsock in readyr:
                p = pks.recv(MTU)
                if p is None:
                    continue
                h = p.hashret()
                if h in hsent:
                    hlst = hsent[h]
                    for i in hlst:
                        if p.answers(i):
                            res = prn((i,p))
                            if unique:
                                if res in seen:
                                    continue
                                seen[res] = None
                            if res is not None:
                                print(res)
                            if store:
                                received.append((i,p))
    except KeyboardInterrupt:
        if chainCC:
            raise
    return received

@conf.commands.register
def srflood(x, promisc=None, filter=None, iface=None, nofilter=None, *args,**kargs):
    """Flood and receive packets at layer 3
prn:      function applied to packets received. Ret val is printed if not None
store:    if 1 (default), store answers and return them
unique:   only consider packets whose print 
nofilter: put 1 to avoid use of BPF filters
filter:   provide a BPF filter
iface:    listen answers only on the given interface"""
    s = conf.L3socket(promisc=promisc, filter=filter, iface=iface, nofilter=nofilter)
    r=sndrcvflood(s,x,*args,**kargs)
    s.close()
    return r

@conf.commands.register
def srpflood(x, promisc=None, filter=None, iface=None, iface_hint=None, nofilter=None, *args,**kargs):
    """Flood and receive packets at layer 2
prn:      function applied to packets received. Ret val is printed if not None
store:    if 1 (default), store answers and return them
unique:   only consider packets whose print 
nofilter: put 1 to avoid use of BPF filters
filter:   provide a BPF filter
iface:    listen answers only on the given interface"""
    if iface is None and iface_hint is not None:
        iface = conf.route.route(iface_hint)[0]    
    s = conf.L2socket(promisc=promisc, filter=filter, iface=iface, nofilter=nofilter)
    r=sndrcvflood(s,x,*args,**kargs)
    s.close()
    return r

           


@conf.commands.register
def sniff(count=0, store=1, offline=None, prn=None, lfilter=None,
          L2socket=None, timeout=None, opened_socket=None,
          stop_filter=None, iface=None, *arg, **karg):
    """Sniff packets
sniff([count=0,] [prn=None,] [store=1,] [offline=None,]
[lfilter=None,] + L2ListenSocket args) -> list of packets

  count: number of packets to capture. 0 means infinity
  store: whether to store sniffed packets or discard them
    prn: function to apply to each packet. If something is returned,
         it is displayed. Ex:
         ex: prn = lambda x: x.summary()
 filter: provide a BPF filter
lfilter: python function applied to each packet to determine
         if further action may be done
         ex: lfilter = lambda x: x.haslayer(Padding)
offline: pcap file to read packets from, instead of sniffing them
timeout: stop sniffing after a given time (default: None)
L2socket: use the provided L2socket
opened_socket: provide an object ready to use .recv() on
stop_filter: python function applied to each packet to determine
             if we have to stop the capture after this packet
             ex: stop_filter = lambda x: x.haslayer(TCP)
iface: interface or list of interfaces (default: None for sniffing on all
interfaces)
    """
    c = 0
    label = {}
    sniff_sockets = []
    if opened_socket is not None:
        sniff_sockets = [opened_socket]
    else:
        if offline is None:
            if L2socket is None:
                L2socket = conf.L2listen
            if type(iface) is list:
                for i in iface:
                    s = L2socket(type=ETH_P_ALL, iface=i, *arg, **karg)
                    label[s] = i
                    sniff_sockets.append(s)
            else:
                sniff_sockets = [L2socket(type=ETH_P_ALL, iface=iface, *arg,
                                           **karg)]
        else:
            flt = karg.get('filter')
            sniff_sockets = [PcapReader(
                offline if flt is None else
                tcpdump(offline, args=["-w", "-", flt], getfd=True)
            )]
    lst = []
    if timeout is not None:
        stoptime = time.time()+timeout
    remain = None
    try:
        stop_event = False
        while not stop_event:
            if timeout is not None:
                remain = stoptime-time.time()
                if remain <= 0:
                    break
            if conf.use_bpf:
                from scapy.arch.bpf.supersocket import bpf_select
                ins = bpf_select(sniff_sockets, remain)
            else:
                ins, _, _ = select(sniff_sockets, [], [], remain)
            for s in ins:
                p = s.recv()
                if p is None and offline is not None:
                    stop_event = True
                    break
                elif p is not None:
                    if lfilter and not lfilter(p):
                        continue
                    if s in label:
                        p.sniffed_on = label[s]
                    if store:
                        lst.append(p)
                    c += 1
                    if prn:
                        r = prn(p)
                        if r is not None:
                            print(r)
                    if stop_filter and stop_filter(p):
                        stop_event = True
                        break
                    if 0 < count <= c:
                        stop_event = True
                        break
    except KeyboardInterrupt:
        pass
    if opened_socket is None:
        for s in sniff_sockets:
            s.close()
    return plist.PacketList(lst,"Sniffed")


@conf.commands.register
def bridge_and_sniff(if1, if2, count=0, store=1, offline=None, prn=None, 
                     lfilter=None, L2socket=None, timeout=None,
                     stop_filter=None, *args, **kargs):
    """Forward traffic between two interfaces and sniff packets exchanged
bridge_and_sniff([count=0,] [prn=None,] [store=1,] [offline=None,] 
[lfilter=None,] + L2Socket args) -> list of packets

  count: number of packets to capture. 0 means infinity
  store: whether to store sniffed packets or discard them
    prn: function to apply to each packet. If something is returned,
         it is displayed. Ex:
         ex: prn = lambda x: x.summary()
lfilter: python function applied to each packet to determine
         if further action may be done
         ex: lfilter = lambda x: x.haslayer(Padding)
timeout: stop sniffing after a given time (default: None)
L2socket: use the provided L2socket
stop_filter: python function applied to each packet to determine
             if we have to stop the capture after this packet
             ex: stop_filter = lambda x: x.haslayer(TCP)
    """
    c = 0
    if L2socket is None:
        L2socket = conf.L2socket
    s1 = L2socket(iface=if1)
    s2 = L2socket(iface=if2)
    peerof={s1:s2,s2:s1}
    label={s1:if1, s2:if2}
    
    lst = []
    if timeout is not None:
        stoptime = time.time()+timeout
    remain = None
    try:
        stop_event = False
        while not stop_event:
            if timeout is not None:
                remain = stoptime-time.time()
                if remain <= 0:
                    break
            if conf.use_bpf:
                from scapy.arch.bpf.supersocket import bpf_select
                ins = bpf_select([s1, s2], remain)
            else:
                ins, _, _ = select([s1, s2], [], [], remain)

            for s in ins:
                p = s.recv()
                if p is not None:
                    peerof[s].send(p.original)
                    if lfilter and not lfilter(p):
                        continue
                    if store:
                        p.sniffed_on = label[s]
                        lst.append(p)
                    c += 1
                    if prn:
                        r = prn(p)
                        if r is not None:
                            print(r)
                    if stop_filter and stop_filter(p):
                        stop_event = True
                        break
                    if 0 < count <= c:
                        stop_event = True
                        break
    except KeyboardInterrupt:
        pass
    finally:
        return plist.PacketList(lst,"Sniffed")


@conf.commands.register
def tshark(*args,**kargs):
    """Sniff packets and print them calling pkt.show(), a bit like text wireshark"""
    sniff(prn=lambda x: x.display(),*args,**kargs)

<|MERGE_RESOLUTION|>--- conflicted
+++ resolved
@@ -6,17 +6,12 @@
 """
 Functions to send and receive packets.
 """
+
+from __future__ import absolute_import
 from __future__ import print_function
 
-from __future__ import absolute_import
-<<<<<<< HEAD
-from __future__ import print_function
 import errno
 import os, sys, time, subprocess
-=======
-import errno
-import six.moves.cPickle,os,sys,time,subprocess
->>>>>>> dd6874fc
 import itertools
 from select import select, error as select_error
 
@@ -29,14 +24,8 @@
 from scapy.error import log_runtime, log_interactive, warning
 from scapy.base_classes import SetGen
 from scapy.supersocket import StreamSocket
-<<<<<<< HEAD
 import scapy.modules.six as six
 from scapy.modules.six.moves import map, zip
-=======
-import six
-from six.moves import map
-from six.moves import zip
->>>>>>> dd6874fc
 if conf.route is None:
     # unused import, only to initialize conf.route
     import scapy.route
