## This file is part of Scapy
## See http://www.secdev.org/projects/scapy for more informations
## Copyright (C) Philippe Biondi <phil@secdev.org>
## This program is published under a GPLv2 license

"""
Functions to send and receive packets.
"""

import errno
import cPickle,os,sys,time,subprocess
import itertools
from select import select
from data import *
import arch
from config import conf
from packet import Gen
from utils import warning,get_temp_file,PcapReader,wrpcap
import plist
from error import log_runtime,log_interactive
from base_classes import SetGen
from supersocket import StreamSocket

#################
## Debug class ##
#################

class debug:
    recv=[]
    sent=[]
    match=[]


####################
## Send / Receive ##
####################




def sndrcv(pks, pkt, timeout = None, inter = 0, verbose=None, chainCC=0, retry=0, multi=0):
    if not isinstance(pkt, Gen):
        pkt = SetGen(pkt)
        
    if verbose is None:
        verbose = conf.verb
    debug.recv = plist.PacketList([],"Unanswered")
    debug.sent = plist.PacketList([],"Sent")
    debug.match = plist.SndRcvList([])
    nbrecv=0
    ans = []
    # do it here to fix random fields, so that parent and child have the same
    all_stimuli = tobesent = [p for p in pkt]
    notans = len(tobesent)

    hsent={}
    for i in tobesent:
        h = i.hashret()
        if h in hsent:
            hsent[h].append(i)
        else:
            hsent[h] = [i]
    if retry < 0:
        retry = -retry
        autostop=retry
    else:
        autostop=0


    while retry >= 0:
        found=0
    
        if timeout < 0:
            timeout = None
            
        rdpipe,wrpipe = os.pipe()
        rdpipe=os.fdopen(rdpipe)
        wrpipe=os.fdopen(wrpipe,"w")

        pid=1
        try:
            pid = os.fork()
            if pid == 0:
                try:
                    sys.stdin.close()
                    rdpipe.close()
                    try:
                        i = 0
                        if verbose:
                            print "Begin emission:"
                        for p in tobesent:
                            pks.send(p)
                            i += 1
                            time.sleep(inter)
                        if verbose:
                            print "Finished to send %i packets." % i
                    except SystemExit:
                        pass
                    except KeyboardInterrupt:
                        pass
                    except:
                        log_runtime.exception("--- Error in child %i" % os.getpid())
                        log_runtime.info("--- Error in child %i" % os.getpid())
                finally:
                    try:
                        os.setpgrp() # Chance process group to avoid ctrl-C
                        sent_times = [p.sent_time for p in all_stimuli if p.sent_time]
                        cPickle.dump( (conf.netcache,sent_times), wrpipe )
                        wrpipe.close()
                    except:
                        pass
            elif pid < 0:
                log_runtime.error("fork error")
            else:
                wrpipe.close()
                stoptime = 0
                remaintime = None
                inmask = [rdpipe,pks]
                try:
                    try:
                        while 1:
                            if stoptime:
                                remaintime = stoptime-time.time()
                                if remaintime <= 0:
                                    break
                            r = None
<<<<<<< HEAD
                            if conf.use_bpf:
                                from scapy.arch.bpf import bpf_select
                                inp = bpf_select(inmask)
                                if pks in inp:
                                    r = pks.recv()
                            elif arch.FREEBSD or arch.DARWIN:
=======
                            if not isinstance(pks, StreamSocket) and (arch.FREEBSD or arch.DARWIN):
>>>>>>> b859999d
                                inp, out, err = select(inmask,[],[], 0.05)
                                if len(inp) == 0 or pks in inp:
                                    r = pks.nonblock_recv()
                            else:
                                inp = []
                                try:
                                    inp, out, err = select(inmask,[],[], remaintime)
                                except IOError, exc:
                                    if exc.errno != errno.EINTR:
                                        raise
                                if len(inp) == 0:
                                    break
                                if pks in inp:
                                    r = pks.recv(MTU)
                            if rdpipe in inp:
                                if timeout:
                                    stoptime = time.time()+timeout
                                del(inmask[inmask.index(rdpipe)])
                            if r is None:
                                continue
                            ok = 0
                            h = r.hashret()
                            if h in hsent:
                                hlst = hsent[h]
                                for i, sentpkt in enumerate(hlst):
                                    if r.answers(sentpkt):
                                        ans.append((sentpkt, r))
                                        if verbose > 1:
                                            os.write(1, "*")
                                        ok = 1
                                        if not multi:
                                            del hlst[i]
                                            notans -= 1
                                        else:
                                            if not hasattr(sentpkt, '_answered'):
                                                notans -= 1
                                            sentpkt._answered = 1
                                        break
                            if notans == 0 and not multi:
                                break
                            if not ok:
                                if verbose > 1:
                                    os.write(1, ".")
                                nbrecv += 1
                                if conf.debug_match:
                                    debug.recv.append(r)
                    except KeyboardInterrupt:
                        if chainCC:
                            raise
                finally:
                    try:
                        nc,sent_times = cPickle.load(rdpipe)
                    except EOFError:
                        warning("Child died unexpectedly. Packets may have not been sent %i"%os.getpid())
                    else:
                        conf.netcache.update(nc)
                        for p,t in zip(all_stimuli, sent_times):
                            p.sent_time = t
                    os.waitpid(pid,0)
        finally:
            if pid == 0:
                os._exit(0)

        remain = list(itertools.chain(*hsent.itervalues()))
        if multi:
            remain = [p for p in remain if not hasattr(p, '_answered')]

        if autostop and len(remain) > 0 and len(remain) != len(tobesent):
            retry = autostop
            
        tobesent = remain
        if len(tobesent) == 0:
            break
        retry -= 1
        
    if conf.debug_match:
        debug.sent=plist.PacketList(remain[:],"Sent")
        debug.match=plist.SndRcvList(ans[:])

    #clean the ans list to delete the field _answered
    if (multi):
        for s,r in ans:
            if hasattr(s, '_answered'):
                del(s._answered)
    
    if verbose:
        print "\nReceived %i packets, got %i answers, remaining %i packets" % (nbrecv+len(ans), len(ans), notans)
    return plist.SndRcvList(ans),plist.PacketList(remain,"Unanswered")


def __gen_send(s, x, inter=0, loop=0, count=None, verbose=None, realtime=None, return_packets=False, *args, **kargs):
    if type(x) is str:
        x = conf.raw_layer(load=x)
    if not isinstance(x, Gen):
        x = SetGen(x)
    if verbose is None:
        verbose = conf.verb
    n = 0
    if count is not None:
        loop = -count
    elif not loop:
        loop = -1
    if return_packets:
        sent_packets = plist.PacketList()
    try:
        while loop:
            dt0 = None
            for p in x:
                if realtime:
                    ct = time.time()
                    if dt0:
                        st = dt0+p.time-ct
                        if st > 0:
                            time.sleep(st)
                    else:
                        dt0 = ct-p.time
                s.send(p)
                if return_packets:
                    sent_packets.append(p)
                n += 1
                if verbose:
                    os.write(1,".")
                time.sleep(inter)
            if loop < 0:
                loop += 1
    except KeyboardInterrupt:
        pass
    s.close()
    if verbose:
        print "\nSent %i packets." % n
    if return_packets:
        return sent_packets
        
@conf.commands.register
def send(x, inter=0, loop=0, count=None, verbose=None, realtime=None, return_packets=False, *args, **kargs):
    """Send packets at layer 3
send(packets, [inter=0], [loop=0], [verbose=conf.verb]) -> None"""
    return __gen_send(conf.L3socket(*args, **kargs), x, inter=inter, loop=loop, count=count,verbose=verbose,
                      realtime=realtime, return_packets=return_packets)

@conf.commands.register
def sendp(x, inter=0, loop=0, iface=None, iface_hint=None, count=None, verbose=None, realtime=None,
          return_packets=False, *args, **kargs):
    """Send packets at layer 2
sendp(packets, [inter=0], [loop=0], [verbose=conf.verb]) -> None"""
    if iface is None and iface_hint is not None:
        iface = conf.route.route(iface_hint)[0]
    return __gen_send(conf.L2socket(iface=iface, *args, **kargs), x, inter=inter, loop=loop, count=count,
                      verbose=verbose, realtime=realtime, return_packets=return_packets)

@conf.commands.register
def sendpfast(x, pps=None, mbps=None, realtime=None, loop=0, file_cache=False, iface=None):
    """Send packets at layer 2 using tcpreplay for performance
    pps:  packets per second
    mpbs: MBits per second
    realtime: use packet's timestamp, bending time with realtime value
    loop: number of times to process the packet list
    file_cache: cache packets in RAM instead of reading from disk at each iteration
    iface: output interface """
    if iface is None:
        iface = conf.iface
    argv = [conf.prog.tcpreplay, "--intf1=%s" % iface ]
    if pps is not None:
        argv.append("--pps=%i" % pps)
    elif mbps is not None:
        argv.append("--mbps=%f" % mbps)
    elif realtime is not None:
        argv.append("--multiplier=%f" % realtime)
    else:
        argv.append("--topspeed")

    if loop:
        argv.append("--loop=%i" % loop)
        if file_cache:
            argv.append("--enable-file-cache")

    f = get_temp_file()
    argv.append(f)
    wrpcap(f, x)
    try:
        subprocess.check_call(argv)
    except KeyboardInterrupt:
        log_interactive.info("Interrupted by user")
    except Exception,e:
        log_interactive.error("while trying to exec [%s]: %s" % (argv[0],e))
    finally:
        os.unlink(f)

        

        
    
@conf.commands.register
def sr(x,filter=None, iface=None, nofilter=0, *args,**kargs):
    """Send and receive packets at layer 3
nofilter: put 1 to avoid use of bpf filters
retry:    if positive, how many times to resend unanswered packets
          if negative, how many times to retry when no more packets are answered
timeout:  how much time to wait after the last packet has been sent
verbose:  set verbosity level
multi:    whether to accept multiple answers for the same stimulus
filter:   provide a BPF filter
iface:    listen answers only on the given interface"""
    if not kargs.has_key("timeout"):
        kargs["timeout"] = -1
    s = conf.L3socket(filter=filter, iface=iface, nofilter=nofilter)
    a,b=sndrcv(s,x,*args,**kargs)
    s.close()
    return a,b

@conf.commands.register
def sr1(x,filter=None,iface=None, nofilter=0, *args,**kargs):
    """Send packets at layer 3 and return only the first answer
nofilter: put 1 to avoid use of bpf filters
retry:    if positive, how many times to resend unanswered packets
          if negative, how many times to retry when no more packets are answered
timeout:  how much time to wait after the last packet has been sent
verbose:  set verbosity level
multi:    whether to accept multiple answers for the same stimulus
filter:   provide a BPF filter
iface:    listen answers only on the given interface"""
    if not kargs.has_key("timeout"):
        kargs["timeout"] = -1
    s=conf.L3socket(filter=filter, nofilter=nofilter, iface=iface)
    a,b=sndrcv(s,x,*args,**kargs)
    s.close()
    if len(a) > 0:
        return a[0][1]
    else:
        return None

@conf.commands.register
def srp(x,iface=None, iface_hint=None, filter=None, nofilter=0, type=ETH_P_ALL, *args,**kargs):
    """Send and receive packets at layer 2
nofilter: put 1 to avoid use of bpf filters
retry:    if positive, how many times to resend unanswered packets
          if negative, how many times to retry when no more packets are answered
timeout:  how much time to wait after the last packet has been sent
verbose:  set verbosity level
multi:    whether to accept multiple answers for the same stimulus
filter:   provide a BPF filter
iface:    work only on the given interface"""
    if not kargs.has_key("timeout"):
        kargs["timeout"] = -1
    if iface is None and iface_hint is not None:
        iface = conf.route.route(iface_hint)[0]
    s = conf.L2socket(iface=iface, filter=filter, nofilter=nofilter, type=type)
    a,b=sndrcv(s ,x,*args,**kargs)
    s.close()
    return a,b

@conf.commands.register
def srp1(*args,**kargs):
    """Send and receive packets at layer 2 and return only the first answer
nofilter: put 1 to avoid use of bpf filters
retry:    if positive, how many times to resend unanswered packets
          if negative, how many times to retry when no more packets are answered
timeout:  how much time to wait after the last packet has been sent
verbose:  set verbosity level
multi:    whether to accept multiple answers for the same stimulus
filter:   provide a BPF filter
iface:    work only on the given interface"""
    if not kargs.has_key("timeout"):
        kargs["timeout"] = -1
    a,b=srp(*args,**kargs)
    if len(a) > 0:
        return a[0][1]
    else:
        return None

def __sr_loop(srfunc, pkts, prn=lambda x:x[1].summary(), prnfail=lambda x:x.summary(), inter=1, timeout=None, count=None, verbose=None, store=1, *args, **kargs):
    n = 0
    r = 0
    ct = conf.color_theme
    if verbose is None:
        verbose = conf.verb
    parity = 0
    ans=[]
    unans=[]
    if timeout is None:
        timeout = min(2*inter, 5)
    try:
        while 1:
            parity ^= 1
            col = [ct.even,ct.odd][parity]
            if count is not None:
                if count == 0:
                    break
                count -= 1
            start = time.time()
            print "\rsend...\r",
            res = srfunc(pkts, timeout=timeout, verbose=0, chainCC=1, *args, **kargs)
            n += len(res[0])+len(res[1])
            r += len(res[0])
            if verbose > 1 and prn and len(res[0]) > 0:
                msg = "RECV %i:" % len(res[0])
                print  "\r"+ct.success(msg),
                for p in res[0]:
                    print col(prn(p))
                    print " "*len(msg),
            if verbose > 1 and prnfail and len(res[1]) > 0:
                msg = "fail %i:" % len(res[1])
                print "\r"+ct.fail(msg),
                for p in res[1]:
                    print col(prnfail(p))
                    print " "*len(msg),
            if verbose > 1 and not (prn or prnfail):
                print "recv:%i  fail:%i" % tuple(map(len, res[:2]))
            if store:
                ans += res[0]
                unans += res[1]
            end=time.time()
            if end-start < inter:
                time.sleep(inter+start-end)
    except KeyboardInterrupt:
        pass
 
    if verbose and n>0:
        print ct.normal("\nSent %i packets, received %i packets. %3.1f%% hits." % (n,r,100.0*r/n))
    return plist.SndRcvList(ans),plist.PacketList(unans)

@conf.commands.register
def srloop(pkts, *args, **kargs):
    """Send a packet at layer 3 in loop and print the answer each time
srloop(pkts, [prn], [inter], [count], ...) --> None"""
    return __sr_loop(sr, pkts, *args, **kargs)

@conf.commands.register
def srploop(pkts, *args, **kargs):
    """Send a packet at layer 2 in loop and print the answer each time
srloop(pkts, [prn], [inter], [count], ...) --> None"""
    return __sr_loop(srp, pkts, *args, **kargs)


def sndrcvflood(pks, pkt, prn=lambda (s,r):r.summary(), chainCC=0, store=1, unique=0):
    if not isinstance(pkt, Gen):
        pkt = SetGen(pkt)
    tobesent = [p for p in pkt]
    received = plist.SndRcvList()
    seen = {}

    hsent={}
    for i in tobesent:
        h = i.hashret()
        if h in hsent:
            hsent[h].append(i)
        else:
            hsent[h] = [i]

    def send_in_loop(tobesent):
        while 1:
            for p in tobesent:
                yield p

    packets_to_send = send_in_loop(tobesent)

    ssock = rsock = pks.fileno()

    try:
        while 1:
            if conf.use_bpf:
                from scapy.arch.bpf import bpf_select
                readyr = bpf_select([rsock])
                _, readys, _ = select([], [ssock], [])
            else:
                readyr, readys, _ = select([rsock], [ssock], [])

            if ssock in readys:
                pks.send(packets_to_send.next())
                
            if rsock in readyr:
                p = pks.recv(MTU)
                if p is None:
                    continue
                h = p.hashret()
                if h in hsent:
                    hlst = hsent[h]
                    for i in hlst:
                        if p.answers(i):
                            res = prn((i,p))
                            if unique:
                                if res in seen:
                                    continue
                                seen[res] = None
                            if res is not None:
                                print res
                            if store:
                                received.append((i,p))
    except KeyboardInterrupt:
        if chainCC:
            raise
    return received

@conf.commands.register
def srflood(x,filter=None, iface=None, nofilter=None, *args,**kargs):
    """Flood and receive packets at layer 3
prn:      function applied to packets received. Ret val is printed if not None
store:    if 1 (default), store answers and return them
unique:   only consider packets whose print 
nofilter: put 1 to avoid use of bpf filters
filter:   provide a BPF filter
iface:    listen answers only on the given interface"""
    s = conf.L3socket(filter=filter, iface=iface, nofilter=nofilter)
    r=sndrcvflood(s,x,*args,**kargs)
    s.close()
    return r

@conf.commands.register
def srpflood(x,filter=None, iface=None, iface_hint=None, nofilter=None, *args,**kargs):
    """Flood and receive packets at layer 2
prn:      function applied to packets received. Ret val is printed if not None
store:    if 1 (default), store answers and return them
unique:   only consider packets whose print 
nofilter: put 1 to avoid use of bpf filters
filter:   provide a BPF filter
iface:    listen answers only on the given interface"""
    if iface is None and iface_hint is not None:
        iface = conf.route.route(iface_hint)[0]    
    s = conf.L2socket(filter=filter, iface=iface, nofilter=nofilter)
    r=sndrcvflood(s,x,*args,**kargs)
    s.close()
    return r

           


@conf.commands.register
def sniff(count=0, store=1, offline=None, prn=None, lfilter=None,
          L2socket=None, timeout=None, opened_socket=None,
          stop_filter=None, iface=None, *arg, **karg):
    """Sniff packets
sniff([count=0,] [prn=None,] [store=1,] [offline=None,]
[lfilter=None,] + L2ListenSocket args) -> list of packets

  count: number of packets to capture. 0 means infinity
  store: wether to store sniffed packets or discard them
    prn: function to apply to each packet. If something is returned,
         it is displayed. Ex:
         ex: prn = lambda x: x.summary()
lfilter: python function applied to each packet to determine
         if further action may be done
         ex: lfilter = lambda x: x.haslayer(Padding)
offline: pcap file to read packets from, instead of sniffing them
timeout: stop sniffing after a given time (default: None)
L2socket: use the provided L2socket
opened_socket: provide an object ready to use .recv() on
stop_filter: python function applied to each packet to determine
             if we have to stop the capture after this packet
             ex: stop_filter = lambda x: x.haslayer(TCP)
iface: interface or list of interfaces (default: None for sniffing on all
interfaces)
    """
    c = 0
    label = {}
    sniff_sockets = []
    if opened_socket is not None:
        sniff_sockets = [opened_socket]
    else:
        if offline is None:
            if L2socket is None:
                L2socket = conf.L2listen
            if type(iface) is list:
                for i in iface:
                    s = L2socket(type=ETH_P_ALL, iface=i, *arg, **karg)
                    label[s] = i
                    sniff_sockets.append(s)
            else:
                sniff_sockets = [L2socket(type=ETH_P_ALL, iface=iface, *arg,
                                           **karg)]
        else:
            sniff_sockets = [PcapReader(offline)]

    lst = []
    if timeout is not None:
        stoptime = time.time()+timeout
    remain = None
    try:
        stop_event = False
        while not stop_event:
            if timeout is not None:
                remain = stoptime-time.time()
                if remain <= 0:
                    break
            if conf.use_bpf:
                from scapy.arch.bpf import bpf_select
                ins = bpf_select(sniff_sockets, remain)
            else:
                ins, _, _ = select(sniff_sockets, [], [], remain)
            for s in ins:
                p = s.recv()
                if p is not None:
                    if lfilter and not lfilter(p):
                        continue
                    if s in label:
                        p.sniffed_on = label[s]
                    if store:
                        lst.append(p)
                    c += 1
                    if prn:
                        r = prn(p)
                        if r is not None:
                            print r
                    if stop_filter and stop_filter(p):
                        stop_event = True
                        break
                    if 0 < count <= c:
                        stop_event = True
                        break
    except KeyboardInterrupt:
        pass
    if opened_socket is None:
        for s in sniff_sockets:
            s.close()
    return plist.PacketList(lst,"Sniffed")


@conf.commands.register
def bridge_and_sniff(if1, if2, count=0, store=1, offline=None, prn=None, 
                     lfilter=None, L2socket=None, timeout=None,
                     stop_filter=None, *args, **kargs):
    """Forward traffic between two interfaces and sniff packets exchanged
bridge_and_sniff([count=0,] [prn=None,] [store=1,] [offline=None,] 
[lfilter=None,] + L2Socket args) -> list of packets

  count: number of packets to capture. 0 means infinity
  store: wether to store sniffed packets or discard them
    prn: function to apply to each packet. If something is returned,
         it is displayed. Ex:
         ex: prn = lambda x: x.summary()
lfilter: python function applied to each packet to determine
         if further action may be done
         ex: lfilter = lambda x: x.haslayer(Padding)
timeout: stop sniffing after a given time (default: None)
L2socket: use the provided L2socket
stop_filter: python function applied to each packet to determine
             if we have to stop the capture after this packet
             ex: stop_filter = lambda x: x.haslayer(TCP)
    """
    c = 0
    if L2socket is None:
        L2socket = conf.L2socket
    s1 = L2socket(iface=if1)
    s2 = L2socket(iface=if2)
    peerof={s1:s2,s2:s1}
    label={s1:if1, s2:if2}
    
    lst = []
    if timeout is not None:
        stoptime = time.time()+timeout
    remain = None
    try:
        stop_event = False
        while not stop_event:
            if timeout is not None:
                remain = stoptime-time.time()
                if remain <= 0:
                    break
            if conf.use_bpf:
                from scapy.arch.bpf import bpf_select
                ins = bpf_select([s1, s2], remain)
            else:
                ins, _, _ = select([s1, s2], [], [], remain)

            for s in ins:
                p = s.recv()
                if p is not None:
                    peerof[s].send(p.original)
                    if lfilter and not lfilter(p):
                        continue
                    if store:
                        p.sniffed_on = label[s]
                        lst.append(p)
                    c += 1
                    if prn:
                        r = prn(p)
                        if r is not None:
                            print r
                    if stop_filter and stop_filter(p):
                        stop_event = True
                        break
                    if 0 < count <= c:
                        stop_event = True
                        break
    except KeyboardInterrupt:
        pass
    finally:
        return plist.PacketList(lst,"Sniffed")


@conf.commands.register
def tshark(*args,**kargs):
    """Sniff packets and print them calling pkt.show(), a bit like text wireshark"""
    sniff(prn=lambda x: x.display(),*args,**kargs)

<|MERGE_RESOLUTION|>--- conflicted
+++ resolved
@@ -124,16 +124,12 @@
                                 if remaintime <= 0:
                                     break
                             r = None
-<<<<<<< HEAD
                             if conf.use_bpf:
                                 from scapy.arch.bpf import bpf_select
                                 inp = bpf_select(inmask)
                                 if pks in inp:
                                     r = pks.recv()
-                            elif arch.FREEBSD or arch.DARWIN:
-=======
-                            if not isinstance(pks, StreamSocket) and (arch.FREEBSD or arch.DARWIN):
->>>>>>> b859999d
+                            elif not isinstance(pks, StreamSocket) and (arch.FREEBSD or arch.DARWIN):
                                 inp, out, err = select(inmask,[],[], 0.05)
                                 if len(inp) == 0 or pks in inp:
                                     r = pks.nonblock_recv()
