--- conflicted
+++ resolved
@@ -1180,7 +1180,6 @@
 # SNIFF METHODS
 
 
-<<<<<<< HEAD
 _DOC_SNIFF_PARAMS = """
     :param count: Number of packets to capture. 0 means infinity.
     :type count: int
@@ -1222,41 +1221,6 @@
     :type session_kwargs: Dict[str, Any]
 
 """
-=======
-class AsyncSniffer(object):
-    """
-    Sniff packets and return a list of packets.
-
-    Args:
-        count: number of packets to capture. 0 means infinity.
-        store: whether to store sniffed packets or discard them
-        prn: function to apply to each packet. If something is returned, it
-             is displayed.
-             --Ex: prn = lambda x: x.summary()
-        session: a session = a flow decoder used to handle stream of packets.
-                 --Ex: session=TCPSession
-                 See below for more details.
-        filter: BPF filter to apply.
-        lfilter: Python function applied to each packet to determine if
-                 further action may be done.
-                 --Ex: lfilter = lambda x: x.haslayer(Padding)
-        offline: PCAP file (or list of PCAP files) to read packets from,
-                 instead of sniffing them
-        quiet:   when set to True, the process stderr is discarded
-                 (default: False).
-        timeout: stop sniffing after a given time (default: None).
-        L2socket: use the provided L2socket (default: use conf.L2listen).
-        opened_socket: provide an object (or a list of objects) ready to use
-                      .recv() on.
-        stop_filter: Python function applied to each packet to determine if
-                     we have to stop the capture after this packet.
-                     --Ex: stop_filter = lambda x: x.haslayer(TCP)
-        iface: interface or list of interfaces (default: None for sniffing
-               on the default interface).
-        monitor: use monitor mode. May not be available on all OS
-        started_callback: called as soon as the sniffer starts sniffing
-                          (default: None).
->>>>>>> 6829f4c9
 
 _DOC_ASYNC_SNIFF = """
     The iface, offline and opened_socket parameters can be either an
