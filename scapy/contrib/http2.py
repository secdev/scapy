#############################################################################
##                                                                         ##
## http2.py --- HTTP/2 support for Scapy                                   ##
##              see RFC7540 and RFC7541                                    ##
##              for more informations                                      ##
##                                                                         ##
## Copyright (C) 2016  Florian Maury <florian.maury@ssi.gouv.fr>           ##
##                                                                         ##
## This program is free software; you can redistribute it and/or modify it ##
## under the terms of the GNU General Public License version 2 as          ##
## published by the Free Software Foundation.                              ##
##                                                                         ##
## This program is distributed in the hope that it will be useful, but     ##
## WITHOUT ANY WARRANTY; without even the implied warranty of              ##
## MERCHANTABILITY or FITNESS FOR A PARTICULAR PURPOSE.  See the GNU       ##
## General Public License for more details.                                ##
##                                                                         ##
#############################################################################
"""http2 Module
Implements packets and fields required to encode/decode HTTP/2 Frames
and HPack encoded headers

scapy.contrib.status=loads
scapy.contrib.description=HTTP/2 (RFC 7540, RFC 7541)
"""
from __future__ import print_function

from __future__ import absolute_import
<<<<<<< HEAD
from __future__ import print_function
=======
>>>>>>> dd6874fc
import abc
import types
import re
import StringIO
import struct
<<<<<<< HEAD
import scapy.modules.six as six
from scapy.modules.six.moves import range
=======
import six
from six.moves import range
>>>>>>> dd6874fc

# Only required if using mypy-lang for static typing
# Most symbols are used in mypy-interpreted "comments".
# Sized must be one of the superclasses of a class implementing __len__
try:
    from typing import Optional, List, Union, Callable, Any, Tuple, Sized
except ImportError:
    class Sized(object): pass

import scapy.fields as fields
import scapy.packet as packet
import scapy.config as config
import scapy.base_classes as base_classes
import scapy.volatile as volatile
import scapy.error as error

########################################################################################################################
################################################ HPACK Integer Fields ##################################################
########################################################################################################################

class HPackMagicBitField(fields.BitField):
    """ HPackMagicBitField is a BitField variant that cannot be assigned another
    value than the default one. This field must not be used where there is
    potential for fuzzing. OTOH, this field makes sense (for instance, if the
    magic bits are used by a dispatcher to select the payload class)
    """

    __slots__ = ['_magic']

    def __init__(self, name, default, size):
        # type: (str, int, int) -> None
        """
        @param str name: this field instance name.
        @param int default: this field only valid value.
        @param int size: this bitfield bitlength.
        @return None
        @raise AssertionError
        """
        assert(default >= 0)
        # size can be negative if encoding is little-endian (see rev property of bitfields)
        assert(size != 0)
        self._magic = default
        super(HPackMagicBitField, self).__init__(name, default, size)

    def addfield(self, pkt, s, val):
        # type: (Optional[packet.Packet], Union[str, Tuple[str, int, int]], int) -> Union[str, Tuple[str, int, int]]
        """
        @param packet.Packet|None pkt: the packet instance containing this field instance; probably unused.
        @param str|(str, int, long) s: either a str if 0 == size%8 or a tuple with the string to add this field to, the
          number of bits already generated and the generated value so far.
        @param int val: unused; must be equal to default value
        @return str|(str, int, long): the s string extended with this field machine representation
        @raise AssertionError
        """
        assert val == self._magic, 'val parameter must value {}; received: {}'.format(self._magic, val)
        return super(HPackMagicBitField, self).addfield(pkt, s, self._magic)

    def getfield(self, pkt, s):
        # type: (Optional[packet.Packet], Union[str, Tuple[str, int]]) -> Tuple[Union[Tuple[str, int], str], int]
        """
        @param packet.Packet|None pkt: the packet instance containing this field instance; probably unused.
        @param str|(str, int) s: either a str if size%8==0 or a tuple with the string to parse from and the number of
          bits already consumed by previous bitfield-compatible fields.
        @return (str|(str, int), int): Returns the remaining string and the parsed value. May return a tuple if there
          are remaining bits to parse in the first byte. Returned value is equal to default value
        @raise AssertionError
        """
        r = super(HPackMagicBitField, self).getfield(pkt, s)
        assert (
            isinstance(r, tuple)
            and len(r) == 2
<<<<<<< HEAD
            and isinstance(r[1], six.integer_types)
=======
            and isinstance(r[1], (int, int))
>>>>>>> dd6874fc
        ), 'Second element of BitField.getfield return value expected to be an int or a long; API change detected'
        assert r[1] == self._magic, 'Invalid value parsed from s; error in class guessing detected!'
        return r

    def h2i(self, pkt, x):
        # type: (Optional[packet.Packet], int) -> int
        """
        @param packet.Packet|None pkt: the packet instance containing this field instance; probably unused
        @param int x: unused; must be equal to default value
        @return int; default value
        @raise AssertionError
        """
        assert x == self._magic, \
            'EINVAL: x: This field is magic. Do not attempt to modify it. Expected value: {}'.format(self._magic)
        return super(HPackMagicBitField, self).h2i(pkt, self._magic)

    def i2h(self, pkt, x):
        # type: (Optional[packet.Packet], int) -> int
        """
        @param packet.Packet|None pkt: the packet instance containing this field instance; probably unused
        @param int x: unused; must be equal to default value
        @return int; default value
        @raise AssertionError
        """
        assert x == self._magic, \
            'EINVAL: x: This field is magic. Do not attempt to modify it. Expected value: {}'.format(self._magic)
        return super(HPackMagicBitField, self).i2h(pkt, self._magic)

    def m2i(self, pkt, x):
        # type: (Optional[packet.Packet], int) -> int
        """
        @param packet.Packet|None pkt: the packet instance containing this field instance; probably unused
        @param int x: must be the machine representatino of the default value
        @return int; default value
        @raise AssertionError
        """
        r = super(HPackMagicBitField, self).m2i(pkt, x)
        assert r == self._magic, 'Invalid value parsed from m2i; error in class guessing detected!'
        return r

    def i2m(self, pkt, x):
        # type: (Optional[packet.Packet], int) -> int
        """
        @param packet.Packet|None pkt: the packet instance containing this field instance; probably unused
        @param int x: unused; must be equal to default value
        @return int; default value
        @raise AssertionError
        """
        assert x == self._magic, \
            'EINVAL: x: This field is magic. Do not attempt to modify it. Expected value: {}'.format(self._magic)
        return super(HPackMagicBitField, self).i2m(pkt, self._magic)

    def any2i(self, pkt, x):
        # type: (Optional[packet.Packet], int) -> int
        """
        @param packet.Packet|None pkt: the packet instance containing this field instance; probably unused
        @param int x: unused; must be equal to default value
        @return int; default value
        @raise AssertionError
        """
        assert x == self._magic, \
            'EINVAL: x: This field is magic. Do not attempt to modify it. Expected value: {}'.format(self._magic)
        return super(HPackMagicBitField, self).any2i(pkt, self._magic)


class AbstractUVarIntField(fields.Field):
    """AbstractUVarIntField represents an integer as defined in RFC7541
    """

    __slots__ = ['_max_value', 'size', 'rev']
    """
    :var int size: the bit length of the prefix of this AbstractUVarIntField. It
      represents the complement of the number of MSB that are used in the
      current byte for other purposes by some other BitFields
    :var int _max_value: the maximum value that can be stored in the
      sole prefix. If the integer equals or exceeds this value, the max prefix
      value is assigned to the size first bits and the multibyte representation
      is used
    :var bool rev: is a fake property, also emulated for the sake of
      compatibility with Bitfields
    """

    def __init__(self, name, default, size):
        # type: (str, Optional[int], int) -> None
        """
        @param str name: the name of this field instance
        @param int|None default: positive, null or None default value for this field instance.
        @param int size: the number of bits to consider in the first byte. Valid range is ]0;8]
        @return None
        @raise AssertionError
        """
<<<<<<< HEAD
        assert(isinstance(default, type(None)) or (isinstance(default, six.integer_types) and default >= 0))
=======
        assert(isinstance(default, type(None)) or (isinstance(default, (int, int)) and default >= 0))
>>>>>>> dd6874fc
        assert(0 < size <= 8)
        super(AbstractUVarIntField, self).__init__(name, default)
        self.size = size
        self._max_value = (1 << self.size) - 1

        # Configuring the fake property that is useless for this class but that is
        # expected from BitFields
        self.rev = False

    def h2i(self, pkt, x):
        # type: (Optional[packet.Packet], Optional[int]) -> Optional[int]
        """
        @param packet.Packet|None pkt: unused.
        @param int|None x: the value to convert.
        @return int|None: the converted value.
        @raise AssertionError
        """
<<<<<<< HEAD
        assert(not isinstance(x, six.integer_types) or x >= 0)
=======
        assert(not isinstance(x, (int, int)) or x >= 0)
>>>>>>> dd6874fc
        return x

    def i2h(self, pkt, x):
        # type: (Optional[packet.Packet], Optional[int]) -> Optional[int]
        """
        @param packet.Packet|None pkt: unused.
        @param int|None x: the value to convert.
        @return: int|None: the converted value.
        """
        return x

    def _detect_multi_byte(self, fb):
        # type: (str) -> bool
        """ _detect_multi_byte returns whether the AbstractUVarIntField is represented on
          multiple bytes or not.

          A multibyte representation is indicated by all of the first size bits being set

        @param str fb: first byte, as a character.
        @return bool: True if multibyte repr detected, else False.
        @raise AssertionError
        """
        assert(len(fb) == 1)
        return (ord(fb) & self._max_value) == self._max_value

    def _parse_multi_byte(self, s):
        # type: (str) -> int
        """ _parse_multi_byte parses x as a multibyte representation to get the
          int value of this AbstractUVarIntField.

        @param str s: the multibyte string to parse.
        @return int: The parsed int value represented by this AbstractUVarIntField.
        @raise: AssertionError
        @raise: Scapy_Exception if the input value encodes an integer larger than 1<<64
        """

        assert(len(s) >= 2)

        l = len(s)

        value = 0
        i = 1
        byte = ord(s[i])
        # For CPU sake, stops at an arbitrary large number!
        max_value = 1 << 64
        # As long as the MSG is set, an another byte must be read
        while byte & 0x80:
            value += (byte ^ 0x80) << (7 * (i - 1))
            if value > max_value:
                raise error.Scapy_Exception(
                    'out-of-bound value: the string encodes a value that is too large (>2^{64}): {}'.format(value)
                )
            i += 1
            assert i < l, 'EINVAL: x: out-of-bound read: the string ends before the AbstractUVarIntField!'
            byte = ord(s[i])
        value += byte << (7 * (i - 1))
        value += self._max_value

        assert(value >= 0)
        return value

    def m2i(self, pkt, x):
        # type: (Optional[packet.Packet], Union[str, Tuple[str, int]]) -> int
        """
          A tuple is expected for the "x" param only if "size" is different than 8. If a tuple is received, some bits
          were consumed by another field. This field consumes the remaining bits, therefore the int of the tuple must
          equal "size".

        @param packet.Packet|None pkt: unused.
        @param str|(str, int) x: the string to convert. If bits were consumed by a previous bitfield-compatible field.
        @raise AssertionError
        """
        assert(isinstance(x, str) or (isinstance(x, tuple) and x[1] >= 0))

        if isinstance(x, tuple):
            assert (8 - x[1]) == self.size, 'EINVAL: x: not enough bits remaining in current byte to read the prefix'
            val = x[0]
        else:
            assert isinstance(x, str) and self.size == 8, 'EINVAL: x: tuple expected when prefix_len is not a full byte'
            val = x

        if self._detect_multi_byte(val[0]):
            ret = self._parse_multi_byte(val)
        else:
            ret = ord(val[0]) & self._max_value

        assert(ret >= 0)
        return ret

    def i2m(self, pkt, x):
        # type: (Optional[packet.Packet], int) -> str
        """
        @param packet.Packet|None pkt: unused.
        @param int x: the value to convert.
        @return str: the converted value.
        @raise AssertionError
        """
        assert(x >= 0)

        if x < self._max_value:
            return chr(x)
        else:
            # The sl list join is a performance trick, because string
            # concatenation is not efficient with Python immutable strings
            sl = [chr(self._max_value)]
            x -= self._max_value
            while x >= 0x80:
                sl.append(chr(0x80 | (x & 0x7F)))
                x >>= 7
            sl.append(chr(x))
            return ''.join(sl)

    def any2i(self, pkt, x):
        # type: (Optional[packet.Packet], Union[None, str, int]) -> Optional[int]
        """
          A "x" value as a string is parsed as a binary encoding of a UVarInt. An int is considered an internal value.
          None is returned as is.

        @param packet.Packet|None pkt: the packet containing this field; probably unused.
        @param str|int|None x: the value to convert.
        @return int|None: the converted value.
        @raise AssertionError
        """
        if isinstance(x, type(None)):
            return x
<<<<<<< HEAD
        if isinstance(x, six.integer_types):
            assert(x >= 0)
            ret = self.h2i(pkt, x)
            assert(isinstance(ret, six.integer_types) and ret >= 0)
            return ret
        elif isinstance(x, str):
            ret = self.m2i(pkt, x)
            assert (isinstance(ret, six.integer_types) and ret >= 0)
=======
        if isinstance(x, (int, int)):
            assert(x >= 0)
            ret = self.h2i(pkt, x)
            assert(isinstance(ret, (int, int)) and ret >= 0)
            return ret
        elif isinstance(x, str):
            ret = self.m2i(pkt, x)
            assert (isinstance(ret, (int, int)) and ret >= 0)
>>>>>>> dd6874fc
            return ret
        assert False, 'EINVAL: x: No idea what the parameter format is'

    def i2repr(self, pkt, x):
        # type: (Optional[packet.Packet], Optional[int]) -> str
        """
        @param packet.Packet|None pkt: probably unused.
        @param x: int|None: the positive, null or none value to convert.
        @return str: the representation of the value.
        """
        return repr(self.i2h(pkt, x))

    def addfield(self, pkt, s, val):
        # type: (Optional[packet.Packet], Union[str, Tuple[str, int, int]], int) -> str
        """ An AbstractUVarIntField prefix always consumes the remaining bits
          of a BitField;if no current BitField is in use (no tuple in
          entry) then the prefix length is 8 bits and the whole byte is to
          be consumed
        @param packet.Packet|None pkt: the packet containing this field. Probably unused.
        @param str|(str, int, long) s: the string to append this field to. A tuple indicates that some bits were already
          generated by another bitfield-compatible field. This MUST be the case if "size" is not 8. The int is the
          number of bits already generated in the first byte of the str. The long is the value that was generated by the
          previous bitfield-compatible fields.
        @param int val: the positive or null value to be added.
        @return str: s concatenated with the machine representation of this field.
        @raise AssertionError
        """
        assert(val >= 0)
        if isinstance(s, str):
            assert self.size == 8, 'EINVAL: s: tuple expected when prefix_len is not a full byte'
            return s + self.i2m(pkt, val)

        # s is a tuple
        assert(s[1] >= 0)
        assert(s[2] >= 0)
        assert (8 - s[1]) == self.size, 'EINVAL: s: not enough bits remaining in current byte to read the prefix'

        if val >= self._max_value:
            return s[0] + chr((s[2] << self.size) + self._max_value) + self.i2m(pkt, val)[1:]
        # This AbstractUVarIntField is only one byte long; setting the prefix value
        # and appending the resulting byte to the string
        return s[0] + chr((s[2] << self.size) + ord(self.i2m(pkt, val)))

    @staticmethod
    def _detect_bytelen_from_str(s):
        # type: (str) -> int
        """ _detect_bytelen_from_str returns the length of the machine
          representation of an AbstractUVarIntField starting at the beginning
          of s and which is assumed to expand over multiple bytes
          (value > _max_prefix_value).

        @param str s: the string to parse. It is assumed that it is a multibyte int.
        @return The bytelength of the AbstractUVarIntField.
        @raise AssertionError
        """
        assert(len(s) >= 2)
        l = len(s)

        i = 1
        while ord(s[i]) & 0x80 > 0:
            i += 1
            assert i < l, 'EINVAL: s: out-of-bound read: unfinished AbstractUVarIntField detected'
        ret = i + 1

        assert(ret >= 0)
        return ret

    def i2len(self, pkt, x):
        # type: (Optional[packet.Packet], int) -> int
        """
        @param packet.Packet|None pkt: unused.
        @param int x: the positive or null value whose binary size if requested.
        @raise AssertionError
        """
        assert(x >= 0)
        if x < self._max_value:
            return 1

        # x is expressed over multiple bytes
        x -= self._max_value
        i = 1
        if x == 0:
            i += 1
        while x > 0:
            x >>= 7
            i += 1

        ret = i
        assert(ret >= 0)
        return ret

    def getfield(self, pkt, s):
        # type: (Optional[packet.Packet], Union[str, Tuple[str, int]]) -> Tuple[str, int]
        """
        @param packet.Packet|None pkt: the packet instance containing this field; probably unused.
        @param str|(str, int) s: the input value to get this field value from. If size is 8, s is a string, else
        it is a tuple containing the value and an int indicating the number of bits already consumed in the first byte
        of the str. The number of remaining bits to consume in the first byte must be equal to "size".
        @return (str, int): the remaining bytes of s and the parsed value.
        @raise AssertionError
        """
        if isinstance(s, tuple):
            assert(len(s) == 2)
            temp = s  # type: Tuple[str, int]
            ts, ti = temp
            assert(ti >= 0)
            assert 8 - ti == self.size, 'EINVAL: s: not enough bits remaining in current byte to read the prefix'
            val = ts
        else:
            assert isinstance(s, str) and self.size == 8, 'EINVAL: s: tuple expected when prefix_len is not a full byte'
            val = s

        if self._detect_multi_byte(val[0]):
            l = self._detect_bytelen_from_str(val)
        else:
            l = 1

        ret = val[l:], self.m2i(pkt, s)
        assert(ret[1] >= 0)
        return ret

    def randval(self):
        # type: () -> volatile.VolatileValue
        """
        @return volatile.VolatileValue: a volatile value for this field "long"-compatible internal value.
        """
        return volatile.RandLong()


class UVarIntField(AbstractUVarIntField):
    def __init__(self, name, default, size):
        # type: (str, int, int) -> None
        """
        @param str name: the name of this field instance.
        @param default: the default value for this field instance. default must be positive or null.
        @raise AssertionError
        """
        assert(default >= 0)
        assert(0 < size <= 8)

        super(UVarIntField, self).__init__(name, default, size)
        self.size = size
        self._max_value = (1 << self.size) - 1

        # Configuring the fake property that is useless for this class but that is
        # expected from BitFields
        self.rev = False

    def h2i(self, pkt, x):
        # type: (Optional[packet.Packet], int) -> int
        """ h2i is overloaded to restrict the acceptable x values (not None)

        @param packet.Packet|None pkt: the packet instance containing this field instance; probably unused.
        @param int x: the value to convert.
        @return int: the converted value.
        @raise AssertionError
        """
        ret = super(UVarIntField, self).h2i(pkt, x)
        assert(not isinstance(ret, type(None)) and ret >= 0)
        return ret

    def i2h(self, pkt, x):
        # type: (Optional[packet.Packet], int) -> int
        """ i2h is overloaded to restrict the acceptable x values (not None)

        @param packet.Packet|None pkt: the packet instance containing this field instance; probably unused.
        @param int x: the value to convert.
        @return int: the converted value.
        @raise AssertionError
        """
        ret = super(UVarIntField, self).i2h(pkt, x)
        assert(not isinstance(ret, type(None)) and ret >= 0)
        return ret

    def any2i(self, pkt, x):
        # type: (Optional[packet.Packet], Union[str, int]) -> int
        """ any2i is overloaded to restrict the acceptable x values (not None)

        @param packet.Packet|None pkt: the packet instance containing this field instance; probably unused.
        @param str|int x: the value to convert.
        @return int: the converted value.
        @raise AssertionError
        """
        ret = super(UVarIntField, self).any2i(pkt, x)
        assert(not isinstance(ret, type(None)) and ret >= 0)
        return ret

    def i2repr(self, pkt, x):
        # type: (Optional[packet.Packet], int) -> str
        """ i2repr is overloaded to restrict the acceptable x values (not None)

        @param packet.Packet|None pkt: the packet instance containing this field instance; probably unused.
        @param int x: the value to convert.
        @return str: the converted value.
        """
        return super(UVarIntField, self).i2repr(pkt, x)


class FieldUVarLenField(AbstractUVarIntField):
    __slots__ = ['_length_of', '_adjust']

    def __init__(self, name, default, size, length_of, adjust=lambda x: x):
        # type: (str, Optional[int], int, str, Callable[[int], int]) -> None
        """ Initializes a FieldUVarLenField

        @param str name: The name of this field instance.
        @param int|None default: the default value of this field instance.
        @param int size: the number of bits that are occupied by this field in the first byte of a binary string.
          size must be in the range ]0;8].
        @param str length_of: The name of the field this field value is measuring/representing.
        @param callable adjust: A function that modifies the value computed from the "length_of" field.

        adjust can be used for instance to add a constant to the length_of field
         length. For instance, let's say that i2len of the length_of field
         returns 2. If adjust is lambda x: x+1 In that case, this field will
         value 3 at build time.
        @return None
        @raise AssertionError
        """
        assert(default is None or default >= 0)
        assert(0 < size <= 8)

        super(FieldUVarLenField, self).__init__(name, default, size)
        self._length_of = length_of
        self._adjust = adjust

    def addfield(self, pkt, s, val):
        # type: (Optional[packet.Packet], Union[str, Tuple[str, int, int]], Optional[int]) -> str
        """
        @param packet.Packet|None pkt: the packet instance containing this field instance. This parameter must not be
          None if the val parameter is.
        @param str|(str, int, long) s: the string to append this field to. A tuple indicates that some bits were already
          generated by another bitfield-compatible field. This MUST be the case if "size" is not 8. The int is the
          number of bits already generated in the first byte of the str. The long is the value that was generated by the
          previous bitfield-compatible fields.
        @param int|None val: the positive or null value to be added. If None, the value is computed from pkt.
        @return str: s concatenated with the machine representation of this field.
        @raise AssertionError
        """
        if val is None:
            assert isinstance(pkt, packet.Packet), \
                'EINVAL: pkt: Packet expected when val is None; received {}'.format(type(pkt))
            val = self._compute_value(pkt)
        return super(FieldUVarLenField, self).addfield(pkt, s, val)

    def i2m(self, pkt, x):
        # type: (Optional[packet.Packet], Optional[int]) -> str
        """
        @param packet.Packet|None pkt: the packet instance containing this field instance. This parameter must not be
          None if the x parameter is.
        @param int|None x: the positive or null value to be added. If None, the value is computed from pkt.
        @return str
        @raise AssertionError
        """
        if x is None:
            assert isinstance(pkt, packet.Packet), \
                'EINVAL: pkt: Packet expected when x is None; received {}'.format(type(pkt))
            x = self._compute_value(pkt)
        return super(FieldUVarLenField, self).i2m(pkt, x)

    def _compute_value(self, pkt):
        # type: (packet.Packet) -> int
        """ Computes the value of this field based on the provided packet and
        the length_of field and the adjust callback

        @param packet.Packet pkt: the packet from which is computed this field value.
        @return int: the computed value for this field.
        @raise KeyError: the packet nor its payload do not contain an attribute
          with the length_of name.
        @raise AssertionError
        @raise KeyError if _length_of is not one of pkt fields
        """
        fld, fval = pkt.getfield_and_val(self._length_of)
        val = fld.i2len(pkt, fval)
        ret = self._adjust(val)
        assert(ret >= 0)
        return ret

########################################################################################################################
################################################ HPACK String Fields ###################################################
########################################################################################################################

class HPackStringsInterface(six.with_metaclass(abc.ABCMeta, Sized)):
    @abc.abstractmethod
    def __str__(self): pass

    @abc.abstractmethod
    def origin(self): pass

    @abc.abstractmethod
    def __len__(self): pass


class HPackLiteralString(HPackStringsInterface):
    """ HPackLiteralString is a string. This class is used as a marker and
    implements an interface in common with HPackZString
    """
    __slots__ = ['_s']

    def __init__(self, s):
        # type: (str) -> None
        self._s = s

    def __str__(self):
        # type: () -> str
        return self._s

    def origin(self):
        # type: () -> str
        return self._s

    def __len__(self):
        # type: () -> int
        return len(self._s)


class EOS(object):
    """ Simple "marker" to designate the End Of String symbol in the huffman table
    """


class HuffmanNode(object):
    """ HuffmanNode is an entry of the binary tree used for encoding/decoding
    HPack compressed HTTP/2 headers
    """

    __slots__ = ['l', 'r']
    """@var l: the left branch of this node
    @var r: the right branch of this Node

    These variables can value None (leaf node), another HuffmanNode, or a
     symbol. Symbols are either a character or the End Of String symbol (class
     EOS)
    """

    def __init__(self, l, r):
        # type: (Union[None, HuffmanNode, EOS, str], Union[None, HuffmanNode, EOS, str]) -> None
        self.l = l
        self.r = r

    def __getitem__(self, b):
        # type: (int) -> Union[None, HuffmanNode, EOS, str]
        return self.r if b else self.l

    def __setitem__(self, b, val):
        # type: (int, Union[None, HuffmanNode, EOS, str]) -> None
        if b:
            self.r = val
        else:
            self.l = val

    def __str__(self):
        # type: () -> str
        return self.__repr__()

    def __repr__(self):
        # type: () -> str
        return '({}, {})'.format(self.l, self.r)


class InvalidEncodingException(Exception):
    """ InvalidEncodingException is raised when a supposedly huffman-encoded
     string is decoded and a decoding error arises
    """


class HPackZString(HPackStringsInterface):
    __slots__ = ['_s', '_encoded']

    # From RFC 7541
    # Tuple is (code,code bitlength)
    # The bitlength is required to know how long the left padding
    # (implicit 0's) there are
    static_huffman_code = [
        (0x1ff8, 13),
        (0x7fffd8, 23),
        (0xfffffe2, 28),
        (0xfffffe3, 28),
        (0xfffffe4, 28),
        (0xfffffe5, 28),
        (0xfffffe6, 28),
        (0xfffffe7, 28),
        (0xfffffe8, 28),
        (0xffffea, 24),
        (0x3ffffffc, 30),
        (0xfffffe9, 28),
        (0xfffffea, 28),
        (0x3ffffffd, 30),
        (0xfffffeb, 28),
        (0xfffffec, 28),
        (0xfffffed, 28),
        (0xfffffee, 28),
        (0xfffffef, 28),
        (0xffffff0, 28),
        (0xffffff1, 28),
        (0xffffff2, 28),
        (0x3ffffffe, 30),
        (0xffffff3, 28),
        (0xffffff4, 28),
        (0xffffff5, 28),
        (0xffffff6, 28),
        (0xffffff7, 28),
        (0xffffff8, 28),
        (0xffffff9, 28),
        (0xffffffa, 28),
        (0xffffffb, 28),
        (0x14, 6),
        (0x3f8, 10),
        (0x3f9, 10),
        (0xffa, 12),
        (0x1ff9, 13),
        (0x15, 6),
        (0xf8, 8),
        (0x7fa, 11),
        (0x3fa, 10),
        (0x3fb, 10),
        (0xf9, 8),
        (0x7fb, 11),
        (0xfa, 8),
        (0x16, 6),
        (0x17, 6),
        (0x18, 6),
        (0x0, 5),
        (0x1, 5),
        (0x2, 5),
        (0x19, 6),
        (0x1a, 6),
        (0x1b, 6),
        (0x1c, 6),
        (0x1d, 6),
        (0x1e, 6),
        (0x1f, 6),
        (0x5c, 7),
        (0xfb, 8),
        (0x7ffc, 15),
        (0x20, 6),
        (0xffb, 12),
        (0x3fc, 10),
        (0x1ffa, 13),
        (0x21, 6),
        (0x5d, 7),
        (0x5e, 7),
        (0x5f, 7),
        (0x60, 7),
        (0x61, 7),
        (0x62, 7),
        (0x63, 7),
        (0x64, 7),
        (0x65, 7),
        (0x66, 7),
        (0x67, 7),
        (0x68, 7),
        (0x69, 7),
        (0x6a, 7),
        (0x6b, 7),
        (0x6c, 7),
        (0x6d, 7),
        (0x6e, 7),
        (0x6f, 7),
        (0x70, 7),
        (0x71, 7),
        (0x72, 7),
        (0xfc, 8),
        (0x73, 7),
        (0xfd, 8),
        (0x1ffb, 13),
        (0x7fff0, 19),
        (0x1ffc, 13),
        (0x3ffc, 14),
        (0x22, 6),
        (0x7ffd, 15),
        (0x3, 5),
        (0x23, 6),
        (0x4, 5),
        (0x24, 6),
        (0x5, 5),
        (0x25, 6),
        (0x26, 6),
        (0x27, 6),
        (0x6, 5),
        (0x74, 7),
        (0x75, 7),
        (0x28, 6),
        (0x29, 6),
        (0x2a, 6),
        (0x7, 5),
        (0x2b, 6),
        (0x76, 7),
        (0x2c, 6),
        (0x8, 5),
        (0x9, 5),
        (0x2d, 6),
        (0x77, 7),
        (0x78, 7),
        (0x79, 7),
        (0x7a, 7),
        (0x7b, 7),
        (0x7ffe, 15),
        (0x7fc, 11),
        (0x3ffd, 14),
        (0x1ffd, 13),
        (0xffffffc, 28),
        (0xfffe6, 20),
        (0x3fffd2, 22),
        (0xfffe7, 20),
        (0xfffe8, 20),
        (0x3fffd3, 22),
        (0x3fffd4, 22),
        (0x3fffd5, 22),
        (0x7fffd9, 23),
        (0x3fffd6, 22),
        (0x7fffda, 23),
        (0x7fffdb, 23),
        (0x7fffdc, 23),
        (0x7fffdd, 23),
        (0x7fffde, 23),
        (0xffffeb, 24),
        (0x7fffdf, 23),
        (0xffffec, 24),
        (0xffffed, 24),
        (0x3fffd7, 22),
        (0x7fffe0, 23),
        (0xffffee, 24),
        (0x7fffe1, 23),
        (0x7fffe2, 23),
        (0x7fffe3, 23),
        (0x7fffe4, 23),
        (0x1fffdc, 21),
        (0x3fffd8, 22),
        (0x7fffe5, 23),
        (0x3fffd9, 22),
        (0x7fffe6, 23),
        (0x7fffe7, 23),
        (0xffffef, 24),
        (0x3fffda, 22),
        (0x1fffdd, 21),
        (0xfffe9, 20),
        (0x3fffdb, 22),
        (0x3fffdc, 22),
        (0x7fffe8, 23),
        (0x7fffe9, 23),
        (0x1fffde, 21),
        (0x7fffea, 23),
        (0x3fffdd, 22),
        (0x3fffde, 22),
        (0xfffff0, 24),
        (0x1fffdf, 21),
        (0x3fffdf, 22),
        (0x7fffeb, 23),
        (0x7fffec, 23),
        (0x1fffe0, 21),
        (0x1fffe1, 21),
        (0x3fffe0, 22),
        (0x1fffe2, 21),
        (0x7fffed, 23),
        (0x3fffe1, 22),
        (0x7fffee, 23),
        (0x7fffef, 23),
        (0xfffea, 20),
        (0x3fffe2, 22),
        (0x3fffe3, 22),
        (0x3fffe4, 22),
        (0x7ffff0, 23),
        (0x3fffe5, 22),
        (0x3fffe6, 22),
        (0x7ffff1, 23),
        (0x3ffffe0, 26),
        (0x3ffffe1, 26),
        (0xfffeb, 20),
        (0x7fff1, 19),
        (0x3fffe7, 22),
        (0x7ffff2, 23),
        (0x3fffe8, 22),
        (0x1ffffec, 25),
        (0x3ffffe2, 26),
        (0x3ffffe3, 26),
        (0x3ffffe4, 26),
        (0x7ffffde, 27),
        (0x7ffffdf, 27),
        (0x3ffffe5, 26),
        (0xfffff1, 24),
        (0x1ffffed, 25),
        (0x7fff2, 19),
        (0x1fffe3, 21),
        (0x3ffffe6, 26),
        (0x7ffffe0, 27),
        (0x7ffffe1, 27),
        (0x3ffffe7, 26),
        (0x7ffffe2, 27),
        (0xfffff2, 24),
        (0x1fffe4, 21),
        (0x1fffe5, 21),
        (0x3ffffe8, 26),
        (0x3ffffe9, 26),
        (0xffffffd, 28),
        (0x7ffffe3, 27),
        (0x7ffffe4, 27),
        (0x7ffffe5, 27),
        (0xfffec, 20),
        (0xfffff3, 24),
        (0xfffed, 20),
        (0x1fffe6, 21),
        (0x3fffe9, 22),
        (0x1fffe7, 21),
        (0x1fffe8, 21),
        (0x7ffff3, 23),
        (0x3fffea, 22),
        (0x3fffeb, 22),
        (0x1ffffee, 25),
        (0x1ffffef, 25),
        (0xfffff4, 24),
        (0xfffff5, 24),
        (0x3ffffea, 26),
        (0x7ffff4, 23),
        (0x3ffffeb, 26),
        (0x7ffffe6, 27),
        (0x3ffffec, 26),
        (0x3ffffed, 26),
        (0x7ffffe7, 27),
        (0x7ffffe8, 27),
        (0x7ffffe9, 27),
        (0x7ffffea, 27),
        (0x7ffffeb, 27),
        (0xffffffe, 28),
        (0x7ffffec, 27),
        (0x7ffffed, 27),
        (0x7ffffee, 27),
        (0x7ffffef, 27),
        (0x7fffff0, 27),
        (0x3ffffee, 26),
        (0x3fffffff, 30)
    ]

    static_huffman_tree = None

    @classmethod
    def _huffman_encode_char(cls, c):
        # type: (Union[str, EOS]) -> Tuple[int, int]
        """ huffman_encode_char assumes that the static_huffman_tree was
        previously initialized

        @param str|EOS c: a symbol to encode
        @return (int, int): the bitstring of the symbol and its bitlength
        @raise AssertionError
        """
        if isinstance(c, EOS):
            return cls.static_huffman_code[-1]
        else:
            assert(len(c) == 1)
        return cls.static_huffman_code[ord(c)]

    @classmethod
    def huffman_encode(cls, s):
        # type: (str) -> Tuple[int, int]
        """ huffman_encode returns the bitstring and the bitlength of the
        bitstring representing the string provided as a parameter

        @param str s: the string to encode
        @return (int, int): the bitstring of s and its bitlength
        @raise AssertionError
        """
        i = 0
        ibl = 0
        for c in s:
            val, bl = cls._huffman_encode_char(c)
            i = (i << bl) + val
            ibl += bl

        padlen = 8 - (ibl % 8)
        if padlen != 8:
            val, bl = cls._huffman_encode_char(EOS())
            i = (i << padlen) + (val >> (bl - padlen))
            ibl += padlen

        ret = i, ibl
        assert(ret[0] >= 0)
        assert (ret[1] >= 0)
        return ret

    @classmethod
    def huffman_decode(cls, i, ibl):
        # type: (int, int) -> str
        """ huffman_decode decodes the bitstring provided as parameters.

        @param int i: the bitstring to decode
        @param int ibl: the bitlength of i
        @return str: the string decoded from the bitstring
        @raise AssertionError, InvalidEncodingException
        """
        assert(i >= 0)
        assert(ibl >= 0)

        if isinstance(cls.static_huffman_tree, type(None)):
            cls.huffman_compute_decode_tree()
        assert(not isinstance(cls.static_huffman_tree, type(None)))

        s = []
        j = 0
        interrupted = False
        cur = cls.static_huffman_tree
        cur_sym = 0
        cur_sym_bl = 0
        while j < ibl:
            b = (i >> (ibl - j - 1)) & 1
            cur_sym = (cur_sym << 1) + b
            cur_sym_bl += 1
            elmt = cur[b]

            if isinstance(elmt, HuffmanNode):
                interrupted = True
                cur = elmt
                if isinstance(cur, type(None)):
                    raise AssertionError()
            elif isinstance(elmt, EOS):
                raise InvalidEncodingException('Huffman decoder met the full EOS symbol')
            elif isinstance(elmt, str):
                interrupted = False
                s.append(elmt)
                cur = cls.static_huffman_tree
                cur_sym = 0
                cur_sym_bl = 0
            else:
                raise InvalidEncodingException('Should never happen, so incidentally it will')
            j += 1

        if interrupted:
            # Interrupted values true if the bitstring ends in the middle of a
            # symbol; this symbol must be, according to RFC7541 par5.2 the MSB
            # of the EOS symbol
            if cur_sym_bl > 7:
                raise InvalidEncodingException('Huffman decoder is detecting padding longer than 7 bits')
            eos_symbol = cls.static_huffman_code[-1]
            eos_msb = eos_symbol[0] >> (eos_symbol[1] - cur_sym_bl)
            if eos_msb != cur_sym:
                raise InvalidEncodingException('Huffman decoder is detecting unexpected padding format')
        return ''.join(s)

    @classmethod
    def huffman_conv2str(cls, bit_str, bit_len):
        # type: (int, int) -> str
        """ huffman_conv2str converts a bitstring of bit_len bitlength into a
        binary string. It DOES NOT compress/decompress the bitstring!

        @param int bit_str: the bitstring to convert.
        @param int bit_len: the bitlength of bit_str.
        @return str: the converted bitstring as a bytestring.
        @raise AssertionError
        """
        assert(bit_str >= 0)
        assert(bit_len >= 0)

        byte_len = bit_len/8
        rem_bit = bit_len % 8
        if rem_bit != 0:
            bit_str <<= 8 - rem_bit
            byte_len += 1

        # As usual the list/join tricks is a performance trick to build
        # efficiently a Python string
        s = []  # type: List[str]
        i = 0
        while i < byte_len:
            s.insert(0, chr((bit_str >> (i*8)) & 0xFF))
            i += 1
        return ''.join(s)

    @classmethod
    def huffman_conv2bitstring(cls, s):
        # type: (str) -> Tuple[int, int]
        """ huffman_conv2bitstring converts a string into its bitstring
        representation. It returns a tuple: the bitstring and its bitlength.
        This function DOES NOT compress/decompress the string!

        @param str s: the bytestring to convert.
        @return (int, int): the bitstring of s, and its bitlength.
        @raise AssertionError
        """
        i = 0
        ibl = len(s) * 8
        for c in s:
            i = (i << 8) + ord(c)

        ret = i, ibl
        assert(ret[0] >= 0)
        assert(ret[1] >= 0)
        return ret

    @classmethod
    def huffman_compute_decode_tree(cls):
        # type: () -> None
        """ huffman_compute_decode_tree initializes/builds the static_huffman_tree

        @return None
        @raise InvalidEncodingException if there is an encoding problem
        """
        cls.static_huffman_tree = HuffmanNode(None, None)
        i = 0
        for entry in cls.static_huffman_code:
            parent = cls.static_huffman_tree
            for idx in range(entry[1] - 1, -1, -1):
                b = (entry[0] >> idx) & 1
                if isinstance(parent[b], str):
                    raise InvalidEncodingException('Huffman unique prefix violation :/')
                if idx == 0:
                    parent[b] = chr(i) if i < 256 else EOS()
                elif parent[b] is None:
                    parent[b] = HuffmanNode(None, None)
                parent = parent[b]
            i += 1

    def __init__(self, s):
        # type: (str) -> None
        self._s = s
        i, ibl = type(self).huffman_encode(s)
        self._encoded = type(self).huffman_conv2str(i, ibl)

    def __str__(self):
        # type: () -> str
        return self._encoded

    def origin(self):
        # type: () -> str
        return self._s

    def __len__(self):
        # type: () -> int
        return len(self._encoded)


class HPackStrLenField(fields.Field):
    """ HPackStrLenField is a StrLenField variant specialized for HTTP/2 HPack

    This variant uses an internal representation that implements HPackStringsInterface.
    """
    __slots__ = ['_length_from', '_type_from']

    def __init__(self, name, default, length_from, type_from):
        # type: (str, HPackStringsInterface, Callable[[packet.Packet], int], str) -> None
        super(HPackStrLenField, self).__init__(name, default)
        self._length_from = length_from
        self._type_from = type_from

    def addfield(self, pkt, s, val):
        # type: (Optional[packet.Packet], str, HPackStringsInterface) -> str
        return s + self.i2m(pkt, val)

    @staticmethod
    def _parse(t, s):
        # type: (bool, str) -> HPackStringsInterface
        """
        @param bool t: whether this string is a huffman compressed string.
        @param str s: the string to parse.
        @return HPackStringsInterface: either a HPackLiteralString or HPackZString, depending on t.
        @raise InvalidEncodingException
        """
        if t:
            i, ibl = HPackZString.huffman_conv2bitstring(s)
            return HPackZString(HPackZString.huffman_decode(i, ibl))
        return HPackLiteralString(s)

    def getfield(self, pkt, s):
        # type: (packet.Packet, str) -> Tuple[str, HPackStringsInterface]
        """
        @param packet.Packet pkt: the packet instance containing this field instance.
        @param str s: the string to parse this field from.
        @return (str, HPackStringsInterface): the remaining string after this field was carved out & the extracted
          value.
        @raise KeyError if "type_from" is not a field of pkt or its payloads.
        @raise InvalidEncodingException
        """
        l = self._length_from(pkt)
        t = pkt.getfieldval(self._type_from) == 1
        return s[l:], self._parse(t, s[:l])

    def i2h(self, pkt, x):
        # type: (Optional[packet.Packet], HPackStringsInterface) -> str
        fmt = ''
        if isinstance(x, HPackLiteralString):
            fmt = "HPackLiteralString({})"
        elif isinstance(x, HPackZString):
            fmt = "HPackZString({})"
        return fmt.format(x.origin())

    def h2i(self, pkt, x):
        # type: (packet.Packet, str) -> HPackStringsInterface
        return HPackLiteralString(x)

    def m2i(self, pkt, x):
        # type: (packet.Packet, str) -> HPackStringsInterface
        """
        @param packet.Packet pkt: the packet instance containing this field instance.
        @param str x: the string to parse.
        @return HPackStringsInterface: the internal type of the value parsed from x.
        @raise AssertionError
        @raise InvalidEncodingException
        @raise KeyError if _type_from is not one of pkt fields.
        """
        t = pkt.getfieldval(self._type_from)
        l = self._length_from(pkt)

        assert t is not None and l is not None, 'Conversion from string impossible: no type or length specified'

        return self._parse(t == 1, x[:l])

    def any2i(self, pkt, x):
        # type: (Optional[packet.Packet], Union[str, HPackStringsInterface]) -> HPackStringsInterface
        """
        @param packet.Packet|None pkt: the packet instance containing this field instance.
        @param str|HPackStringsInterface x: the value to convert
        @return HPackStringsInterface: the Scapy internal value for this field
        @raise AssertionError, InvalidEncodingException
        """
        if isinstance(x, str):
            assert(isinstance(pkt, packet.Packet))
            return self.m2i(pkt, x)
        assert(isinstance(x, HPackStringsInterface))
        return x

    def i2m(self, pkt, x):
        # type: (Optional[packet.Packet], HPackStringsInterface) -> str
        return str(x)

    def i2len(self, pkt, x):
        # type: (Optional[packet.Packet], HPackStringsInterface) -> int
        return len(x)

    def i2repr(self, pkt, x):
        # type: (Optional[packet.Packet], HPackStringsInterface) -> str
        return repr(self.i2h(pkt, x))

########################################################################################################################
################################################ HPACK Packets #########################################################
########################################################################################################################

class HPackHdrString(packet.Packet):
    """ HPackHdrString is a packet that that is serialized into a RFC7541 par5.2
    string literal repr.
    """
    name = 'HPack Header String'
    fields_desc = [
        fields.BitEnumField('type', None, 1, {0: 'Literal', 1: 'Compressed'}),
        FieldUVarLenField('len', None, 7, length_of='data'),
        HPackStrLenField(
            'data', HPackLiteralString(''),
            length_from=lambda pkt: pkt.getfieldval('len'),
            type_from='type'
        )
    ]

    def guess_payload_class(self, payload):
        # type: (str) -> base_classes.Packet_metaclass
        # Trick to tell scapy that the remaining bytes of the currently
        # dissected string is not a payload of this packet but of some other
        # underlayer packet
        return config.conf.padding_layer

    def self_build(self, field_pos_list=None):
        # type: (Any) -> str
        """self_build is overridden because type and len are determined at
        build time, based on the "data" field internal type
        """
        if self.getfieldval('type') is None:
            self.type = 1 if isinstance(self.getfieldval('data'), HPackZString) else 0
        return super(HPackHdrString, self).self_build(field_pos_list)


class HPackHeaders(packet.Packet):
    """HPackHeaders uses the "dispatch_hook" trick of Packet_metaclass to select
    the correct HPack header packet type. For this, the first byte of the string
    to dissect is snooped on.
    """
    @classmethod
    def dispatch_hook(cls, s=None, *_args, **_kwds):
        # type: (Optional[str], *Any, **Any) -> base_classes.Packet_metaclass
        """dispatch_hook returns the subclass of HPackHeaders that must be used
        to dissect the string.
        """
        if s is None:
            return config.conf.raw_layer
        fb = ord(s[0])
        if fb & 0x80 != 0:
            return HPackIndexedHdr
        if fb & 0x40 != 0:
            return HPackLitHdrFldWithIncrIndexing
        if fb & 0x20 != 0:
            return HPackDynamicSizeUpdate
        return HPackLitHdrFldWithoutIndexing

    def guess_payload_class(self, payload):
        # type: (str) -> base_classes.Packet_metaclass
        return config.conf.padding_layer


class HPackIndexedHdr(HPackHeaders):
    """ HPackIndexedHdr implements RFC 7541 par6.1
    """
    name = 'HPack Indexed Header Field'
    fields_desc = [
        HPackMagicBitField('magic', 1, 1),
        UVarIntField('index', 2, 7)  # Default "2" is ":method GET"
    ]


class HPackLitHdrFldWithIncrIndexing(HPackHeaders):
    """ HPackLitHdrFldWithIncrIndexing implements RFC 7541 par6.2.1
    """
    name = 'HPack Literal Header With Incremental Indexing'
    fields_desc = [
        HPackMagicBitField('magic', 1, 2),
        UVarIntField('index', 0, 6),  # Default is New Name
        fields.ConditionalField(
            fields.PacketField('hdr_name', None, HPackHdrString),
            lambda pkt: pkt.getfieldval('index') == 0
        ),
        fields.PacketField('hdr_value', None, HPackHdrString)
    ]


class HPackLitHdrFldWithoutIndexing(HPackHeaders):
    """ HPackLitHdrFldWithIncrIndexing implements RFC 7541 par6.2.2
    and par6.2.3
    """
    name = 'HPack Literal Header Without Indexing (or Never Indexing)'
    fields_desc = [
        HPackMagicBitField('magic', 0, 3),
        fields.BitEnumField(
            'never_index', 0, 1,
            {0: "Don't Index", 1: 'Never Index'}
        ),
        UVarIntField('index', 0, 4),  # Default is New Name
        fields.ConditionalField(
            fields.PacketField('hdr_name', None, HPackHdrString),
            lambda pkt: pkt.getfieldval('index') == 0
        ),
        fields.PacketField('hdr_value', None, HPackHdrString)
    ]


class HPackDynamicSizeUpdate(HPackHeaders):
    """ HPackDynamicSizeUpdate implements RFC 7541 par6.3
    """
    name = 'HPack Dynamic Size Update'
    fields_desc = [
        HPackMagicBitField('magic', 1, 3),
        UVarIntField('max_size', 0, 5)
    ]

########################################################################################################################
############################################# HTTP/2 Frames ############################################################
########################################################################################################################

class H2FramePayload(packet.Packet):
    """ H2FramePayload is an empty class that is a super class of all Scapy
    HTTP/2 Frame Packets
    """

############################################# HTTP/2 Data Frame Packets ################################################

class H2DataFrame(H2FramePayload):
    """ H2DataFrame implements RFC7540 par6.1
    This packet is the Data Frame to use when there is no padding.
    """
    type_id = 0
    END_STREAM_FLAG = 0  # 0x1
    PADDED_FLAG = 3  # 0x8
    flags = {
        END_STREAM_FLAG: fields.MultiFlagsEntry('ES', 'End Stream'),
        PADDED_FLAG: fields.MultiFlagsEntry('P', 'Padded')
    }

    name = 'HTTP/2 Data Frame'
    fields_desc = [
        fields.StrField('data', '')
    ]


class H2PaddedDataFrame(H2DataFrame):
    """ H2DataFrame implements RFC7540 par6.1
    This packet is the Data Frame to use when there is padding.
    """
    __slots__ = ['s_len']

    name = 'HTTP/2 Padded Data Frame'
    fields_desc = [
        fields.FieldLenField('padlen', None, length_of='padding', fmt="B"),
        fields.StrLenField('data', '',
            length_from=lambda pkt: pkt.get_data_len()
        ),
        fields.StrLenField('padding', '',
            length_from=lambda pkt: pkt.getfieldval('padlen')
        )
    ]

    def get_data_len(self):
        # type: () -> int
        """ get_data_len computes the length of the data field

        To do this computation, the length of the padlen field and the actual
        padding is subtracted to the string that was provided to the pre_dissect
        fun of the pkt parameter
        @return int; length of the data part of the HTTP/2 frame packet provided as parameter
        @raise AssertionError
        """
        padding_len = self.getfieldval('padlen')
        fld, fval = self.getfield_and_val('padlen')
        padding_len_len = fld.i2len(self, fval)

        ret = self.s_len - padding_len_len - padding_len
        assert(ret >= 0)
        return ret

    def pre_dissect(self, s):
        # type: (str) -> str
        """pre_dissect is filling the s_len property of this instance. This
        property is later used during the getfield call of the "data" field when
        trying to evaluate the length of the StrLenField! This "trick" works
        because the underlayer packet (H2Frame) is assumed to override the
        "extract_padding" method and to only provide to this packet the data
        necessary for this packet. Tricky, tricky, will break some day probably!
        """
        self.s_len = len(s)
        return s


############################################# HTTP/2 Header Frame Packets ##############################################

class H2AbstractHeadersFrame(H2FramePayload):
    """Superclass of all variants of HTTP/2 Header Frame Packets.
    May be used for type checking.
    """

class H2HeadersFrame(H2AbstractHeadersFrame):
    """ H2HeadersFrame implements RFC 7540 par6.2 Headers Frame
    when there is no padding and no priority informations

    The choice of decomposing into four classes is probably preferable to having
    numerous conditional fields based on the underlayer :/
    """
    type_id = 1
    END_STREAM_FLAG = 0  # 0x1
    END_HEADERS_FLAG = 2  # 0x4
    PADDED_FLAG = 3  # 0x8
    PRIORITY_FLAG = 5  # 0x20
    flags = {
        END_STREAM_FLAG: fields.MultiFlagsEntry('ES', 'End Stream'),
        END_HEADERS_FLAG: fields.MultiFlagsEntry('EH', 'End Headers'),
        PADDED_FLAG: fields.MultiFlagsEntry('P', 'Padded'),
        PRIORITY_FLAG: fields.MultiFlagsEntry('+', 'Priority')
    }

    name = 'HTTP/2 Headers Frame'
    fields_desc = [
        fields.PacketListField('hdrs', [], HPackHeaders)
    ]


class H2PaddedHeadersFrame(H2AbstractHeadersFrame):
    """ H2PaddedHeadersFrame is the variant of H2HeadersFrame where padding flag
    is set and priority flag is cleared
    """
    __slots__ = ['s_len']

    name = 'HTTP/2 Headers Frame with Padding'
    fields_desc = [
        fields.FieldLenField('padlen', None, length_of='padding', fmt='B'),
        fields.PacketListField('hdrs', [], HPackHeaders,
            length_from=lambda pkt: pkt.get_hdrs_len()
        ),
        fields.StrLenField('padding', '',
            length_from=lambda pkt: pkt.getfieldval('padlen')
        )
    ]

    def get_hdrs_len(self):
        # type: () -> int
        """ get_hdrs_len computes the length of the hdrs field

        To do this computation, the length of the padlen field and the actual
        padding is subtracted to the string that was provided to the pre_dissect
        fun of the pkt parameter.
        @return int; length of the data part of the HTTP/2 frame packet provided as parameter
        @raise AssertionError
        """
        padding_len = self.getfieldval('padlen')
        fld, fval = self.getfield_and_val('padlen')
        padding_len_len = fld.i2len(self, fval)

        ret = self.s_len - padding_len_len - padding_len
        assert(ret >= 0)
        return ret

    def pre_dissect(self, s):
        # type: (str) -> str
        """pre_dissect is filling the s_len property of this instance. This
        property is later used during the parsing of the hdrs PacketListField
        when trying to evaluate the length of the PacketListField! This "trick"
        works because the underlayer packet (H2Frame) is assumed to override the
        "extract_padding" method and to only provide to this packet the data
        necessary for this packet. Tricky, tricky, will break some day probably!
        """
        self.s_len = len(s)
        return s


class H2PriorityHeadersFrame(H2AbstractHeadersFrame):
    """ H2PriorityHeadersFrame is the variant of H2HeadersFrame where priority flag
    is set and padding flag is cleared
    """
    __slots__ = ['s_len']

    name = 'HTTP/2 Headers Frame with Priority'
    fields_desc = [
        fields.BitField('exclusive', 0, 1),
        fields.BitField('stream_dependency', 0, 31),
        fields.ByteField('weight', 0),
        # This PacketListField will consume all remaining bytes; not a problem
        # because the underlayer (H2Frame) overrides "extract_padding" so that
        # this Packet only get to parser what it needs to
        fields.PacketListField('hdrs', [], HPackHeaders),
    ]


class H2PaddedPriorityHeadersFrame(H2AbstractHeadersFrame):
    """ H2PaddedPriorityHeadersFrame is the variant of H2HeadersFrame where
    both priority and padding flags are set
    """
    __slots__ = ['s_len']

    name = 'HTTP/2 Headers Frame with Padding and Priority'
    fields_desc = [
        fields.FieldLenField('padlen', None, length_of='padding', fmt='B'),
        fields.BitField('exclusive', 0, 1),
        fields.BitField('stream_dependency', 0, 31),
        fields.ByteField('weight', 0),
        fields.PacketListField('hdrs', [], HPackHeaders,
            length_from=lambda pkt: pkt.get_hdrs_len()
        ),
        fields.StrLenField('padding', '',
            length_from=lambda pkt: pkt.getfieldval('padlen')
        )
    ]

    def get_hdrs_len(self):
        # type: () -> int
        """ get_hdrs_len computes the length of the hdrs field

        To do this computation, the length of the padlen field, the priority
        information fields and the actual padding is subtracted to the string
        that was provided to the pre_dissect fun of the pkt parameter.
        @return int: the length of the hdrs field
        @raise AssertionError
        """

        padding_len = self.getfieldval('padlen')
        fld, fval = self.getfield_and_val('padlen')
        padding_len_len = fld.i2len(self, fval)
        bit_cnt = self.get_field('exclusive').size
        bit_cnt += self.get_field('stream_dependency').size
        fld, fval = self.getfield_and_val('weight')
        weight_len = fld.i2len(self, fval)
        ret = (self.s_len
            - padding_len_len
            - padding_len
            - (bit_cnt / 8)
            - weight_len
        )
        assert(ret >= 0)
        return ret

    def pre_dissect(self, s):
        # type: (str) -> str
        """pre_dissect is filling the s_len property of this instance. This
        property is later used during the parsing of the hdrs PacketListField
        when trying to evaluate the length of the PacketListField! This "trick"
        works because the underlayer packet (H2Frame) is assumed to override the
        "extract_padding" method and to only provide to this packet the data
        necessary for this packet. Tricky, tricky, will break some day probably!
        """
        self.s_len = len(s)
        return s

########################################### HTTP/2 Priority Frame Packets ##############################################

class H2PriorityFrame(H2FramePayload):
    """ H2PriorityFrame implements RFC 7540 par6.3
    """
    type_id = 2
    name = 'HTTP/2 Priority Frame'
    fields_desc = [
        fields.BitField('exclusive', 0, 1),
        fields.BitField('stream_dependency', 0, 31),
        fields.ByteField('weight', 0)
    ]

################################################# HTTP/2 Errors ########################################################

class H2ErrorCodes(object):
    """ H2ErrorCodes is an enumeration of the error codes defined in
    RFC7540 par7.
    This enumeration is not part of any frame because the error codes are in
    common with H2ResetFrame and H2GoAwayFrame.
    """

    NO_ERROR = 0x0
    PROTOCOL_ERROR = 0x1
    INTERNAL_ERROR = 0x2
    FLOW_CONTROL_ERROR = 0x3
    SETTINGS_TIMEOUT = 0x4
    STREAM_CLOSED = 0x5
    FRAME_SIZE_ERROR = 0x6
    REFUSED_STREAM = 0x7
    CANCEL = 0x8
    COMPRESSION_ERROR = 0x9
    CONNECT_ERROR = 0xa
    ENHANCE_YOUR_CALM = 0xb
    INADEQUATE_SECURITY = 0xc
    HTTP_1_1_REQUIRED = 0xd

    literal = {
        NO_ERROR: 'No error',
        PROTOCOL_ERROR: 'Protocol error',
        INTERNAL_ERROR: 'Internal error',
        FLOW_CONTROL_ERROR: 'Flow control error',
        SETTINGS_TIMEOUT: 'Settings timeout',
        STREAM_CLOSED: 'Stream closed',
        FRAME_SIZE_ERROR: 'Frame size error',
        REFUSED_STREAM: 'Refused stream',
        CANCEL: 'Cancel',
        COMPRESSION_ERROR: 'Compression error',
        CONNECT_ERROR: 'Control error',
        ENHANCE_YOUR_CALM: 'Enhance your calm',
        INADEQUATE_SECURITY: 'Inadequate security',
        HTTP_1_1_REQUIRED: 'HTTP/1.1 required'
    }


########################################### HTTP/2 Reset Frame Packets #################################################

class H2ResetFrame(H2FramePayload):
    """ H2ResetFrame implements RFC 7540 par6.4
    """
    type_id = 3
    name = 'HTTP/2 Reset Frame'
    fields_desc = [
        fields.EnumField('error', 0, H2ErrorCodes.literal, fmt='!I')
    ]


########################################### HTTP/2 Settings Frame Packets ##############################################

class H2Setting(packet.Packet):
    """ H2Setting implements a setting, as defined in RFC7540 par6.5.1
    """
    SETTINGS_HEADER_TABLE_SIZE = 0x1
    SETTINGS_ENABLE_PUSH = 0x2
    SETTINGS_MAX_CONCURRENT_STREAMS = 0x3
    SETTINGS_INITIAL_WINDOW_SIZE = 0x4
    SETTINGS_MAX_FRAME_SIZE = 0x5
    SETTINGS_MAX_HEADER_LIST_SIZE = 0x6

    name = 'HTTP/2 Setting'
    fields_desc = [
        fields.EnumField('id', 0, {
            SETTINGS_HEADER_TABLE_SIZE: 'Header table size',
            SETTINGS_ENABLE_PUSH: 'Enable push',
            SETTINGS_MAX_CONCURRENT_STREAMS: 'Max concurrent streams',
            SETTINGS_INITIAL_WINDOW_SIZE: 'Initial window size',
            SETTINGS_MAX_FRAME_SIZE: 'Max frame size',
            SETTINGS_MAX_HEADER_LIST_SIZE: 'Max header list size'
        }, fmt='!H'),
        fields.IntField('value', 0)
    ]

    def guess_payload_class(self, payload):
        # type: (str) -> base_classes.Packet_metaclass
        return config.conf.padding_layer


class H2SettingsFrame(H2FramePayload):
    """ H2SettingsFrame implements RFC7540 par6.5
    """
    type_id = 4
    ACK_FLAG = 0  # 0x1
    flags = {
        ACK_FLAG: fields.MultiFlagsEntry('A', 'ACK')
    }

    name = 'HTTP/2 Settings Frame'
    fields_desc = [
        fields.PacketListField('settings', [], H2Setting)
    ]

    def __init__(self, *args, **kwargs):
        """__init__ initializes this H2SettingsFrame

        If a _pkt arg is provided (by keyword), then this is an initialization
        from a string to dissect and therefore the length of the string to
        dissect have distinctive characteristics that we might want to check.
        This is possible because the underlayer packet (H2Frame) overrides
        extract_padding method to provided only the string that must be parsed
        by this packet!
        @raise AssertionError
        """

        # RFC7540 par6.5 p36
        assert(
            len(args) == 0 or (
                isinstance(args[0], str)
                and len(args[0]) % 6 == 0
            )
        ), 'Invalid settings frame; length is not a multiple of 6'
        super(H2SettingsFrame, self).__init__(*args, **kwargs)

######################################## HTTP/2 Push Promise Frame Packets #############################################

class H2PushPromiseFrame(H2FramePayload):
    """ H2PushPromiseFrame implements RFC7540 par6.6. This packet
    is the variant to use when the underlayer padding flag is cleared
    """
    type_id = 5
    END_HEADERS_FLAG = 2  # 0x4
    PADDED_FLAG = 3  # 0x8
    flags = {
        END_HEADERS_FLAG: fields.MultiFlagsEntry('EH', 'End Headers'),
        PADDED_FLAG: fields.MultiFlagsEntry('P', 'Padded')
    }

    name = 'HTTP/2 Push Promise Frame'
    fields_desc = [
        fields.BitField('reserved', 0, 1),
        fields.BitField('stream_id', 0, 31),
        fields.PacketListField('hdrs', [], HPackHeaders)
    ]


class H2PaddedPushPromiseFrame(H2PushPromiseFrame):
    """ H2PaddedPushPromiseFrame implements RFC7540 par6.6. This
    packet is the variant to use when the underlayer padding flag is set
    """
    __slots__ = ['s_len']

    name = 'HTTP/2 Padded Push Promise Frame'
    fields_desc = [
        fields.FieldLenField('padlen', None, length_of='padding', fmt='B'),
        fields.BitField('reserved', 0, 1),
        fields.BitField('stream_id', 0, 31),
        fields.PacketListField('hdrs', [], HPackHeaders,
            length_from=lambda pkt: pkt.get_hdrs_len()
        ),
        fields.StrLenField('padding', '',
            length_from=lambda pkt: pkt.getfieldval('padlen')
        )
    ]

    def get_hdrs_len(self):
        # type: () -> int
        """ get_hdrs_len computes the length of the hdrs field

        To do this computation, the length of the padlen field, reserved,
        stream_id and the actual padding is subtracted to the string that was
        provided to the pre_dissect fun of the pkt parameter.
        @return int: the length of the hdrs field
        @raise AssertionError
        """
        fld, padding_len = self.getfield_and_val('padlen')
        padding_len_len = fld.i2len(self, padding_len)
        bit_len = self.get_field('reserved').size
        bit_len += self.get_field('stream_id').size

        ret = (self.s_len
            - padding_len_len
            - padding_len
            - (bit_len/8)
        )
        assert(ret >= 0)
        return ret

    def pre_dissect(self, s):
        # type: (str) -> str
        """pre_dissect is filling the s_len property of this instance. This
        property is later used during the parsing of the hdrs PacketListField
        when trying to evaluate the length of the PacketListField! This "trick"
        works because the underlayer packet (H2Frame) is assumed to override the
        "extract_padding" method and to only provide to this packet the data
        necessary for this packet. Tricky, tricky, will break some day probably!
        """
        self.s_len = len(s)
        return s

############################################### HTTP/2 Ping Frame Packets ##############################################

class H2PingFrame(H2FramePayload):
    """ H2PingFrame implements the RFC 7540 par6.7
    """
    type_id = 6
    ACK_FLAG = 0  # 0x1
    flags = {
        ACK_FLAG: fields.MultiFlagsEntry('A', 'ACK')
    }

    name = 'HTTP/2 Ping Frame'
    fields_desc = [
        fields.LongField('opaque', 0)
    ]

    def __init__(self, *args, **kwargs):
        """
        @raise AssertionError
        """
        # RFC7540 par6.7 p42
        assert(
            len(args) == 0 or (
                isinstance(args[0], str)
                and len(args[0]) == 8
            )
        ), 'Invalid ping frame; length is not 8'
        super(H2PingFrame, self).__init__(*args, **kwargs)


############################################# HTTP/2 GoAway Frame Packets ##############################################

class H2GoAwayFrame(H2FramePayload):
    """ H2GoAwayFrame implements the RFC 7540 par6.8
    """
    type_id = 7

    name = 'HTTP/2 Go Away Frame'
    fields_desc = [
        fields.BitField('reserved', 0, 1),
        fields.BitField('last_stream_id', 0, 31),
        fields.EnumField('error', 0, H2ErrorCodes.literal, fmt='!I'),
        fields.StrField('additional_data', '')
    ]

###################################### HTTP/2 Window Update Frame Packets ##############################################

class H2WindowUpdateFrame(H2FramePayload):
    """ H2WindowUpdateFrame implements the RFC 7540 par6.9
    """
    type_id = 8

    name = 'HTTP/2 Window Update Frame'
    fields_desc = [
        fields.BitField('reserved', 0, 1),
        fields.BitField('win_size_incr', 0, 31)
    ]

    def __init__(self, *args, **kwargs):
        """
        @raise AssertionError
        """
        # RFC7540 par6.9 p46
        assert(
            len(args) == 0 or (
                isinstance(args[0], str)
                and len(args[0]) == 4
            )
        ), 'Invalid window update frame; length is not 4'
        super(H2WindowUpdateFrame, self).__init__(*args, **kwargs)

####################################### HTTP/2 Continuation Frame Packets ##############################################

class H2ContinuationFrame(H2FramePayload):
    """ H2ContinuationFrame implements the RFC 7540 par6.10
    """
    type_id = 9
    END_HEADERS_FLAG = 2  # Ox4
    flags = {
        END_HEADERS_FLAG: fields.MultiFlagsEntry('EH', 'End Headers')
    }

    name = 'HTTP/2 Continuation Frame'
    fields_desc = [
        fields.PacketListField('hdrs', [], HPackHeaders)
    ]

########################################## HTTP/2 Base Frame Packets ###################################################

class H2Frame(packet.Packet):
    """ H2Frame implements the frame structure as defined in RFC 7540 par4.1

    This packet may have a payload (one of the H2FramePayload) or none, in some
    rare cases such as settings acknowledgement)
    """
    name = 'HTTP/2 Frame'
    fields_desc = [
        fields.X3BytesField('len', None),
        fields.EnumField('type', None, {
            0: 'DataFrm',
            1: 'HdrsFrm',
            2: 'PrioFrm',
            3: 'RstFrm',
            4: 'SetFrm',
            5: 'PushFrm',
            6: 'PingFrm',
            7: 'GoawayFrm',
            8: 'WinFrm',
            9: 'ContFrm'
        }, "b"),
        fields.MultiFlagsField('flags', set(), 8, {
                H2DataFrame.type_id: H2DataFrame.flags,
                H2HeadersFrame.type_id: H2HeadersFrame.flags,
                H2PushPromiseFrame.type_id: H2PushPromiseFrame.flags,
                H2SettingsFrame.type_id: H2SettingsFrame.flags,
                H2PingFrame.type_id: H2PingFrame.flags,
                H2ContinuationFrame.type_id: H2ContinuationFrame.flags,
            },
            depends_on=lambda pkt: pkt.getfieldval('type')
        ),
        fields.BitField('reserved', 0, 1),
        fields.BitField('stream_id', 0, 31)
    ]

    def guess_payload_class(self, payload):
        # type: (str) -> base_classes.Packet_metaclass
        """ guess_payload_class returns the Class object to use for parsing a payload
        This function uses the H2Frame.type field value to decide which payload to parse. The implement cannot be
        performed using the simple bind_layers helper because sometimes the selection of which Class object to return
        also depends on the H2Frame.flags value.

        @param payload:
        @return:
        """
        if len(payload) == 0:
            return packet.NoPayload

        t = self.getfieldval('type')
        if t == H2DataFrame.type_id:
            if H2DataFrame.flags[H2DataFrame.PADDED_FLAG].short in self.getfieldval('flags'):
                return H2PaddedDataFrame
            return H2DataFrame

        if t == H2HeadersFrame.type_id:
            if H2HeadersFrame.flags[H2HeadersFrame.PADDED_FLAG].short in self.getfieldval('flags'):
                if H2HeadersFrame.flags[H2HeadersFrame.PRIORITY_FLAG].short in self.getfieldval('flags'):
                    return H2PaddedPriorityHeadersFrame
                else:
                    return H2PaddedHeadersFrame
            elif H2HeadersFrame.flags[H2HeadersFrame.PRIORITY_FLAG].short in self.getfieldval('flags'):
                    return H2PriorityHeadersFrame
            return H2HeadersFrame

        if t == H2PriorityFrame.type_id:
            return H2PriorityFrame

        if t == H2ResetFrame.type_id:
            return H2ResetFrame

        if t == H2SettingsFrame.type_id:
            return H2SettingsFrame

        if t == H2PushPromiseFrame.type_id:
            if H2PushPromiseFrame.flags[H2PushPromiseFrame.PADDED_FLAG].short in self.getfieldval('flags'):
                return H2PaddedPushPromiseFrame
            return H2PushPromiseFrame

        if t == H2PingFrame.type_id:
            return H2PingFrame

        if t == H2GoAwayFrame.type_id:
            return H2GoAwayFrame

        if t == H2WindowUpdateFrame.type_id:
            return H2WindowUpdateFrame

        if t == H2ContinuationFrame.type_id:
            return H2ContinuationFrame

        return config.conf.padding_layer

    def extract_padding(self, s):
        # type: (str) -> Tuple[str, str]
        """
        @param str s: the string from which to tell the padding and the payload data apart
        @return (str, str): the padding and the payload data strings
        @raise AssertionError
        """
<<<<<<< HEAD
        assert isinstance(self.len, six.integer_types) and self.len >= 0, 'Invalid length: negative len?'
=======
        assert isinstance(self.len, (int, int)) and self.len >= 0, 'Invalid length: negative len?'
>>>>>>> dd6874fc
        assert len(s) >= self.len, 'Invalid length: string too short for this length'
        return s[:self.len], s[self.len:]

    def post_build(self, p, pay):
        # type: (str, str) -> str
        """
        @param str p: the stringified packet
        @param str pay: the stringified payload
        @return str: the stringified packet and payload, with the packet length field "patched"
        @raise AssertionError
        """
        # This logic, while awkward in the post_build and more reasonable in
        # a self_build is implemented here for performance tricks reason
        if self.getfieldval('len') is None:
            assert(len(pay) < (1 << 24)), 'Invalid length: payload is too long'
            p = struct.pack('!L', len(pay))[1:] + p[3:]
        return super(H2Frame, self).post_build(p, pay)

class H2Seq(packet.Packet):
    """ H2Seq is a helper packet that contains several H2Frames and their
    payload. This packet can be used, for instance, while reading manually from
    a TCP socket.
    """
    name = 'HTTP/2 Frame Sequence'
    fields_desc = [
        fields.PacketListField('frames', [], H2Frame)
    ]

    def guess_payload_class(self, payload):
        # type: (str) -> base_classes.Packet_metaclass
        return config.conf.padding_layer


packet.bind_layers(H2Frame, H2DataFrame, {'type': H2DataFrame.type_id})
packet.bind_layers(H2Frame, H2PaddedDataFrame, {'type': H2DataFrame.type_id})
packet.bind_layers(H2Frame, H2HeadersFrame, {'type': H2HeadersFrame.type_id})
packet.bind_layers(H2Frame, H2PaddedHeadersFrame, {'type': H2HeadersFrame.type_id})
packet.bind_layers(H2Frame, H2PriorityHeadersFrame, {'type': H2HeadersFrame.type_id})
packet.bind_layers(H2Frame, H2PaddedPriorityHeadersFrame, {'type': H2HeadersFrame.type_id})
packet.bind_layers(H2Frame, H2PriorityFrame, {'type': H2PriorityFrame.type_id})
packet.bind_layers(H2Frame, H2ResetFrame, {'type': H2ResetFrame.type_id})
packet.bind_layers(H2Frame, H2SettingsFrame, {'type': H2SettingsFrame.type_id})
packet.bind_layers(H2Frame, H2PingFrame, {'type': H2PingFrame.type_id})
packet.bind_layers(H2Frame, H2PushPromiseFrame, {'type': H2PushPromiseFrame.type_id})
packet.bind_layers(H2Frame, H2PaddedPushPromiseFrame, {'type': H2PaddedPushPromiseFrame.type_id})
packet.bind_layers(H2Frame, H2GoAwayFrame, {'type': H2GoAwayFrame.type_id})
packet.bind_layers(H2Frame, H2WindowUpdateFrame, {'type': H2WindowUpdateFrame.type_id})
packet.bind_layers(H2Frame, H2ContinuationFrame, {'type': H2ContinuationFrame.type_id})


########################################## HTTP/2 Connection Preface ###################################################
# From RFC 7540 par3.5
H2_CLIENT_CONNECTION_PREFACE = '505249202a20485454502f322e300d0a0d0a534d0d0a0d0a'.decode('hex')


########################################################################################################################
################################################### HTTP/2 Helpers #####################################################
########################################################################################################################

class HPackHdrEntry(Sized):
    """ HPackHdrEntry is an entry of the HPackHdrTable helper

    Each HPackHdrEntry instance is a header line (name and value). Names are
    normalized (lowercased), according to RFC 7540 par8.1.2
    """
    __slots__ = ['_name', '_len', '_value']

    def __init__(self, name, value):
        # type: (str, str) -> None
        """
        @raise AssertionError
        """
        assert(len(name) > 0)

        self._name = name.lower()
        self._value = value

        # 32 bytes is an RFC-hardcoded value: see RFC 7541 par4.1
        self._len = (32 + len(self._name) + len(self._value))

    def name(self):
        # type: () -> str
        return self._name

    def value(self):
        # type: () -> str
        return self._value

    def size(self):
        # type: () -> int
        """ size returns the "length" of the header entry, as defined in
        RFC 7541 par4.1.
        """
        return self._len

    __len__ = size

    def __str__(self):
        # type: () -> str
        """ __str__ returns the header as it would be formated in textual format
        """
        if self._name.startswith(':'):
            return "{} {}".format(self._name, self._value)
        else:
            return "{}: {}".format(self._name, self._value)


class HPackHdrTable(Sized):
    """ HPackHdrTable is a helper class that implements some of the logic
    associated with indexing of headers (read and write operations in this
    "registry". THe HPackHdrTable also implements convenience functions to easily
    convert to and from textual representation and binary representation of
    a HTTP/2 requests
    """
    __slots__ = [
        '_dynamic_table',
        '_dynamic_table_max_size',
        '_dynamic_table_cap_size',
        '_regexp'
    ]
    """:var _dynamic_table: the list containing entries requested to be added by
    the peer and registered with a register() call
    :var _dynamic_table_max_size: the current maximum size of the dynamic table
    in bytes. This value is updated with the Dynamic Table Size Update messages
    defined in RFC 7541 par6.3
    :var _dynamic_table_cap_size: the maximum size of the dynamic table in
    bytes. This value is updated with the SETTINGS_HEADER_TABLE_SIZE HTTP/2
    setting.
    """

    # Manually imported from RFC 7541 Appendix A
    _static_entries = {
        1: HPackHdrEntry(':authority', ''),
        2: HPackHdrEntry(':method', 'GET'),
        3: HPackHdrEntry(':method', 'POST'),
        4: HPackHdrEntry(':path', '/'),
        5: HPackHdrEntry(':path', '/index.html'),
        6: HPackHdrEntry(':scheme', 'http'),
        7: HPackHdrEntry(':scheme', 'https'),
        8: HPackHdrEntry(':status', '200'),
        9: HPackHdrEntry(':status', '204'),
        10: HPackHdrEntry(':status', '206'),
        11: HPackHdrEntry(':status', '304'),
        12: HPackHdrEntry(':status', '400'),
        13: HPackHdrEntry(':status', '404'),
        14: HPackHdrEntry(':status', '500'),
        15: HPackHdrEntry('accept-charset', ''),
        16: HPackHdrEntry('accept-encoding', 'gzip, deflate'),
        17: HPackHdrEntry('accept-language', ''),
        18: HPackHdrEntry('accept-ranges', ''),
        19: HPackHdrEntry('accept', ''),
        20: HPackHdrEntry('access-control-allow-origin', ''),
        21: HPackHdrEntry('age', ''),
        22: HPackHdrEntry('allow', ''),
        23: HPackHdrEntry('authorization', ''),
        24: HPackHdrEntry('cache-control', ''),
        25: HPackHdrEntry('content-disposition', ''),
        26: HPackHdrEntry('content-encoding', ''),
        27: HPackHdrEntry('content-language', ''),
        28: HPackHdrEntry('content-length', ''),
        29: HPackHdrEntry('content-location', ''),
        30: HPackHdrEntry('content-range', ''),
        31: HPackHdrEntry('content-type', ''),
        32: HPackHdrEntry('cookie', ''),
        33: HPackHdrEntry('date', ''),
        34: HPackHdrEntry('etag', ''),
        35: HPackHdrEntry('expect', ''),
        36: HPackHdrEntry('expires', ''),
        37: HPackHdrEntry('from', ''),
        38: HPackHdrEntry('host', ''),
        39: HPackHdrEntry('if-match', ''),
        40: HPackHdrEntry('if-modified-since', ''),
        41: HPackHdrEntry('if-none-match', ''),
        42: HPackHdrEntry('if-range', ''),
        43: HPackHdrEntry('if-unmodified-since', ''),
        44: HPackHdrEntry('last-modified', ''),
        45: HPackHdrEntry('link', ''),
        46: HPackHdrEntry('location', ''),
        47: HPackHdrEntry('max-forwards', ''),
        48: HPackHdrEntry('proxy-authenticate', ''),
        49: HPackHdrEntry('proxy-authorization', ''),
        50: HPackHdrEntry('range', ''),
        51: HPackHdrEntry('referer', ''),
        52: HPackHdrEntry('refresh', ''),
        53: HPackHdrEntry('retry-after', ''),
        54: HPackHdrEntry('server', ''),
        55: HPackHdrEntry('set-cookie', ''),
        56: HPackHdrEntry('strict-transport-security', ''),
        57: HPackHdrEntry('transfer-encoding', ''),
        58: HPackHdrEntry('user-agent', ''),
        59: HPackHdrEntry('vary', ''),
        60: HPackHdrEntry('via', ''),
        61: HPackHdrEntry('www-authenticate', ''),
    }

    # The value of this variable cannot be determined at declaration time. It is
    # initialized by an init_static_table call
    _static_entries_last_idx = None
    _regexp = None

    @classmethod
    def init_static_table(cls):
        # type: () -> None
        cls._static_entries_last_idx = max(cls._static_entries.keys())

    def __init__(self, dynamic_table_max_size=4096, dynamic_table_cap_size=4096):
        # type: (int, int) -> None
        """
        @param int dynamic_table_max_size: the current maximum size of the dynamic entry table in bytes
        @param int dynamic_table_cap_size: the maximum-maximum size of the dynamic entry table in bytes
        @raises AssertionError
        """
        if isinstance(type(self)._static_entries_last_idx, type(None)):
            type(self).init_static_table()

        assert dynamic_table_max_size <= dynamic_table_cap_size, \
            'EINVAL: dynamic_table_max_size too large; expected value is less or equal to dynamic_table_cap_size'

        self._dynamic_table = []  # type: List[HPackHdrEntry]
        self._dynamic_table_max_size = dynamic_table_max_size
        self._dynamic_table_cap_size = dynamic_table_cap_size

    def __getitem__(self, idx):
        # type: (int) -> HPackHdrEntry
        """Gets an element from the header tables (static or dynamic indifferently)

        @param int idx: the index number of the entry to retrieve. If the index
        value is superior to the last index of the static entry table, then the
        dynamic entry type is requested, following the procedure described in
        RFC 7541 par2.3.3
        @return HPackHdrEntry: the entry defined at this requested index. If the entry does not exist, KeyError is
          raised
        @raise KeyError, AssertionError
        """
        assert(idx >= 0)
        if idx > type(self)._static_entries_last_idx:
            idx -= type(self)._static_entries_last_idx + 1
            if idx >= len(self._dynamic_table):
                raise KeyError(
                    'EINVAL: idx: out-of-bound read: {}; maximum index: {}'.format(idx, len(self._dynamic_table))
                )
            return self._dynamic_table[idx]
        return type(self)._static_entries[idx]

    def resize(self, ns):
        # type: (int) -> None
        """Resize the dynamic table. If the new size (ns) must be between 0 and
        the cap size. If the new size is lower than the current size of the
        dynamic table, entries are evicted.
        @param int ns: the new size of the dynamic table
        @raise AssertionError
        """
        assert 0 <= ns <= self._dynamic_table_cap_size, \
            'EINVAL: ns: out-of-range value; expected value is in the range [0;{}['.format(self._dynamic_table_cap_size)

        old_size = self._dynamic_table_max_size
        self._dynamic_table_max_size = ns
        if old_size > self._dynamic_table_max_size:
            self._reduce_dynamic_table()

    def recap(self, nc):
        # type: (int) -> None
        """recap changes the maximum size limit of the dynamic table. It also
        proceeds to a resize(), if the new size is lower than the previous one.
        @param int nc: the new cap of the dynamic table (that is the maximum-maximum size)
        @raise AssertionError
        """
        assert(nc >= 0)
        t = self._dynamic_table_cap_size > nc
        self._dynamic_table_cap_size = nc

        if t:
            # The RFC is not clear about whether this resize should happen;
            # we do it anyway
            self.resize(nc)

    def _reduce_dynamic_table(self, new_entry_size=0):
        # type: (int) -> None
        """_reduce_dynamic_table evicts entries from the dynamic table until it
        fits in less than the current size limit. The optional parameter,
        new_entry_size, allows the resize to happen so that a new entry of this
        size fits in.
        @param int new_entry_size: if called before adding a new entry, the size of the new entry in bytes (following
        the RFC7541 definition of the size of an entry)
        @raise AssertionError
        """
        assert(new_entry_size >= 0)
        cur_sz = len(self)
        dyn_tbl_sz = len(self._dynamic_table)
        while dyn_tbl_sz > 0 and cur_sz + new_entry_size > self._dynamic_table_max_size:
            last_elmt_sz = len(self._dynamic_table[-1])
            self._dynamic_table.pop()
            dyn_tbl_sz -= 1
            cur_sz -= last_elmt_sz

    def register(self, hdrs):
        # type: (Union[HPackLitHdrFldWithIncrIndexing, H2Frame, List[HPackHeaders]]) -> None
        """register adds to this table the instances of
        HPackLitHdrFldWithIncrIndexing provided as parameters.

        A H2Frame with a H2HeadersFrame payload can be provided, as much as a
        python list of HPackHeaders or a single HPackLitHdrFldWithIncrIndexing
        instance.
        @param HPackLitHdrFldWithIncrIndexing|H2Frame|list of HPackHeaders hdrs: the header(s) to register
        @raise AssertionError
        """
        if isinstance(hdrs, H2Frame):
            hdrs = [hdr for hdr in hdrs.payload.hdrs if isinstance(hdr, HPackLitHdrFldWithIncrIndexing)]
        elif isinstance(hdrs, HPackLitHdrFldWithIncrIndexing):
            hdrs = [hdrs]
        else:
            hdrs = [hdr for hdr in hdrs if isinstance(hdr, HPackLitHdrFldWithIncrIndexing)]

        for hdr in hdrs:
            if hdr.index == 0:
                hdr_name = hdr.hdr_name.getfieldval('data').origin()
            else:
                idx = int(hdr.index)
                hdr_name = self[idx].name()
            hdr_value = hdr.hdr_value.getfieldval('data').origin()

            # Note: we do not delete any existing hdrentry with the same names
            # and values, as dictated by RFC 7541 par2.3.2

            entry = HPackHdrEntry(hdr_name, hdr_value)
            # According to RFC7541 par4.4, "Before a new entry is added to
            # the dynamic table, entries are evicted
            # from the end of the dynamic table until the size of the dynamic
            # table is less than or equal to (maximum size - new entry size)
            # or until the table is empty"
            # Also, "It is not an error to attempt to add an entry that is
            # larger than the maximum size; an attempt to add an entry larger
            # than the maximum size causes the table to be emptied of all
            # existing entries and results in an empty table"
            # For this reason, we first call the _reduce_dynamic_table and
            # then throw an assertion error if the new entry does not fit in
            new_entry_len = len(entry)
            self._reduce_dynamic_table(new_entry_len)
            assert(new_entry_len <= self._dynamic_table_max_size)
            self._dynamic_table.insert(0, entry)

    def get_idx_by_name(self, name):
        # type: (str) -> Optional[int]
        """ get_idx_by_name returns the index of a matching registered header

        This implementation will prefer returning a static entry index whenever
        possible. If multiple matching header name are found in the static
        table, there is insurance that the first entry (lowest index number)
        will be returned.
        If no matching header is found, this method returns None.
        """
        name = name.lower()
        for k in type(self)._static_entries.keys():
            if type(self)._static_entries[k].name() == name:
                return k
        for k in range(0, len(self._dynamic_table)):
            if self._dynamic_table[k].name() == name:
                return type(self)._static_entries_last_idx + k + 1
        return None

    def get_idx_by_name_and_value(self, name, value):
        # type: (str, str) -> Optional[int]
        """ get_idx_by_name_and_value returns the index of a matching registered
        header

        This implementation will prefer returning a static entry index whenever
        possible. If multiple matching headers are found in the dynamic table,
        the lowest index is returned
        If no matching header is found, this method returns None.
        """
        name = name.lower()
        for k in type(self)._static_entries.keys():
            elmt = type(self)._static_entries[k]
            if elmt.name() == name and elmt.value() == value:
                return k
        for k in range(0, len(self._dynamic_table)):
            elmt = self._dynamic_table[k]
            if elmt.name() == name and elmt.value() == value:
                return type(self)._static_entries_last_idx + k + 1
        return None

    def __len__(self):
        # type: () -> int
        """ __len__ returns the summed length of all dynamic entries
        """
        return sum([len(x) for x in self._dynamic_table])

    def gen_txt_repr(self, hdrs, register=True):
        # type: (Union[H2Frame, List[HPackHeaders]], Optional[bool]) -> str
        """ gen_txt_repr returns a "textual" representation of the provided
        headers.

        The output of this function is compatible with the input of
        parse_txt_hdrs.
        @param H2Frame|list of HPackHeaders hdrs: the list of headers to convert to textual representation
        @param bool: whether incremental headers should be added to the dynamic table as we generate the text
            representation
        @return str: the textual representation of the provided headers
        @raise AssertionError
        """
        l = []
        if isinstance(hdrs, H2Frame):
            hdrs = hdrs.payload.hdrs

        for hdr in hdrs:
            try:
                if isinstance(hdr, HPackIndexedHdr):
                    l.append('{}'.format(self[hdr.index]))
                elif isinstance(hdr, (
                    HPackLitHdrFldWithIncrIndexing,
                    HPackLitHdrFldWithoutIndexing
                )):
                    if hdr.index != 0:
                        name = self[hdr.index].name()
                    else:
                        name = hdr.hdr_name.getfieldval('data').origin()
                    if name.startswith(':'):
                        l.append(
                            '{} {}'.format(
                                name,
                                hdr.hdr_value.getfieldval('data').origin()
                            )
                        )
                    else:
                        l.append(
                            '{}: {}'.format(
                                name,
                                hdr.hdr_value.getfieldval('data').origin()
                            )
                        )
                if register and isinstance(hdr, HPackLitHdrFldWithIncrIndexing):
                    self.register(hdr)
            except KeyError as e:  # raised when an index is out-of-bound
                print(e)
                continue
        return '\n'.join(l)

    @staticmethod
    def _optimize_header_length_and_packetify(s):
        # type: (str) -> HPackHdrString
        # type: (str) -> HPackHdrString
        zs = HPackZString(s)
        if len(zs) >= len(s):
            return HPackHdrString(data=HPackLiteralString(s))
        return HPackHdrString(data=zs)

    def _convert_a_header_to_a_h2_header(self, hdr_name, hdr_value, is_sensitive, should_index):
        # type: (str, str, Callable[[str, str], bool], Callable[[str], bool]) -> Tuple[HPackHeaders, int]
        """ _convert_a_header_to_a_h2_header builds a HPackHeaders from a header
        name and a value. It returns a HPackIndexedHdr whenever possible. If not,
        it returns a HPackLitHdrFldWithoutIndexing or a
        HPackLitHdrFldWithIncrIndexing, based on the should_index callback.
        HPackLitHdrFldWithoutIndexing is forced if the is_sensitive callback
        returns True and its never_index bit is set.
        """

        # If both name and value are already indexed
        idx = self.get_idx_by_name_and_value(hdr_name, hdr_value)
        if idx is not None:
            return HPackIndexedHdr(index=idx), len(self[idx])

        # The value is not indexed for this headers

        hdr_value = self._optimize_header_length_and_packetify(hdr_value)

        # Searching if the header name is indexed
        idx = self.get_idx_by_name(hdr_name)
        if idx is not None:
            if is_sensitive(
                hdr_name,
                hdr_value.getfieldval('data').origin()
            ):
                return HPackLitHdrFldWithoutIndexing(
                    never_index=1,
                    index=idx,
                    hdr_value=hdr_value
                ), len(
                    HPackHdrEntry(
                        self[idx].name(),
                        hdr_value.getfieldval('data').origin()
                    )
                )
            if should_index(hdr_name):
                return HPackLitHdrFldWithIncrIndexing(
                    index=idx,
                    hdr_value=hdr_value
                ), len(
                    HPackHdrEntry(
                        self[idx].name(),
                        hdr_value.getfieldval('data').origin()
                    )
                )
            return HPackLitHdrFldWithoutIndexing(
                index=idx,
                hdr_value=hdr_value
            ), len(
                HPackHdrEntry(
                    self[idx].name(),
                    hdr_value.getfieldval('data').origin()
                )
            )

        hdr_name = self._optimize_header_length_and_packetify(hdr_name)

        if is_sensitive(
            hdr_name.getfieldval('data').origin(),
            hdr_value.getfieldval('data').origin()
        ):
            return HPackLitHdrFldWithoutIndexing(
                never_index=1,
                index=0,
                hdr_name=hdr_name,
                hdr_value=hdr_value
            ), len(
                HPackHdrEntry(
                    hdr_name.getfieldval('data').origin(),
                    hdr_value.getfieldval('data').origin()
                )
            )
        if should_index(hdr_name.getfieldval('data').origin()):
            return HPackLitHdrFldWithIncrIndexing(
                index=0,
                hdr_name=hdr_name,
                hdr_value=hdr_value
            ), len(
                HPackHdrEntry(
                    hdr_name.getfieldval('data').origin(),
                    hdr_value.getfieldval('data').origin()
                )
            )
        return HPackLitHdrFldWithoutIndexing(
            index=0,
            hdr_name=hdr_name,
            hdr_value=hdr_value
        ), len(
            HPackHdrEntry(
                hdr_name.getfieldval('data').origin(),
                hdr_value.getfieldval('data').origin()
            )
        )

    def _parse_header_line(self, l):
        # type: (str) -> Union[Tuple[None, None], Tuple[str, str]]

        if type(self)._regexp is None:
            type(self)._regexp = re.compile(r'^(?::([a-z\-0-9]+)|([a-z\-0-9]+):)\s+(.+)$')

        hdr_line = l.rstrip()
        grp = type(self)._regexp.match(hdr_line)

        if grp is None or len(grp.groups()) != 3:
            return None, None

        if grp.group(1) is not None:
            hdr_name = ':'+grp.group(1)
        else:
            hdr_name = grp.group(2)
        return hdr_name.lower(), grp.group(3)

    def parse_txt_hdrs(self,
                       s,  # type: str
                       stream_id=1,  # type: int
                       body=None,  # type: Optional[str]
                       max_frm_sz=4096,  # type: int
                       max_hdr_lst_sz=0,  # type: int
                       is_sensitive=lambda n, v: False,  # type: Callable[[str, str], bool]
                       should_index=lambda x: False,  # type: Callable[[str], bool]
                       register=True,  # type: bool
    ):
        # type: (...) -> H2Seq
        """ parse_txt_hdrs parses headers expressed in text and converts them
        into a series of H2Frames with the "correct" flags. A body can be provided
        in which case, the data frames are added, bearing the End Stream flag,
        instead of the H2HeadersFrame/H2ContinuationFrame. The generated frames
        may respect max_frm_sz (SETTINGS_MAX_FRAME_SIZE) and
        max_hdr_lst_sz (SETTINGS_MAX_HEADER_LIST_SIZE) if provided. The headers
        are split into multiple headers fragment (and H2Frames) to respect these
        limits. Also, a callback can be provided to tell if a header should be
        never indexed (sensitive headers, such as cookies), and another callback
        say if the header should be registered into the index table at all.
        For an header to be registered, the is_sensitive callback must return
        False AND the should_index callback should return True. This is the
        default behavior.

        @param str s: the string to parse for headers
        @param int stream_id: the stream id to use in the generated H2Frames
        @param str|None body: the eventual body of the request, that is added to the generated frames
        @param int max_frm_sz: the maximum frame size. This is used to split the headers and data frames according to
        the maximum frame size negociated for this connection
        @param int max_hdr_lst_sz: the maximum size of a "header fragment" as defined in RFC7540
        @param callable is_sensitive: callback that returns True if the provided header is sensible and must be stored
        in a header packet requesting this header never to be indexed
        @param callable should_index: callback that returns True if the provided header should be stored in a header
        packet requesting indexation in the dynamic header table.
        @param bool register: whether to register new headers with incremental indexing as we parse them
        @raise Exception
        """

        sio = StringIO.StringIO(s)

        base_frm_len = len(str(H2Frame()))

        ret = H2Seq()
        cur_frm = H2HeadersFrame()  # type: Union[H2HeadersFrame, H2ContinuationFrame]
        cur_hdr_sz = 0

        # For each line in the headers str to parse
        for hdr_line in sio:
            hdr_name, hdr_value = self._parse_header_line(hdr_line)
            if hdr_name is None:
                continue

            new_hdr, new_hdr_len = self._convert_a_header_to_a_h2_header(
                hdr_name, hdr_value, is_sensitive, should_index
            )
            new_hdr_bin_len = len(str(new_hdr))

            if register and isinstance(new_hdr, HPackLitHdrFldWithIncrIndexing):
                self.register(new_hdr)

            # The new header binary length (+ base frame size) must not exceed
            # the maximum frame size or it will just never fit. Also, the
            # header entry length (as specified in RFC7540 par6.5.2) must not
            # exceed the maximum length of a header fragment or it will just
            # never fit
            if (new_hdr_bin_len + base_frm_len > max_frm_sz
                or (max_hdr_lst_sz != 0 and new_hdr_len > max_hdr_lst_sz)
            ):
                raise Exception('Header too long: {}'.format(hdr_name))

            if (max_frm_sz < len(str(cur_frm)) + base_frm_len + new_hdr_len
                or (
                    max_hdr_lst_sz != 0
                    and max_hdr_lst_sz < cur_hdr_sz + new_hdr_len
                )
            ):
                flags = set()
                if isinstance(cur_frm, H2HeadersFrame) and not body:
                    flags.add('ES')
                ret.frames.append(H2Frame(stream_id=stream_id, flags=flags)/cur_frm)
                cur_frm = H2ContinuationFrame()
                cur_hdr_sz = 0

            hdr_list = cur_frm.hdrs
            hdr_list += new_hdr
            cur_hdr_sz += new_hdr_len

        flags = {'EH'}
        if isinstance(cur_frm, H2HeadersFrame) and not body:
            flags.add('ES')
        ret.frames.append(H2Frame(stream_id=stream_id, flags=flags)/cur_frm)

        if body:
            base_data_frm_len = len(str(H2DataFrame()))
            sio = StringIO.StringIO(body)
            frgmt = sio.read(max_frm_sz - base_data_frm_len - base_frm_len)
            while frgmt:
                nxt_frgmt = sio.read(max_frm_sz - base_data_frm_len - base_frm_len)
                flags = set()
                if len(nxt_frgmt) == 0:
                    flags.add('ES')
                ret.frames.append(
                    H2Frame(stream_id=stream_id, flags=flags)/H2DataFrame(data=frgmt)
                )
                frgmt = nxt_frgmt
        return ret<|MERGE_RESOLUTION|>--- conflicted
+++ resolved
@@ -23,25 +23,17 @@
 scapy.contrib.status=loads
 scapy.contrib.description=HTTP/2 (RFC 7540, RFC 7541)
 """
+
+from __future__ import absolute_import
 from __future__ import print_function
 
-from __future__ import absolute_import
-<<<<<<< HEAD
-from __future__ import print_function
-=======
->>>>>>> dd6874fc
 import abc
 import types
 import re
 import StringIO
 import struct
-<<<<<<< HEAD
 import scapy.modules.six as six
 from scapy.modules.six.moves import range
-=======
-import six
-from six.moves import range
->>>>>>> dd6874fc
 
 # Only required if using mypy-lang for static typing
 # Most symbols are used in mypy-interpreted "comments".
@@ -113,11 +105,7 @@
         assert (
             isinstance(r, tuple)
             and len(r) == 2
-<<<<<<< HEAD
             and isinstance(r[1], six.integer_types)
-=======
-            and isinstance(r[1], (int, int))
->>>>>>> dd6874fc
         ), 'Second element of BitField.getfield return value expected to be an int or a long; API change detected'
         assert r[1] == self._magic, 'Invalid value parsed from s; error in class guessing detected!'
         return r
@@ -209,11 +197,7 @@
         @return None
         @raise AssertionError
         """
-<<<<<<< HEAD
         assert(isinstance(default, type(None)) or (isinstance(default, six.integer_types) and default >= 0))
-=======
-        assert(isinstance(default, type(None)) or (isinstance(default, (int, int)) and default >= 0))
->>>>>>> dd6874fc
         assert(0 < size <= 8)
         super(AbstractUVarIntField, self).__init__(name, default)
         self.size = size
@@ -231,11 +215,7 @@
         @return int|None: the converted value.
         @raise AssertionError
         """
-<<<<<<< HEAD
         assert(not isinstance(x, six.integer_types) or x >= 0)
-=======
-        assert(not isinstance(x, (int, int)) or x >= 0)
->>>>>>> dd6874fc
         return x
 
     def i2h(self, pkt, x):
@@ -361,7 +341,6 @@
         """
         if isinstance(x, type(None)):
             return x
-<<<<<<< HEAD
         if isinstance(x, six.integer_types):
             assert(x >= 0)
             ret = self.h2i(pkt, x)
@@ -370,16 +349,6 @@
         elif isinstance(x, str):
             ret = self.m2i(pkt, x)
             assert (isinstance(ret, six.integer_types) and ret >= 0)
-=======
-        if isinstance(x, (int, int)):
-            assert(x >= 0)
-            ret = self.h2i(pkt, x)
-            assert(isinstance(ret, (int, int)) and ret >= 0)
-            return ret
-        elif isinstance(x, str):
-            ret = self.m2i(pkt, x)
-            assert (isinstance(ret, (int, int)) and ret >= 0)
->>>>>>> dd6874fc
             return ret
         assert False, 'EINVAL: x: No idea what the parameter format is'
 
@@ -2057,11 +2026,7 @@
         @return (str, str): the padding and the payload data strings
         @raise AssertionError
         """
-<<<<<<< HEAD
         assert isinstance(self.len, six.integer_types) and self.len >= 0, 'Invalid length: negative len?'
-=======
-        assert isinstance(self.len, (int, int)) and self.len >= 0, 'Invalid length: negative len?'
->>>>>>> dd6874fc
         assert len(s) >= self.len, 'Invalid length: string too short for this length'
         return s[:self.len], s[self.len:]
 
