--- conflicted
+++ resolved
@@ -7,13 +7,9 @@
 #  TODO: scapy 2 has function getmacbyip, maybe it can replace igmpize
 #          at least from the MAC layer
 
-<<<<<<< HEAD
 from __future__ import absolute_import
 from __future__ import print_function
-=======
-from __future__ import print_function
-from __future__ import absolute_import
->>>>>>> dd6874fc
+
 from scapy.packet import *
 from scapy.fields import *
 from scapy.layers.inet import *
