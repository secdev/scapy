--- conflicted
+++ resolved
@@ -5,13 +5,9 @@
 # scapy.contrib.description = IGMPv3
 # scapy.contrib.status = loads
 
-<<<<<<< HEAD
-from __future__ import absolute_import
-from __future__ import print_function
-=======
 from __future__ import print_function
 from __future__ import absolute_import
->>>>>>> dd6874fc
+
 from scapy.packet import *
 from scapy.fields import *
 from scapy.layers.inet import *
