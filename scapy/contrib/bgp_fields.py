--- conflicted
+++ resolved
@@ -218,19 +218,6 @@
 """
     humanRe = r"(r[ot] )?(((AS)?(\d+)(:(\d+))?)|(\d+(\.\d+)+)):(\d+)"
     def typ(self, ash, ip):
-<<<<<<< HEAD
-        """type field"""
-        if ip is not None: return 1
-        if ash is not None: return 2
-        return 0
-    
-    def subtyp(self, name):
-        """subtype field"""
-        return {'rt' : 2, 'ro': 3}[name]
-
-    def h2i(self, pkt, h):
-        """Human to internal conversion"""
-=======
         """Get the type code (AS2, AS4 or IP)"""
         if ip is not None:
             return 1
@@ -244,7 +231,6 @@
 
     def h2i(self, pkt, h):
         """Human to internal representation"""
->>>>>>> fa4d5659
         g = re.match(self.humanRe, h)
         if g is not None:
             subtyp = g.group(1)
@@ -263,35 +249,11 @@
                 asl = int(g.group(7))
                 ash = int(g.group(5))
             else:
-<<<<<<< HEAD
-                if g.group(7) is not None:
-                    asl = int(g.group(7))
-                    ash = int(g.group(5))
-                else:
-                    asl = int(g.group(5))
-                ip = None
-=======
                 asl = int(g.group(5))
->>>>>>> fa4d5659
             n = int(g.group(10))
         return subtyp, ash, asl, ip, n
 
     def i2h(self, pkt, i):
-<<<<<<< HEAD
-        """Internal to human-readable conversion"""
-        subt, ash, asl, ip, n = i
-        t = self.typ(ash, ip)
-        if subt is None: subt = ""
-        if len(subt) > 3: subt = subt[:3]
-        if len(subt) == 2: subt += " "
-        if t == 0:
-            return "%s%s%d:%d" % (subt, "AS" if asl + n != 0 else "", asl, n)
-        elif t == 1:
-            return "%s%s:%d" % (subt, ip, n)
-        else:
-            return "%sAS%d:%d:%d" % (subt, ash, asl, n)
-        
-=======
         """Internal to human"""
         subt, ash, asl, ip, n = i
         t = self.typ(ash, ip)
@@ -310,7 +272,7 @@
         else:
             human = "AS%d:%d:%d" % (ash, asl, n)
         return subt + human
->>>>>>> fa4d5659
+
     def i2repr(self, pkt, i):
         """make it look nice"""
         return self.i2h(pkt, i)
@@ -325,16 +287,10 @@
     def getfield(self, pkt, s):
         l = self.i2len(pkt, s)
         return s[l:], self.m2i(pkt, s[:l])
-<<<<<<< HEAD
-
-    def i2m(self, pkt, i):
-        """Internal to machine conversion"""
-        subt, ash, asl, ip, n = i
-=======
+
     def i2m(self, pkt, internal):
         """Internal representation to machine"""
         subt, ash, asl, ip, n = internal
->>>>>>> fa4d5659
         t = self.typ(ash, ip)
         s = self.subtyp(subt)
         if t == 0:
@@ -343,15 +299,9 @@
             return struct.pack("!BB4sH", t, s, inet_pton(AF_INET, ip), n)
         else:
             return struct.pack("!BBHHH", t, s, ash, asl, n)
-<<<<<<< HEAD
-    def m2i(self, pkt, m):
-        """Machine to internal conversion"""
-        t, s = struct.unpack("!BB", m[:2])
-=======
     def m2i(self, pkt, machine):
         """Machine to internal representation"""
         t, s = struct.unpack("!BB", machine[:2])
->>>>>>> fa4d5659
         subt = {2:'rt', 3:'ro'}[s]
         ash = None
         asl = None
