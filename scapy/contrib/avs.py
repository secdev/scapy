--- conflicted
+++ resolved
@@ -36,25 +36,6 @@
 
 
 class AVSWLANHeader(Packet):
-<<<<<<< HEAD
-        """ iwpriv eth1 set_prismhdr 1 """
-        name = "AVS WLAN Monitor Header"
-        fields_desc = [   IntField("version",1),
-                          IntField("len",64),
-                         LongField("mactime",0),
-                         LongField("hosttime",0),
-                      IntEnumField("phytype",0, AVSWLANPhyType),
-                          IntField("channel",0),
-                          IntField("datarate",0),
-                          IntField("antenna",0),
-                          IntField("priority",0),
-                      IntEnumField("ssi_type",0, AVSWLANSSIType),
-                    SignedIntField("ssi_signal",0),
-                    SignedIntField("ssi_noise",0),
-                      IntEnumField("preamble",0, AVSWLANPreambleType),
-                      IntEnumField("encoding",0, AVSWLANEncodingType),
-                        ]
-=======
     """ iwpriv eth1 set_prismhdr 1 """
     name = "AVS WLAN Monitor Header"
     fields_desc = [   IntField("version",1),
@@ -72,6 +53,5 @@
                   IntEnumField("preamble",0, AVSWLANPreambleType),
                   IntEnumField("encoding",0, AVSWLANEncodingType),
                     ]
->>>>>>> dd6874fc
 
 bind_layers(AVSWLANHeader, Dot11)