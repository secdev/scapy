# This file is part of Scapy
# Scapy is free software: you can redistribute it and/or modify
# it under the terms of the GNU General Public License as published by
# the Free Software Foundation, either version 2 of the License, or
# any later version.
#
# Scapy is distributed in the hope that it will be useful,
# but WITHOUT ANY WARRANTY; without even the implied warranty of
# MERCHANTABILITY or FITNESS FOR A PARTICULAR PURPOSE. See the
# GNU General Public License for more details.
#
# You should have received a copy of the GNU General Public License
# along with Scapy. If not, see <http://www.gnu.org/licenses/>.

# scapy.contrib.description = VLAN Query Protocol
# scapy.contrib.status = loads

import struct

from scapy.packet import Packet, bind_layers
from scapy.fields import ByteEnumField, ByteField, ConditionalField, \
    FieldLenField, IntEnumField, IntField, IPField, MACField, StrLenField
from scapy.layers.inet import UDP


class VQP(Packet):
    name = "VQP"
    fields_desc = [
        ByteField("const", 1),
        ByteEnumField("type", 1, {
            1: "requestPort", 2: "responseVLAN",
            3: "requestReconfirm", 4: "responseReconfirm"
        }),
        ByteEnumField("errorcodeaction", 0, {
            0: "none", 3: "accessDenied",
            4: "shutdownPort", 5: "wrongDomain"
        }),
        ByteEnumField("unknown", 2, {
            2: "inGoodResponse", 6: "inRequests"
        }),
        IntField("seq", 0),
    ]


class VQPEntry(Packet):
    name = "VQPEntry"
    fields_desc = [
        IntEnumField("datatype", 0, {
            3073: "clientIPAddress", 3074: "portName",
            3075: "VLANName", 3076: "Domain", 3077: "ethernetPacket",
            3078: "ReqMACAddress", 3079: "unknown",
            3080: "ResMACAddress"
        }),
        FieldLenField("len", None),
        ConditionalField(IPField("datatom", "0.0.0.0"),
                         lambda p: p.datatype == 3073),
<<<<<<< HEAD
        ConditionalField(MACField("MAC_data", "00:00:00:00:00:00"),
=======
        ConditionalField(MACField("data", "00:00:00:00:00:00"),
>>>>>>> 05cd432d
                         lambda p: p.datatype == 3078 or p.datatype == 3080),
        ConditionalField(StrLenField("data", None,
                                     length_from=lambda p: p.len),
                         lambda p: p.datatype not in [3073, 3078, 3080]),
    ]

    def post_build(self, p, pay):
        if self.len is None:
            tmp_len = len(p.data)
            p = p[:2] + struct.pack("!H", tmp_len) + p[4:]
        return p


bind_layers(UDP, VQP, sport=1589)
bind_layers(UDP, VQP, dport=1589)
bind_layers(VQP, VQPEntry,)
bind_layers(VQPEntry, VQPEntry,)<|MERGE_RESOLUTION|>--- conflicted
+++ resolved
@@ -18,7 +18,7 @@
 import struct
 
 from scapy.packet import Packet, bind_layers
-from scapy.fields import ByteEnumField, ByteField, ConditionalField, \
+from scapy.fields import ByteEnumField, ByteField, MultipleTypeField, \
     FieldLenField, IntEnumField, IntField, IPField, MACField, StrLenField
 from scapy.layers.inet import UDP
 
@@ -52,17 +52,13 @@
             3080: "ResMACAddress"
         }),
         FieldLenField("len", None),
-        ConditionalField(IPField("datatom", "0.0.0.0"),
-                         lambda p: p.datatype == 3073),
-<<<<<<< HEAD
-        ConditionalField(MACField("MAC_data", "00:00:00:00:00:00"),
-=======
-        ConditionalField(MACField("data", "00:00:00:00:00:00"),
->>>>>>> 05cd432d
-                         lambda p: p.datatype == 3078 or p.datatype == 3080),
-        ConditionalField(StrLenField("data", None,
-                                     length_from=lambda p: p.len),
-                         lambda p: p.datatype not in [3073, 3078, 3080]),
+        MultipleTypeField([
+            (IPField("datatom", "0.0.0.0"), lambda p: p.datatype == 3073),
+            (MACField("data", "00:00:00:00:00:00"),
+                lambda p: p.datatype == 3078 or p.datatype == 3080),
+        ],
+            StrLenField("data", None, length_from=lambda p: p.len)
+        )
     ]
 
     def post_build(self, p, pay):
