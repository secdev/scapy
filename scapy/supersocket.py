--- conflicted
+++ resolved
@@ -15,11 +15,7 @@
 from scapy.error import warning, log_runtime
 import scapy.packet
 from scapy.utils import PcapReader, tcpdump
-<<<<<<< HEAD
 import scapy.modules.six as six
-=======
-import six
->>>>>>> dd6874fc
 
 class _SuperSocket_metaclass(type):
     def __repr__(self):
