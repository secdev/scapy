## This file is part of Scapy
## See http://www.secdev.org/projects/scapy for more informations
## Copyright (C) Philippe Biondi <phil@secdev.org>
## This program is published under a GPLv2 license

"""
General utility functions.
"""

from __future__ import absolute_import
from __future__ import print_function
from scapy.compat import *

import os, sys, socket, types
import random, time
import gzip, zlib
import re, struct, array
import subprocess
import tempfile

import warnings
import scapy.modules.six as six
from scapy.modules.six.moves import map, range, input
warnings.filterwarnings("ignore","tempnam",RuntimeWarning, __name__)

from scapy.config import conf
from scapy.consts import DARWIN, WINDOWS
from scapy.data import MTU
from scapy.error import log_runtime, log_loading, log_interactive, Scapy_Exception, warning
from scapy.base_classes import BasePacketList

###########
## Tools ##
###########

def get_temp_file(keep=False, autoext=""):
    f = tempfile.TemporaryFile(prefix="scapy").name
    if not keep:
        conf.temp_files.append(f+autoext)
    return f

def sane_color(x):
    return sane(x, color=True)

def sane(x, color=False):
    r=""
    for i in x:
        j = orb(i)
        if (j < 32) or (j >= 127):
            r=r + (conf.color_theme.not_printable(".") if color else ".")
        else:
            r=r + chb(i)
    return r

def lhex(x):
    if type(x) in six.integer_types:
        return hex(x)
    elif type(x) is tuple:
        return "(%s)" % ", ".join(map(lhex, x))
    elif type(x) is list:
        return "[%s]" % ", ".join(map(lhex, x))
    else:
        return x

@conf.commands.register
def hexdump(x, dump=False):
    """ Build a tcpdump like hexadecimal view

    :param x: a Packet
    :param dump: define if the result must be printed or returned in a variable
    :returns: a String only when dump=True
    """
    s = ""
    x = raw(x)
    l = len(x)
    i = 0
    while i < l:
        s += "%04x  " % i
        for j in range(16):
            if i+j < l:
                s += "%02X" % orb(x[i+j])
            else:
                s += "  "
            if j%16 == 7:
                s += ""
        s += " "
        if not dump:
            s += sane_color(x[i:i+16])
        else:
            s += sane(x[i:i+16])
        i += 16
        s += "\n"
    # remove trailing \n
    if s.endswith("\n"):
        s = s[:-1]
    if dump:
        return s
    else:
        print(s)


@conf.commands.register
def linehexdump(x, onlyasc=0, onlyhex=0, dump=False):
    """ Build an equivalent view of hexdump() on a single line

    Note that setting both onlyasc and onlyhex to 1 results in a empty output

    :param x: a Packet
    :param onlyasc: 1 to display only the ascii view
    :param onlyhex: 1 to display only the hexadecimal view
    :param dump: print the view if False
    :returns: a String only when dump=True
    """
    s = ""
    x = raw(x)
    l = len(x)
    if not onlyasc:
        for i in range(l):
            s += "%02X" % orb(x[i])
        if not onlyhex:  # separate asc & hex if both are displayed
            s += " "
    if not onlyhex:
        if not dump:
            s += sane_color(x)
        else:
            s += sane(x)
    if dump:
        return s
    else:
        print(s)

@conf.commands.register
def chexdump(x, dump=False):
    """ Build a per byte hexadecimal representation
    
    Example:
        >>> chexdump(IP())
        0x45, 0x00, 0x00, 0x14, 0x00, 0x01, 0x00, 0x00, 0x40, 0x00, 0x7c, 0xe7, 0x7f, 0x00, 0x00, 0x01, 0x7f, 0x00, 0x00, 0x01
    
    :param x: a Packet
    :param dump: print the view if False
    :returns: a String only if dump=True
    """
    x = raw(x)
    s = ", ".join(map(lambda x: "%#04x"%orb(x), x))
    if dump:
        return s
    else:
        print(s)

@conf.commands.register
def hexstr(x, onlyasc=0, onlyhex=0):
    s = []
    if not onlyasc:
        s.append(" ".join(["%02x"%orb(y) for y in x]))
    if not onlyhex:
        s.append(sane(x)) 
    return "  ".join(s)

def repr_hex(s):
    """ Convert provided bitstring to a simple string of hex digits """
    return "".join(["%02x" % orb(x) for x in s])

@conf.commands.register
def hexdiff(x,y):
    """Show differences between 2 binary strings"""
    x=str(x)[::-1]
    y=str(y)[::-1]
    SUBST=1
    INSERT=1
    d = {(-1, -1): (0, (-1, -1))}
    for j in range(len(y)):
        d[-1,j] = d[-1,j-1][0]+INSERT, (-1,j-1)
    for i in range(len(x)):
        d[i,-1] = d[i-1,-1][0]+INSERT, (i-1,-1)

    for j in range(len(y)):
        for i in range(len(x)):
            d[i,j] = min( ( d[i-1,j-1][0]+SUBST*(x[i] != y[j]), (i-1,j-1) ),
                          ( d[i-1,j][0]+INSERT, (i-1,j) ),
                          ( d[i,j-1][0]+INSERT, (i,j-1) ) )
                          

    backtrackx = []
    backtracky = []
    i=len(x)-1
    j=len(y)-1
    while not (i == j == -1):
        i2,j2 = d[i,j][1]
        backtrackx.append(x[i2+1:i+1])
        backtracky.append(y[j2+1:j+1])
        i,j = i2,j2

        

    x = y = i = 0
    colorize = { 0: lambda x:x,
                -1: conf.color_theme.left,
                 1: conf.color_theme.right }
    
    dox=1
    doy=0
    l = len(backtrackx)
    while i < l:
        separate=0
        linex = backtrackx[i:i+16]
        liney = backtracky[i:i+16]
        xx = sum(len(k) for k in linex)
        yy = sum(len(k) for k in liney)
        if dox and not xx:
            dox = 0
            doy = 1
        if dox and linex == liney:
            doy=1
            
        if dox:
            xd = y
            j = 0
            while not linex[j]:
                j += 1
                xd -= 1
            print(colorize[doy-dox]("%04x" % xd), end=' ')
            x += xx
            line=linex
        else:
            print("    ", end=' ')
        if doy:
            yd = y
            j = 0
            while not liney[j]:
                j += 1
                yd -= 1
            print(colorize[doy-dox]("%04x" % yd), end=' ')
            y += yy
            line=liney
        else:
            print("    ", end=' ')
            
        print(" ", end=' ')
        
        cl = ""
        for j in range(16):
            if i+j < l:
                if line[j]:
                    col = colorize[(linex[j]!=liney[j])*(doy-dox)]
                    print(col("%02X" % orb(line[j])), end=' ')
                    if linex[j]==liney[j]:
                        cl += sane_color(line[j])
                    else:
                        cl += col(sane(line[j]))
                else:
                    print("  ", end=' ')
                    cl += " "
            else:
                print("  ", end=' ')
            if j == 7:
                print("", end=' ')


        print(" ",cl)

        if doy or not yy:
            doy=0
            dox=1
            i += 16
        else:
            if yy:
                dox=0
                doy=1
            else:
                i += 16

if struct.pack("H",1) == b"\x00\x01": # big endian
    def checksum(pkt):
        if len(pkt) % 2 == 1:
            pkt += b"\0"
        s = sum(array.array("H", pkt))
        s = (s >> 16) + (s & 0xffff)
        s += s >> 16
        s = ~s
        return s & 0xffff
else:
    def checksum(pkt):
        if len(pkt) % 2 == 1:
            pkt += b"\0"
        s = sum(array.array("H", pkt))
        s = (s >> 16) + (s & 0xffff)
        s += s >> 16
        s = ~s
        return (((s>>8)&0xff)|s<<8) & 0xffff


def _fletcher16(charbuf):
    # This is based on the GPLed C implementation in Zebra <http://www.zebra.org/>
    c0 = c1 = 0
    for char in charbuf:
        c0 += orb(char)
        c1 += c0

    c0 %= 255
    c1 %= 255
    return (c0,c1)

@conf.commands.register
def fletcher16_checksum(binbuf):
    """ Calculates Fletcher-16 checksum of the given buffer.
        
        Note:
        If the buffer contains the two checkbytes derived from the Fletcher-16 checksum
        the result of this function has to be 0. Otherwise the buffer has been corrupted.
    """
    (c0,c1)= _fletcher16(binbuf)
    return (c1 << 8) | c0


@conf.commands.register
def fletcher16_checkbytes(binbuf, offset):
    """ Calculates the Fletcher-16 checkbytes returned as 2 byte binary-string.
    
        Including the bytes into the buffer (at the position marked by offset) the
        global Fletcher-16 checksum of the buffer will be 0. Thus it is easy to verify
        the integrity of the buffer on the receiver side.
        
        For details on the algorithm, see RFC 2328 chapter 12.1.7 and RFC 905 Annex B.
    """
    
    # This is based on the GPLed C implementation in Zebra <http://www.zebra.org/>
    if len(binbuf) < offset:
        raise Exception("Packet too short for checkbytes %d" % len(binbuf))

    binbuf = binbuf[:offset] + b"\x00\x00" + binbuf[offset + 2:]
    (c0,c1)= _fletcher16(binbuf)

    x = ((len(binbuf) - offset - 1) * c0 - c1) % 255

    if (x <= 0):
        x += 255

    y = 510 - c0 - x

    if (y > 255):
        y -= 255
    return chr(x) + chr(y)


def mac2str(mac):
    mac = plain_str(mac)
    return b''.join([six.int2byte(int(i, 16)) for i in mac.split(":")])

def str2mac(s):
    if isinstance(s, str):
        return ("%02x:"*6)[:-1] % tuple(map(orb, s))
    return ("%02x:"*6)[:-1] % tuple(s)

def randstring(l):
    """
    Returns a random string of length l (l >= 0)
    """
    tmp = [struct.pack("B", random.randrange(0, 256, 1)) for x in [""]*l]
    return "".join(tmp)

def zerofree_randstring(l):
    """
    Returns a random string of length l (l >= 0) without zero in it.
    """
    tmp = [struct.pack("B", random.randrange(1, 256, 1)) for x in [""]*l]
    return "".join(tmp)

def strxor(s1, s2):
    """
    Returns the binary XOR of the 2 provided strings s1 and s2. s1 and s2
    must be of same length.
    """
    if six.PY2:
        return "".join(map(lambda x,y:chr(orb(x)^orb(y)), s1, s2))
    return raw([i[0]^i[1] for i in zip(s1,s2)])

def strand(s1, s2):
    """
    Returns the binary AND of the 2 provided strings s1 and s2. s1 and s2
    must be of same length.
    """
    if six.PY2:
        return "".join(map(lambda x,y:chr(orb(x)&orb(y)), s1, s2))
    return raw([i[0]&i[1] for i in zip(s1,s2)])


# Workaround bug 643005 : https://sourceforge.net/tracker/?func=detail&atid=105470&aid=643005&group_id=5470
try:
    socket.inet_aton("255.255.255.255")
except socket.error:
    def inet_aton(x):
        if x == "255.255.255.255":
            return b"\xff"*4
        else:
            return socket.inet_aton(x)
else:
    inet_aton = socket.inet_aton

inet_ntoa = socket.inet_ntoa
try:
    inet_ntop = socket.inet_ntop
    inet_pton = socket.inet_pton
except AttributeError:
    from scapy.pton_ntop import *


def atol(x):
    try:
        ip = inet_aton(x)
    except socket.error:
        ip = inet_aton(socket.gethostbyname(x))
    return struct.unpack("!I", ip)[0]
def ltoa(x):
    return inet_ntoa(struct.pack("!I", x&0xffffffff))

def itom(x):
    return (0xffffffff00000000>>x)&0xffffffff

def do_graph(graph,prog=None,format=None,target=None,type=None,string=None,options=None):
    """do_graph(graph, prog=conf.prog.dot, format="svg",
         target="| conf.prog.display", options=None, [string=1]):
    string: if not None, simply return the graph string
    graph: GraphViz graph description
    format: output type (svg, ps, gif, jpg, etc.), passed to dot's "-T" option
    target: filename or redirect. Defaults pipe to Imagemagick's display program
    prog: which graphviz program to use
    options: options to be passed to prog"""
        
    if format is None:
        if WINDOWS:
            format = "png" # use common format to make sure a viewer is installed
        else:
            format = "svg"
    if string:
        return graph
    if type is not None:
        format=type
    if prog is None:
        prog = conf.prog.dot
    start_viewer=False
    if target is None:
        if WINDOWS:
            tempfile = os.tempnam("", "scapy") + "." + format
            target = "> %s" % tempfile
            start_viewer = True
        else:
            target = "| %s" % conf.prog.display
    if format is not None:
        format = "-T %s" % format
    w,r = os.popen2("%s %s %s %s" % (prog,options or "", format or "", target))
    w.write(graph)
    w.close()
    if start_viewer:
        # Workaround for file not found error: We wait until tempfile is written.
        waiting_start = time.time()
        while not os.path.exists(tempfile):
            time.sleep(0.1)
            if time.time() - waiting_start > 3:
                warning("Temporary file '%s' could not be written. Graphic will not be displayed." % tempfile)
                break
        else:  
            if conf.prog.display == conf.prog._default:
                os.startfile(tempfile)
            else:
                subprocess.Popen([conf.prog.display, tempfile])

_TEX_TR = {
    "{":"{\\tt\\char123}",
    "}":"{\\tt\\char125}",
    "\\":"{\\tt\\char92}",
    "^":"\\^{}",
    "$":"\\$",
    "#":"\\#",
    "~":"\\~",
    "_":"\\_",
    "&":"\\&",
    "%":"\\%",
    "|":"{\\tt\\char124}",
    "~":"{\\tt\\char126}",
    "<":"{\\tt\\char60}",
    ">":"{\\tt\\char62}",
    }
    
def tex_escape(x):
    s = ""
    for c in x:
        s += _TEX_TR.get(c,c)
    return s

def colgen(*lstcol,**kargs):
    """Returns a generator that mixes provided quantities forever
    trans: a function to convert the three arguments into a color. lambda x,y,z:(x,y,z) by default"""
    if len(lstcol) < 2:
        lstcol *= 2
    trans = kargs.get("trans", lambda x,y,z: (x,y,z))
    while 1:
        for i in range(len(lstcol)):
            for j in range(len(lstcol)):
                for k in range(len(lstcol)):
                    if i != j or j != k or k != i:
                        yield trans(lstcol[(i+j)%len(lstcol)],lstcol[(j+k)%len(lstcol)],lstcol[(k+i)%len(lstcol)])

def incremental_label(label="tag%05i", start=0):
    while True:
        yield label % start
        start += 1

def binrepr(val):
    return raw(bin(val)[2:])

def long_converter(s):
    return int(s.replace('\n', '').replace(' ', ''), 16)

#########################
#### Enum management ####
#########################

class EnumElement:
    _value=None
    def __init__(self, key, value):
        self._key = key
        self._value = value
    def __repr__(self):
        return "<%s %s[%r]>" % (self.__dict__.get("_name", self.__class__.__name__), self._key, self._value)
    def __getattr__(self, attr):
        return getattr(self._value, attr)
    def __str__(self):
        return self._key
    def __bytes__(self):
        return raw(self._key)
    def __hash__(self):
        return self._value
    def __int__(self):
        return int(self._value)
    def __eq__(self, other):
        return self._value == hash(other)
    def __neq__(self, other):
        return not self.__eq__(other)


class Enum_metaclass(type):
    element_class = EnumElement
    def __new__(cls, name, bases, dct):
        rdict={}
        for k,v in six.iteritems(dct):
            if type(v) is int:
                v = cls.element_class(k,v)
                dct[k] = v
                rdict[v] = k
        dct["__rdict__"] = rdict
        return super(Enum_metaclass, cls).__new__(cls, name, bases, dct)
    def __getitem__(self, attr):
        return self.__rdict__[attr]
    def __contains__(self, val):
        return val in self.__rdict__
    def get(self, attr, val=None):
        return self.__rdict__.get(attr, val)
    def __repr__(self):
        return "<%s>" % self.__dict__.get("name", self.__name__)



###################
## Object saving ##
###################


def export_object(obj):
    print(gzip.zlib.compress(six.moves.cPickle.dumps(obj,2),9).encode("base64"))

def import_object(obj=None):
    if obj is None:
        obj = sys.stdin.read()
    return six.moves.cPickle.loads(gzip.zlib.decompress(obj.strip().decode("base64")))


def save_object(fname, obj):
<<<<<<< HEAD
    six.moves.cPickle.dump(obj,gzip.open(fname,"wb"))

def load_object(fname):
    return six.moves.cPickle.load(gzip.open(fname,"rb"))
=======
    """Pickle a Python object"""

    fd = gzip.open(fname, "wb")
    cPickle.dump(obj, fd)
    fd.close()

def load_object(fname):
    """unpickle a Python object"""
    return cPickle.load(gzip.open(fname,"rb"))
>>>>>>> 535885ed

@conf.commands.register
def corrupt_bytes(s, p=0.01, n=None):
    """Corrupt a given percentage or number of bytes from a string"""
    s = array.array("B",raw(s))
    l = len(s)
    if n is None:
        n = max(1,int(l*p))
    for i in random.sample(range(l), n):
        s[i] = (s[i]+random.randint(1,255))%256
    return s.tostring()

@conf.commands.register
def corrupt_bits(s, p=0.01, n=None):
    """Flip a given percentage or number of bits from a string"""
    s = array.array("B",raw(s))
    l = len(s)*8
    if n is None:
        n = max(1,int(l*p))
    for i in random.sample(range(l), n):
        s[i//8] ^= 1 << (i%8)
    return s.tostring()




#############################
## pcap capture file stuff ##
#############################

@conf.commands.register
def wrpcap(filename, pkt, *args, **kargs):
    """Write a list of packets to a pcap file

filename: the name of the file to write packets to, or an open,
          writable file-like object. The file descriptor will be
          closed at the end of the call, so do not use an object you
          do not want to close (e.g., running wrpcap(sys.stdout, [])
          in interactive mode will crash Scapy).
gz: set to 1 to save a gzipped capture
linktype: force linktype value
endianness: "<" or ">", force endianness
sync: do not bufferize writes to the capture file

    """
    with PcapWriter(filename, *args, **kargs) as fdesc:
        fdesc.write(pkt)

@conf.commands.register
def rdpcap(filename, count=-1):
    """Read a pcap or pcapng file and return a packet list

count: read only <count> packets

    """
    with PcapReader(filename) as fdesc:
        return fdesc.read_all(count=count)


class PcapReader_metaclass(type):
    """Metaclass for (Raw)Pcap(Ng)Readers"""

    def __new__(cls, name, bases, dct):
        """The `alternative` class attribute is declared in the PcapNg
        variant, and set here to the Pcap variant.

        """
        newcls = super(PcapReader_metaclass, cls).__new__(cls, name, bases, dct)
        if 'alternative' in dct:
            dct['alternative'].alternative = newcls
        return newcls

    def __call__(cls, filename):
        """Creates a cls instance, use the `alternative` if that
        fails.

        """
        i = cls.__new__(cls, cls.__name__, cls.__bases__, cls.__dict__)
        filename, fdesc, magic = cls.open(filename)
        try:
            i.__init__(filename, fdesc, magic)
        except Scapy_Exception:
            if "alternative" in cls.__dict__:
                cls = cls.__dict__["alternative"]
                i = cls.__new__(cls, cls.__name__, cls.__bases__, cls.__dict__)
                try:
                    i.__init__(filename, fdesc, magic)
                except Scapy_Exception:
                    try:
                        i.f.seek(-4, 1)
                    except:
                        pass
                    raise Scapy_Exception("Not a supported capture file")

        return i

    @staticmethod
    def open(filename):
        """Open (if necessary) filename, and read the magic."""
        if isinstance(filename, six.string_types):
            try:
                fdesc = gzip.open(filename, "rb")
                magic = fdesc.read(4)
            except IOError:
                fdesc = open(filename,"rb")
                magic = fdesc.read(4)
        else:
            fdesc = filename
            filename = (fdesc.name
                        if hasattr(fdesc, "name") else
                        "No name")
            magic = fdesc.read(4)
        return filename, fdesc, magic


class RawPcapReader(six.with_metaclass(PcapReader_metaclass)):
    """A stateful pcap reader. Each packet is returned as a string"""
    def __init__(self, filename, fdesc, magic):
        self.filename = filename
        self.f = fdesc
        if magic == b"\xa1\xb2\xc3\xd4": # big endian
            self.endian = ">"
            self.nano = False
        elif magic == b"\xd4\xc3\xb2\xa1": # little endian
            self.endian = "<"
            self.nano = False
        elif magic == b"\xa1\xb2\x3c\x4d":  # big endian, nanosecond-precision
            self.endian = ">"
            self.nano = True
        elif magic == b"\x4d\x3c\xb2\xa1":  # little endian, nanosecond-precision
            self.endian = "<"
            self.nano = True
        else:
            raise Scapy_Exception(
                "Not a pcap capture file (bad magic: %r)" % magic
            )
        hdr = raw(self.f.read(20))
        if len(hdr)<20:
            raise Scapy_Exception("Invalid pcap file (too short)")
        vermaj, vermin, tz, sig, snaplen, linktype = struct.unpack(
            self.endian + "HHIIII", hdr
        )
        self.linktype = linktype

    def __iter__(self):
        return self

    def next(self):
        """implement the iterator protocol on a set of packets in a pcap file"""
        pkt = self.read_packet()
        if pkt == None:
            raise StopIteration
        return pkt


    def read_packet(self, size=MTU):
        """return a single packet read from the file
        
        returns None when no more packets are available
        """
        hdr = self.f.read(16)
        if len(hdr) < 16:
            return None
        sec,usec,caplen,wirelen = struct.unpack(self.endian+"IIII", hdr)
        s = self.f.read(caplen)[:size]
        return s,(sec,usec,wirelen) # caplen = len(s)


    def dispatch(self, callback):
        """call the specified callback routine for each packet read
        
        This is just a convenience function for the main loop
        that allows for easy launching of packet processing in a 
        thread.
        """
        for p in self:
            callback(p)

    def read_all(self,count=-1):
        """return a list of all packets in the pcap file
        """
        res=[]
        while count != 0:
            count -= 1
            p = self.read_packet()
            if p is None:
                break
            res.append(p)
        return res

    def recv(self, size=MTU):
        """ Emulate a socket
        """
        return self.read_packet(size=size)[0]

    def fileno(self):
        return self.f.fileno()

    def close(self):
        return self.f.close()

    def __enter__(self):
        return self

    def __exit__(self, exc_type, exc_value, tracback):
        self.close()


class PcapReader(RawPcapReader):
    def __init__(self, filename, fdesc, magic):
        RawPcapReader.__init__(self, filename, fdesc, magic)
        try:
            self.LLcls = conf.l2types[self.linktype]
        except KeyError:
            warning("PcapReader: unknown LL type [%i]/[%#x]. Using Raw packets" % (self.linktype,self.linktype))
            self.LLcls = conf.raw_layer
    def read_packet(self, size=MTU):
        rp = RawPcapReader.read_packet(self, size=size)
        if rp is None:
            return None
        s,(sec,usec,wirelen) = rp
        
        try:
            p = self.LLcls(s)
        except KeyboardInterrupt:
            raise
        except:
            if conf.debug_dissector:
                raise
            p = conf.raw_layer(s)
        p.time = sec + (0.000000001 if self.nano else 0.000001) * usec
        return p
    def read_all(self,count=-1):
        res = RawPcapReader.read_all(self, count)
        from scapy import plist
        return plist.PacketList(res,name = os.path.basename(self.filename))
    def recv(self, size=MTU):
        return self.read_packet(size=size)


class RawPcapNgReader(RawPcapReader):
    """A stateful pcapng reader. Each packet is returned as a
    string.

    """

    alternative = RawPcapReader

    def __init__(self, filename, fdesc, magic):
        self.filename = filename
        self.f = fdesc
        # A list of (linktype, snaplen, tsresol); will be populated by IDBs.
        self.interfaces = []
        self.blocktypes = {
            1: self.read_block_idb,
            2: self.read_block_pkt,
            3: self.read_block_spb,
            6: self.read_block_epb,
        }
        if magic != b"\x0a\x0d\x0d\x0a": # PcapNg:
            raise Scapy_Exception(
                "Not a pcapng capture file (bad magic: %r)" % magic
            )
        # see https://github.com/pcapng/pcapng
        blocklen, magic = self.f.read(4), self.f.read(4)
        if magic == b"\x1a\x2b\x3c\x4d":
            self.endian = ">"
        elif magic == b"\x4d\x3c\x2b\x1a":
            self.endian = "<"
        else:
            raise Scapy_Exception("Not a pcapng capture file (bad magic)")
        try:
            self.f.seek(0)
        except:
            pass

    def read_packet(self, size=MTU):
        """Read blocks until it reaches either EOF or a packet, and
        returns None or (packet, (linktype, sec, usec, wirelen)),
        where packet is a string.

        """
        while True:
            try:
                blocktype, blocklen = struct.unpack(self.endian + "2I",
                                                    self.f.read(8))
            except struct.error:
                return None
            block = self.f.read(blocklen - 12)
            if blocklen % 4:
                pad = self.f.read(4 - (blocklen % 4))
                warning("PcapNg: bad blocklen %d (MUST be a multiple of 4. "
                        "Ignored padding %r" % (blocklen, pad))
            try:
                if (blocklen,) != struct.unpack(self.endian + 'I',
                                                self.f.read(4)):
                    warning("PcapNg: Invalid pcapng block (bad blocklen)")
            except struct.error:
                return None
            res = self.blocktypes.get(blocktype,
                                      lambda block, size: None)(block, size)
            if res is not None:
                return res

    def read_block_idb(self, block, _):
        """Interface Description Block"""
        options = block[16:]
        tsresol = 1000000
        while len(options) >= 4:
            code, length = struct.unpack(self.endian + "HH", options[:4])
            # PCAP Next Generation (pcapng) Capture File Format
            # 4.2. - Interface Description Block
            # http://xml2rfc.tools.ietf.org/cgi-bin/xml2rfc.cgi?url=https://raw.githubusercontent.com/pcapng/pcapng/master/draft-tuexen-opsawg-pcapng.xml&modeAsFormat=html/ascii&type=ascii#rfc.section.4.2
            if code == 9 and length == 1 and len(options) >= 5:
                tsresol = orb(options[4])
                tsresol = (2 if tsresol & 128 else 10) ** (tsresol & 127)
            if code == 0:
                if length != 0:
                    warning("PcapNg: invalid option length %d for end-of-option" % length)
                break
            if length % 4:
                length += (4 - (length % 4))
            options = options[4 + length:]
        self.interfaces.append(struct.unpack(self.endian + "HxxI", block[:8])
                               + (tsresol,))

    def read_block_epb(self, block, size):
        """Enhanced Packet Block"""
        intid, tshigh, tslow, caplen, wirelen = struct.unpack(
            self.endian + "5I",
            block[:20],
        )
        return (block[20:20 + caplen][:size],
                (self.interfaces[intid][0], self.interfaces[intid][2],
                 tshigh, tslow, wirelen))

    def read_block_spb(self, block, size):
        """Simple Packet Block"""
        # "it MUST be assumed that all the Simple Packet Blocks have
        # been captured on the interface previously specified in the
        # first Interface Description Block."
        intid = 0
        wirelen, = struct.unpack(self.endian + "I", block[:4])
        caplen = min(wirelen, self.interfaces[intid][1])
        return (block[4:4 + caplen][:size],
                (self.interfaces[intid][0], self.interfaces[intid][2],
                 None, None, wirelen))

    def read_block_pkt(self, block, size):
        """(Obsolete) Packet Block"""
        intid, drops, tshigh, tslow, caplen, wirelen = struct.unpack(
            self.endian + "HH4I",
            block[:20],
        )
        return (block[20:20 + caplen][:size],
                (self.interfaces[intid][0], self.interfaces[intid][2],
                 tshigh, tslow, wirelen))


class PcapNgReader(RawPcapNgReader):

    alternative = PcapReader

    def __init__(self, filename, fdesc, magic):
        RawPcapNgReader.__init__(self, filename, fdesc, magic)

    def read_packet(self, size=MTU):
        rp = RawPcapNgReader.read_packet(self, size=size)
        if rp is None:
            return None
        s, (linktype, tsresol, tshigh, tslow, wirelen) = rp
        try:
            p = conf.l2types[linktype](s)
        except KeyboardInterrupt:
            raise
        except:
            if conf.debug_dissector:
                raise
            p = conf.raw_layer(s)
        if tshigh is not None:
            p.time = float((tshigh << 32) + tslow) / tsresol
        return p
    def read_all(self,count=-1):
        res = RawPcapNgReader.read_all(self, count)
        from scapy import plist
        return plist.PacketList(res, name=os.path.basename(self.filename))
    def recv(self, size=MTU):
        return self.read_packet()


class RawPcapWriter:
    """A stream PCAP writer with more control than wrpcap()"""
    def __init__(self, filename, linktype=None, gz=False, endianness="",
                 append=False, sync=False, nano=False):
        """
filename:   the name of the file to write packets to, or an open,
            writable file-like object.
linktype:   force linktype to a given value. If None, linktype is taken
            from the first writer packet
gz:         compress the capture on the fly
endianness: force an endianness (little:"<", big:">"). Default is native
append:     append packets to the capture file instead of truncating it
sync:       do not bufferize writes to the capture file
nano:       use nanosecond-precision (requires libpcap >= 1.5.0)

        """
        
        self.linktype = linktype
        self.header_present = 0
        self.append = append
        self.gz = gz
        self.endian = endianness
        self.sync = sync
        self.nano = nano
        bufsz=4096
        if sync:
            bufsz = 0

        if isinstance(filename, six.string_types):
            self.filename = filename
            self.f = [open,gzip.open][gz](filename,append and "ab" or "wb", gz and 9 or bufsz)
        else:
            self.f = filename
            self.filename = (filename.name
                             if hasattr(filename, "name") else
                             "No name")

    def fileno(self):
        return self.f.fileno()

    def _write_header(self, pkt):
        self.header_present=1

        if self.append:
            # Even if prone to race conditions, this seems to be
            # safest way to tell whether the header is already present
            # because we have to handle compressed streams that
            # are not as flexible as basic files
            g = [open,gzip.open][self.gz](self.filename,"rb")
            if g.read(16):
                return
            
        self.f.write(struct.pack(self.endian+"IHHIIII", 0xa1b23c4d if self.nano else 0xa1b2c3d4,
                                 2, 4, 0, 0, MTU, self.linktype))
        self.f.flush()
    

    def write(self, pkt):
        """accepts either a single packet or a list of packets to be
        written to the dumpfile

        """
        if type(pkt) is str:
            if not self.header_present:
                self._write_header(pkt)
            self._write_packet(pkt)
        else:
            pkt = pkt.__iter__()
            if not self.header_present:
                try:
                    p = next(pkt)
                except StopIteration:
                    self._write_header(b"")
                    return
                self._write_header(p)
                self._write_packet(p)
            for p in pkt:
                self._write_packet(p)

    def _write_packet(self, packet, sec=None, usec=None, caplen=None, wirelen=None):
        """writes a single packet to the pcap file
        """
        if isinstance(packet, tuple):
            for pkt in packet:
                self._write_packet(pkt, sec=sec, usec=usec, caplen=caplen,
                                   wirelen=wirelen)
            return
        if caplen is None:
            caplen = len(packet)
        if wirelen is None:
            wirelen = caplen
        if sec is None or usec is None:
            t=time.time()
            it = int(t)
            if sec is None:
                sec = it
            if usec is None:
                usec = int(round((t - it) * (1000000000 if self.nano else 1000000)))
        self.f.write(struct.pack(self.endian+"IIII", sec, usec, caplen, wirelen))
        self.f.write(packet)
        if self.sync:
            self.f.flush()

    def flush(self):
        return self.f.flush()

    def close(self):
        return self.f.close()

    def __enter__(self):
        return self
    def __exit__(self, exc_type, exc_value, tracback):
        self.flush()
        self.close()


class PcapWriter(RawPcapWriter):
    """A stream PCAP writer with more control than wrpcap()"""
    def _write_header(self, pkt):
        if isinstance(pkt, tuple) and pkt:
            pkt = pkt[0]
        if self.linktype == None:
            try:
                self.linktype = conf.l2types[pkt.__class__]
            except KeyError:
                warning("PcapWriter: unknown LL type for %s. Using type 1 (Ethernet)" % pkt.__class__.__name__)
                self.linktype = 1
        RawPcapWriter._write_header(self, pkt)

    def _write_packet(self, packet):
        if isinstance(packet, tuple):
            for pkt in packet:
                self._write_packet(pkt)
            return
        sec = int(packet.time)
        usec = int(round((packet.time - sec) * (1000000000 if self.nano else 1000000)))
        s = raw(packet)
        caplen = len(s)
        RawPcapWriter._write_packet(self, s, sec, usec, caplen, caplen)


re_extract_hexcap = re.compile("^((0x)?[0-9a-fA-F]{2,}[ :\t]{,3}|) *(([0-9a-fA-F]{2} {,2}){,16})")

@conf.commands.register
def import_hexcap():
    p = ""
    try:
        while 1:
            l = input().strip()
            try:
                p += re_extract_hexcap.match(l).groups()[2]
            except:
                warning("Parsing error during hexcap")
                continue
    except EOFError:
        pass
    
    p = p.replace(" ","")
    return p.decode("hex")

@conf.commands.register
def wireshark(pktlist):
    """Run wireshark on a list of packets"""
    f = get_temp_file()
    wrpcap(f, pktlist)
    subprocess.Popen([conf.prog.wireshark, "-r", f])

@conf.commands.register
def tcpdump(pktlist, dump=False, getfd=False, args=None,
            prog=None):
    """Run tcpdump or tshark on a list of packets

pktlist: a Packet instance, a PacketList instance or a list of Packet
         instances. Can also be a filename (as a string) or an open
         file-like object that must be a file format readable by
         tshark (Pcap, PcapNg, etc.)

dump:    when set to True, returns a string instead of displaying it.
getfd:   when set to True, returns a file-like object to read data
         from tcpdump or tshark from.
args:    arguments (as a list) to pass to tshark (example for tshark:
         args=["-T", "json"]). Defaults to ["-n"].
prog:    program to use (defaults to tcpdump, will work with tshark)

Examples:

>>> tcpdump([IP()/TCP(), IP()/UDP()])
reading from file -, link-type RAW (Raw IP)
16:46:00.474515 IP 127.0.0.1.20 > 127.0.0.1.80: Flags [S], seq 0, win 8192, length 0
16:46:00.475019 IP 127.0.0.1.53 > 127.0.0.1.53: [|domain]

>>> tcpdump([IP()/TCP(), IP()/UDP()], prog=conf.prog.tshark)
  1   0.000000    127.0.0.1 -> 127.0.0.1    TCP 40 20->80 [SYN] Seq=0 Win=8192 Len=0
  2   0.000459    127.0.0.1 -> 127.0.0.1    UDP 28 53->53 Len=0

To get a JSON representation of a tshark-parsed PacketList(), one can:
>>> import json, pprint
>>> json_data = json.load(tcpdump(IP(src="217.25.178.5", dst="45.33.32.156"),
...                               prog=conf.prog.tshark, args=["-T", "json"],
...                               getfd=True))
>>> pprint.pprint(json_data)
[{u'_index': u'packets-2016-12-23',
  u'_score': None,
  u'_source': {u'layers': {u'frame': {u'frame.cap_len': u'20',
                                      u'frame.encap_type': u'7',
[...]
                                      u'frame.time_relative': u'0.000000000'},
                           u'ip': {u'ip.addr': u'45.33.32.156',
                                   u'ip.checksum': u'0x0000a20d',
[...]
                                   u'ip.ttl': u'64',
                                   u'ip.version': u'4'},
                           u'raw': u'Raw packet data'}},
  u'_type': u'pcap_file'}]
>>> json_data[0]['_source']['layers']['ip']['ip.ttl']
u'64'

    """
    if prog is None:
        prog = [conf.prog.tcpdump]
    elif isinstance(prog, six.string_types):
        prog = [prog]
    if pktlist is None:
        proc = subprocess.Popen(
            prog + (args if args is not None else []),
            stdout=subprocess.PIPE if dump or getfd else None,
            stderr=open(os.devnull),
        )
    elif isinstance(pktlist, six.string_types):
        proc = subprocess.Popen(
            prog + ["-r", pktlist] + (args if args is not None else []),
            stdout=subprocess.PIPE if dump or getfd else None,
            stderr=open(os.devnull),
        )
    elif DARWIN:
        # Tcpdump cannot read from stdin, see
        # <http://apple.stackexchange.com/questions/152682/>
        tmpfile = tempfile.NamedTemporaryFile(delete=False)
        try:
            tmpfile.writelines(iter(lambda: pktlist.read(1048576), b""))
        except AttributeError:
            wrpcap(tmpfile, pktlist)
        else:
            tmpfile.close()
        proc = subprocess.Popen(
            prog + ["-r", tmpfile.name] + (args if args is not None else []),
            stdout=subprocess.PIPE if dump or getfd else None,
            stderr=open(os.devnull),
        )
        conf.temp_files.append(tmpfile.name)
    else:
        args = args if args is not None else []
        args = ["-r", "-"] + ((["-i", conf.iface.pcap_name] + args) if WINDOWS else args)
        proc = subprocess.Popen(
            prog + args,
            stdin=subprocess.PIPE,
            stdout=subprocess.PIPE if dump or getfd else None,
            stderr=open(os.devnull),
        )
        try:
            proc.stdin.writelines(iter(lambda: pktlist.read(1048576), b""))
        except AttributeError:
            wrpcap(proc.stdin, pktlist)
        else:
            proc.stdin.close()
    if dump:
        return b"".join(iter(lambda: proc.stdout.read(1048576), b""))
    if getfd:
        return proc.stdout
    proc.wait()

@conf.commands.register
def hexedit(x):
    x = str(x)
    f = get_temp_file()
    open(f,"w").write(x)
    subprocess.call([conf.prog.hexedit, f])
    x = open(f).read()
    os.unlink(f)
    return x

def __make_table(yfmtfunc, fmtfunc, endline, list, fxyz, sortx=None, sorty=None, seplinefunc=None):
    vx = {} 
    vy = {} 
    vz = {}
    vxf = {}
    vyf = {}
    l = 0
    for e in list:
        xx,yy,zz = map(str, fxyz(e))
        l = max(len(yy),l)
        vx[xx] = max(vx.get(xx,0), len(xx), len(zz))
        vy[yy] = None
        vz[(xx,yy)] = zz

    vxk = sorted(vx.keys())
    vyk = sorted(vy.keys())
    if sortx:
        vxk.sort(sortx)
    else:
        try:
            vxk.sort(lambda x,y:int(x)-int(y))
        except:
            try:
                vxk.sort(lambda x,y: cmp(atol(x),atol(y)))
            except:
                vxk.sort()
    if sorty:
        vyk.sort(sorty)
    else:
        try:
            vyk.sort(lambda x,y:int(x)-int(y))
        except:
            try:
                vyk.sort(lambda x,y: cmp(atol(x),atol(y)))
            except:
                vyk.sort()


    if seplinefunc:
        sepline = seplinefunc(l, [vx[x] for x in vxk])
        print(sepline)

    fmt = yfmtfunc(l)
    print(fmt % "", end=' ')
    for x in vxk:
        vxf[x] = fmtfunc(vx[x])
        print(vxf[x] % x, end=' ')
    print(endline)
    if seplinefunc:
        print(sepline)
    for y in vyk:
        print(fmt % y, end=' ')
        for x in vxk:
            print(vxf[x] % vz.get((x,y), "-"), end=' ')
        print(endline)
    if seplinefunc:
        print(sepline)

def make_table(*args, **kargs):
    __make_table(lambda l:"%%-%is" % l, lambda l:"%%-%is" % l, "", *args, **kargs)
    
def make_lined_table(*args, **kargs):
    __make_table(lambda l:"%%-%is |" % l, lambda l:"%%-%is |" % l, "",
                 seplinefunc=lambda a,x:"+".join(["-"*(y+2) for y in [a-1]+x+[-2]]),
                 *args, **kargs)

def make_tex_table(*args, **kargs):
    __make_table(lambda l: "%s", lambda l: "& %s", "\\\\", seplinefunc=lambda a,x:"\\hline", *args, **kargs)

###############################################
### WHOIS CLIENT (not available on windows) ###
###############################################

def whois(ip_address):
    """Whois client for Python"""
    whois_ip = str(ip_address)
    try:
        query = socket.gethostbyname(whois_ip)
    except:
        query = whois_ip
    s = socket.socket(socket.AF_INET, socket.SOCK_STREAM)
    s.connect(("whois.ripe.net", 43))
    s.send(raw(query + "\r\n"))
    answer = b''
    while True:
        d = s.recv(4096)
        answer += d
        if not d:
            break
    s.close()
    ignore_tag = b"remarks:"
    # ignore all lines starting with the ignore_tag
    lines = [ line for line in answer.split(b"\n") if not line or (line and not line.startswith(ignore_tag))]
    # remove empty lines at the bottom
    for i in range(1, len(lines)):
        if not lines[-i].strip():
            del lines[-i]
        else:
            break
    return b"\n".join(lines[3:])<|MERGE_RESOLUTION|>--- conflicted
+++ resolved
@@ -576,22 +576,15 @@
 
 
 def save_object(fname, obj):
-<<<<<<< HEAD
-    six.moves.cPickle.dump(obj,gzip.open(fname,"wb"))
-
-def load_object(fname):
-    return six.moves.cPickle.load(gzip.open(fname,"rb"))
-=======
     """Pickle a Python object"""
 
     fd = gzip.open(fname, "wb")
-    cPickle.dump(obj, fd)
+    six.moves.cPickle.dump(obj, fd)
     fd.close()
 
 def load_object(fname):
     """unpickle a Python object"""
-    return cPickle.load(gzip.open(fname,"rb"))
->>>>>>> 535885ed
+    return six.moves.cPickle.load(gzip.open(fname,"rb"))
 
 @conf.commands.register
 def corrupt_bytes(s, p=0.01, n=None):
