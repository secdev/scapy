--- conflicted
+++ resolved
@@ -13,11 +13,7 @@
 from scapy.fields import *
 from scapy.automaton import *
 from scapy.layers.inet import UDP, IP
-<<<<<<< HEAD
 from scapy.modules.six.moves import range
-=======
-from six.moves import range
->>>>>>> dd6874fc
 
 
 
