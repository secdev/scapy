--- conflicted
+++ resolved
@@ -6,15 +6,12 @@
 """
 IPv4 (Internet Protocol v4).
 """
+
+from __future__ import absolute_import
 from __future__ import print_function
-
-from __future__ import absolute_import
-<<<<<<< HEAD
-from __future__ import print_function
-import os,time,struct,re,socket,new
-=======
+from scapy.compat import *
 import os, time, struct, re, socket
->>>>>>> dd6874fc
+
 from select import select
 from collections import defaultdict
 
@@ -36,15 +33,8 @@
 import scapy.as_resolvers
 
 from scapy.arch import plt, MATPLOTLIB_INLINED, MATPLOTLIB_DEFAULT_PLOT_KARGS
-<<<<<<< HEAD
 import scapy.modules.six as six
 from scapy.modules.six.moves import map, range, zip
-=======
-import six
-from six.moves import map
-from six.moves import range
-from six.moves import zip
->>>>>>> dd6874fc
 
 ####################
 ## IP Tools class ##
@@ -323,11 +313,7 @@
                 if type(oval) is not str:
                     warning("option [%i] is not string."%onum)
                     continue
-<<<<<<< HEAD
-            opt += chr(onum)+chr(2+len(oval))+oval
-=======
             opt += str_bytes([(onum), (2 + len(oval))]) + str_bytes(oval)
->>>>>>> dd6874fc
         return opt+b"\x00"*(3-((len(opt)+3)%4))
     def randval(self):
         return [] # XXX
@@ -473,13 +459,8 @@
             fl = fl.underlayer
         
         for p in fl:
-<<<<<<< HEAD
-            s = str(p[fnb].payload)
-            nb = (len(s)+fragsize-1)/fragsize
-=======
             s = str_bytes(p[fnb].payload)
             nb = (len(s)+fragsize-1)//fragsize
->>>>>>> dd6874fc
             for i in range(nb):            
                 q = p.copy()
                 del(q[fnb].payload)
@@ -850,13 +831,8 @@
     fragsize = (fragsize + 7) // 8 * 8
     lst = []
     for p in pkt:
-<<<<<<< HEAD
-        s = str(p[IP].payload)
-        nb = (len(s)+fragsize-1)/fragsize
-=======
         s = str_bytes(p[IP].payload)
         nb = (len(s)+fragsize-1)//fragsize
->>>>>>> dd6874fc
         for i in range(nb):            
             q = p.copy()
             del(q[IP].payload)
@@ -1090,13 +1066,8 @@
 
     def show(self):
         return self.make_table(lambda s_r: (s_r[0].sprintf("%IP.dst%:{TCP:tcp%ir,TCP.dport%}{UDP:udp%ir,UDP.dport%}{ICMP:ICMP}"),
-<<<<<<< HEAD
                                             s_r[0].ttl,
                                             s_r[1].sprintf("%-15s,IP.src% {TCP:%TCP.flags%}{ICMP:%ir,ICMP.type%}")))
-=======
-                                              s_r[0].ttl,
-                                              s_r[1].sprintf("%-15s,IP.src% {TCP:%TCP.flags%}{ICMP:%ir,ICMP.type%}")))
->>>>>>> dd6874fc
 
 
     def get_trace(self):
