## This file is part of Scapy
## See http://www.secdev.org/projects/scapy for more informations
## Copyright (C) Philippe Biondi <phil@secdev.org>
## This program is published under a GPLv2 license

"""
All layers. Configurable with conf.load_layers.
"""

from __future__ import absolute_import
from scapy.config import conf
from scapy.error import log_loading
import logging
<<<<<<< HEAD
import scapy.modules.six as six
=======
import six
import six.moves.builtins
import importlib
>>>>>>> dd6874fc
log = logging.getLogger("scapy.loading")

__all__ = []

def _import_star(m):
    mod = importlib.import_module("." + m, "scapy.layers")
    if '__all__' in mod.__dict__:
        # only import the exported symbols in __all__
        for name in mod.__dict__['__all__']:
            __all__.append(name)
            globals()[name] = mod.__dict__[name]
    else:
        # import all the non-private symbols
        for name, sym in six.iteritems(mod.__dict__):
            if name[0] != '_':
                __all__.append(name)
                globals()[name] = sym

for _l in conf.load_layers:
    log_loading.debug("Loading layer %s" % _l)
    try:
        if _l != "tls":
            _import_star(_l)
    except Exception as e:
<<<<<<< HEAD
=======
        raise
>>>>>>> dd6874fc
        log.warning("can't import layer %s: %s" % (_l,e))
<|MERGE_RESOLUTION|>--- conflicted
+++ resolved
@@ -11,13 +11,9 @@
 from scapy.config import conf
 from scapy.error import log_loading
 import logging
-<<<<<<< HEAD
 import scapy.modules.six as six
-=======
-import six
-import six.moves.builtins
 import importlib
->>>>>>> dd6874fc
+
 log = logging.getLogger("scapy.loading")
 
 __all__ = []
@@ -42,8 +38,4 @@
         if _l != "tls":
             _import_star(_l)
     except Exception as e:
-<<<<<<< HEAD
-=======
-        raise
->>>>>>> dd6874fc
         log.warning("can't import layer %s: %s" % (_l,e))
