--- conflicted
+++ resolved
@@ -9,6 +9,7 @@
 """
 
 from __future__ import absolute_import
+from scapy.compat import *
 import struct
 import time
 import datetime
@@ -23,13 +24,8 @@
 from scapy.layers.inet import UDP
 from scapy.utils import lhex
 from scapy.config import conf
-<<<<<<< HEAD
 import scapy.modules.six as six
 from scapy.modules.six.moves import range
-=======
-import six
-from six.moves import range
->>>>>>> dd6874fc
 
 
 
@@ -1738,30 +1734,18 @@
     # monitoring, statistics gathering and configuration.  A mode 7
     # packet has the following format:
     #
-<<<<<<< HEAD
     #    0                        1                   2                   3
-=======
-    #    0            1           2           3
->>>>>>> dd6874fc
     #    0 1 2 3 4 5 6 7 8 9 0 1 2 3 4 5 6 7 8 9 0 1 2 3 4 5 6 7 8 9 0 1
     #   +-+-+-+-+-+-+-+-+-+-+-+-+-+-+-+-+-+-+-+-+-+-+-+-+-+-+-+-+-+-+-+-+
     #   |R|M| VN  | Mode|A|  Sequence   | Implementation|   Req Code    |
     #   +-+-+-+-+-+-+-+-+-+-+-+-+-+-+-+-+-+-+-+-+-+-+-+-+-+-+-+-+-+-+-+-+
     #   |  Err  | Number of data items  |  MBZ  |   Size of data item   |
     #   +-+-+-+-+-+-+-+-+-+-+-+-+-+-+-+-+-+-+-+-+-+-+-+-+-+-+-+-+-+-+-+-+
-<<<<<<< HEAD
-    #   |                                                               |
-    #   |            Data (Minimum 0 octets, maximum 500 octets)        |
-    #   |                                                               |
-    #                            [...]                                  |
-    #   |                                                               |
-=======
     #   |                               |
     #   |            Data (Minimum 0 octets, maximum 500 octets)        |
     #   |                                                               |
     #                            [...]                                  |
     #   |                                                   |
->>>>>>> dd6874fc
     #   +-+-+-+-+-+-+-+-+-+-+-+-+-+-+-+-+-+-+-+-+-+-+-+-+-+-+-+-+-+-+-+-+
     #   |               Encryption Keyid (when A bit set)               |
     #   +-+-+-+-+-+-+-+-+-+-+-+-+-+-+-+-+-+-+-+-+-+-+-+-+-+-+-+-+-+-+-+-+
@@ -1776,68 +1760,15 @@
     # Response Bit:  This packet is a response (if clear, packet is a request).
     #
     # More Bit: Set for all packets but the last in a response which
-<<<<<<< HEAD
-    #           requires more than one packet.
+    #       requires more than one packet.
     #
     # Version Number: 2 for current version
     #
-    # Mode:     Always 7
-=======
-    #       requires more than one packet.
-    #
-    # Version Number: 2 for current version
-    #
     # Mode: Always 7
->>>>>>> dd6874fc
     #
     # Authenticated bit: If set, this packet is authenticated.
     #
     # Sequence number: For a multipacket response, contains the sequence
-<<<<<<< HEAD
-    #           number of this packet.  0 is the first in the sequence,
-    #           127 (or less) is the last.  The More Bit must be set in
-    #           all packets but the last.
-    #
-    # Implementation number: The number of the implementation this request code
-    #           is defined by.  An implementation number of zero is used
-    #           for request codes/data formats which all implementations
-    #           agree on.  Implementation number 255 is reserved (for
-    #           extensions, in case we run out).
-    #
-    # Request code: An implementation-specific code which specifies the
-    #           operation to be (which has been) performed and/or the
-    #           format and semantics of the data included in the packet.
-    #
-    # Err:      Must be 0 for a request.  For a response, holds an error
-    #           code relating to the request.  If nonzero, the operation
-    #           requested wasn"t performed.
-    #
-    #           0 - no error
-    #           1 - incompatible implementation number
-    #           2 - unimplemented request code
-    #           3 - format error (wrong data items, data size, packet size etc.)
-    #           4 - no data available (e.g. request for details on unknown peer)
-    #           5-6 I don"t know
-    #           7 - authentication failure (i.e. permission denied)
-    #
-    # Number of data items: number of data items in packet.  0 to 500
-    #
-    # MBZ:      A reserved data field, must be zero in requests and responses.
-    #
-    # Size of data item: size of each data item in packet.  0 to 500
-    #
-    # Data:     Variable sized area containing request/response data.  For
-    #           requests and responses the size in octets must be greater
-    #           than or equal to the product of the number of data items
-    #           and the size of a data item.  For requests the data area
-    #           must be exactly 40 octets in length.  For responses the
-    #           data area may be any length between 0 and 500 octets
-    #           inclusive.
-    #
-    # Message Authentication Code: Same as NTP spec, in definition and function.
-    #           May optionally be included in requests which require
-    #           authentication, is never included in responses.
-=======
     #       number of this packet.  0 is the first in the sequence,
     #       127 (or less) is the last.  The More Bit must be set in
     #       all packets but the last.
@@ -1881,7 +1812,6 @@
     # Message Authentication Code: Same as NTP spec, in definition and function.
     #       May optionally be included in requests which require
     #       authentication, is never included in responses.
->>>>>>> dd6874fc
     #
     # The version number, mode and keyid have the same function and are
     # in the same location as a standard NTP packet.  The request packet
