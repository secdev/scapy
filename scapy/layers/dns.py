--- conflicted
+++ resolved
@@ -8,6 +8,7 @@
 """
 
 from __future__ import absolute_import
+from scapy.compat import *
 import socket,struct
 
 from scapy.config import conf
@@ -17,18 +18,10 @@
 from scapy.sendrecv import sr1
 from scapy.layers.inet import IP, DestIPField, UDP, TCP
 from scapy.layers.inet6 import DestIP6Field
-from scapy.data import str_bytes
-from scapy.utils import orb
 from scapy.error import warning
-<<<<<<< HEAD
 import scapy.modules.six as six
 from scapy.modules.six.moves import range
 from functools import reduce
-=======
-from functools import reduce
-import six
-from six.moves import range
->>>>>>> dd6874fc
 
 class DNSStrField(StrField):
 
@@ -39,15 +32,6 @@
         return x
 
     def i2m(self, pkt, x):
-<<<<<<< HEAD
-        if x == ".":
-          return b"\x00"
-
-        x = [k[:63] for k in x.split(".")] # Truncate chunks that cannot be encoded (more than 63 bytes..)
-        x = [chr(len(y))+y for y in x]
-        x = "".join(x)
-        if x[-1] != b"\x00":
-=======
         x = str_bytes(x)
         if x == b".":
             return b"\x00"
@@ -56,7 +40,6 @@
         x = [str_bytes([len(y)])+y for y in x]
         x = b"".join(x)
         if orb(x[-1]) != 0:
->>>>>>> dd6874fc
             x += b"\x00"
         return x
 
@@ -225,13 +208,8 @@
             if s:
                 s = inet_aton(s)
         elif pkt.type in [2, 3, 4, 5, 12]: # NS, MD, MF, CNAME, PTR
-<<<<<<< HEAD
-            s = "".join([chr(len(x))+x for x in s.split(".")])
-            if ord(s[-1]):
-=======
             s = b"".join([str_bytes(len(x))+x for x in s.split(".")])
             if orb(s[-1]):
->>>>>>> dd6874fc
                 s += b"\x00"
         elif pkt.type == 16: # TXT
             if s:
@@ -435,11 +413,7 @@
         for b in range(len(tmp_bitmap)):
             v = 128
             for i in range(8):
-<<<<<<< HEAD
-                if ord(tmp_bitmap[b]) & v:
-=======
                 if orb(tmp_bitmap[b]) & v:
->>>>>>> dd6874fc
                     # each of the RR is encoded as a bit
                     RRlist += [ offset + b*8 + i ]
                 v = v >> 1
