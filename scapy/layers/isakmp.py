--- conflicted
+++ resolved
@@ -8,23 +8,19 @@
 """
 
 from __future__ import absolute_import
+from scapy.compat import *
+
 import struct
 from scapy.config import conf
 from scapy.packet import *
 from scapy.fields import *
 from scapy.ansmachine import *
-from scapy.data import str_bytes
 from scapy.layers.inet import IP,UDP
 from scapy.sendrecv import sr
 from scapy.error import warning
-<<<<<<< HEAD
+import scapy.modules.six as six
 from scapy.modules.six.moves import map
 from functools import reduce
-=======
-from functools import reduce
-from six.moves import map
-import six
->>>>>>> dd6874fc
 
 
 # see http://www.iana.org/assignments/ipsec-registry for details
@@ -111,15 +107,9 @@
 
 class ISAKMPTransformSetField(StrLenField):
     islist=1
-<<<<<<< HEAD
-    def type2num(self, xxx_todo_changeme):
-        (typ,val) = xxx_todo_changeme
-        type_val,enc_dict,tlv = ISAKMPTransformTypes.get(typ, (typ,{},0))
-=======
     def type2num(self, typval):
         typ, val = typval
         type_val, enc_dict, tlv = ISAKMPTransformTypes.get(typ, (typ,{},0))
->>>>>>> dd6874fc
         val = enc_dict.get(val, val)
         s = b""
         if (val & ~0xffff):
@@ -140,15 +130,9 @@
         return (val[0],enc)
     def i2m(self, pkt, i):
         if i is None:
-<<<<<<< HEAD
-            return ""
-        i = list(map(self.type2num, i))
-        return "".join(i)
-=======
             return b""
         i = list(map(self.type2num, i))
         return b"".join(i)
->>>>>>> dd6874fc
     def m2i(self, pkt, m):
         # I try to ensure that we don't read off the end of our packet based
         # on bad length fields we're provided in the packet. There are still
