--- conflicted
+++ resolved
@@ -489,13 +489,8 @@
         if _pkt:
             c = orb(_pkt[0])
             if c in [1, 2] and len(_pkt) >= 5:
-<<<<<<< HEAD
                 t = orb(_pkt[4])
-                return cls.registered_options.get(t, cls)
-=======
-                t = ord(_pkt[4])
                 return cls.registered_methods.get(t, cls)
->>>>>>> 535885ed
         return cls
 
     def haslayer(self, cls):
