# This file is part of Scapy
# Copyright (C) 2017 Maxence Tury
# This program is published under a GPLv2 license

"""
TLS handshake extensions.
"""
import struct
import os

#from __future__ import print_function

from cryptography.hazmat.backends import default_backend
from cryptography.hazmat.primitives import hashes

from scapy.fields import ByteEnumField, ByteField, EnumField, FieldLenField, \
    FieldListField, IntField, PacketField, PacketListField, ShortEnumField, \
    ShortField, StrFixedLenField, StrLenField, XStrLenField
from scapy.packet import Packet, Raw, Padding
from scapy.layers.x509 import X509_Extensions
from scapy.layers.tls.basefields import _tls_version
from scapy.layers.tls.keyexchange import (SigAndHashAlgsLenField,
                                          SigAndHashAlgsField, _tls_hash_sig)

from scapy.layers.tls.session import _GenericTLSSessionInheritance
from scapy.layers.tls.crypto.groups import _tls_named_groups
from scapy.themes import AnsiColorTheme
from scapy.compat import raw
from scapy.config import conf

_tls_ext = {0: "server_name",             # RFC 4366
            1: "max_fragment_length",     # RFC 4366
            2: "client_certificate_url",  # RFC 4366
            3: "trusted_ca_keys",         # RFC 4366
            4: "truncated_hmac",          # RFC 4366
            5: "status_request",          # RFC 4366
            6: "user_mapping",            # RFC 4681
            7: "client_authz",            # RFC 5878
            8: "server_authz",            # RFC 5878
            9: "cert_type",               # RFC 6091
            # 10: "elliptic_curves",         # RFC 4492
            10: "supported_groups",
            11: "ec_point_formats",        # RFC 4492
            13: "signature_algorithms",    # RFC 5246
            0x0f: "heartbeat",             # RFC 6520
            0x10: "alpn",                  # RFC 7301
            0x12: "signed_certificate_timestamp",  # RFC 6962
            0x13: "client_certificate_type",  # RFC 7250
            0x14: "server_certificate_type",  # RFC 7250
            0x15: "padding",               # RFC 7685
            0x16: "encrypt_then_mac",      # RFC 7366
            0x17: "extended_master_secret",  # RFC 7627
            0x1c: "record_size_limit",     # RFC 8449
            0x23: "session_ticket",        # RFC 5077
            # 0x28: "key_share",
            0x29: "pre_shared_key",
            0x2a: "early_data_indication",
            0x2b: "supported_versions",
            0x2c: "cookie",
            0x2d: "psk_key_exchange_modes",
            # 0x2e: "ticket_early_data_info",
            0x2f: "certificate_authorities",
            0x30: "oid_filters",
            0x31: "post_handshake_auth",
            0x32: "signature_algorithms_cert",
            0x33: "key_share",
            0x3374: "next_protocol_negotiation",
            # RFC-draft-agl-tls-nextprotoneg-03
            0xff01: "renegotiation_info"   # RFC 5746
           }


class TLS_Ext_Unknown(_GenericTLSSessionInheritance):
    """
    We put this here rather than in extensions.py in order to avoid
    circular imports...
    """
    name = "TLS Extension - Scapy Unknown"
    fields_desc = [ShortEnumField("type", None, _tls_ext),
                   FieldLenField("len", None, fmt="!H", length_of="val"),
                   StrLenField("val", "",
                               length_from=lambda pkt: pkt.len)]

    def post_build(self, pkt, pay):
        if self.len is None:
            tmp_len = len(pkt) - 4
            pkt = pkt[:2] + struct.pack("!H", tmp_len) + pkt[4:]
        return pkt + pay


###############################################################################
#   ClientHello/ServerHello extensions                                        #
###############################################################################

# We provide these extensions mostly for packet manipulation purposes.
# For now, most of them are not considered by our automaton.

class TLS_Ext_PrettyPacketList(TLS_Ext_Unknown):
    """
    Dummy extension used for server_name/ALPN/NPN for a lighter representation:
    the final field is showed as a 1-line list rather than as lots of packets.
    XXX Define a new condition for packet lists in Packet._show_or_dump?
    """

    def _show_or_dump(self, dump=False, indent=3,
                      lvl="", label_lvl="", first_call=True):
        """ Reproduced from packet.py """
        ct = AnsiColorTheme() if dump else conf.color_theme
        s = "%s%s %s %s \n" % (label_lvl, ct.punct("###["),
                               ct.layer_name(self.name), ct.punct("]###"))
        for f in self.fields_desc[:-1]:
            ncol = ct.field_name
            vcol = ct.field_value
            fvalue = self.getfieldval(f.name)
            begn = "%s  %-10s%s " % (label_lvl + lvl, ncol(f.name),
                                     ct.punct("="),)
            reprval = f.i2repr(self, fvalue)
            if isinstance(reprval, str):
                reprval = reprval.replace("\n", "\n" + " " * (len(label_lvl) +
                                                              len(lvl) +
                                                              len(f.name) +
                                                              4))
            s += "%s%s\n" % (begn, vcol(reprval))
        f = self.fields_desc[-1]
        ncol = ct.field_name
        vcol = ct.field_value
        fvalue = self.getfieldval(f.name)
        begn = "%s  %-10s%s " % (label_lvl + lvl, ncol(f.name), ct.punct("="),)
        reprval = f.i2repr(self, fvalue)
        if isinstance(reprval, str):
            reprval = reprval.replace("\n", "\n" + " " * (len(label_lvl) +
                                                          len(lvl) +
                                                          len(f.name) +
                                                          4))
        s += "%s%s\n" % (begn, vcol(reprval))
        if self.payload:
            s += self.payload._show_or_dump(dump=dump, indent=indent,
                                            lvl=lvl + (" " * indent * self.show_indent),  # noqa: E501
                                            label_lvl=label_lvl, first_call=False)  # noqa: E501

        if first_call and not dump:
            print(s)
        else:
            return s


_tls_server_name_types = {0: "host_name"}


class ServerName(Packet):
    name = "HostName"
    fields_desc = [ByteEnumField("nametype", 0, _tls_server_name_types),
                   FieldLenField("namelen", None, length_of="servername"),
                   StrLenField("servername", "",
                               length_from=lambda pkt: pkt.namelen)]

    def guess_payload_class(self, payload):
        return Padding


class ServerListField(PacketListField):
    def i2repr(self, pkt, x):
        res = [p.servername for p in x]
        return "[%s]" % b", ".join(res)


class ServerLenField(FieldLenField):
    """
    There is no length when there are no servernames (as in a ServerHello).
    """

    def addfield(self, pkt, s, val):
        if not val:
            if not pkt.servernames:
                return s
        return super(ServerLenField, self).addfield(pkt, s, val)


class TLS_Ext_ServerName(TLS_Ext_PrettyPacketList):                 # RFC 4366
    name = "TLS Extension - Server Name"
    fields_desc = [ShortEnumField("type", 0, _tls_ext),
                   FieldLenField("len", None, length_of="servernames",
                                 adjust=lambda pkt, x: x + 2),
                   ServerLenField("servernameslen", None,
                                  length_of="servernames"),
                   ServerListField("servernames", [], ServerName,
                                   length_from=lambda pkt: pkt.servernameslen)]


class TLS_Ext_MaxFragLen(TLS_Ext_Unknown):                          # RFC 4366
    name = "TLS Extension - Max Fragment Length"
    fields_desc = [ShortEnumField("type", 1, _tls_ext),
                   ShortField("len", None),
                   ByteEnumField("maxfraglen", 4, {1: "2^9",
                                                   2: "2^10",
                                                   3: "2^11",
                                                   4: "2^12"})]


class TLS_Ext_ClientCertURL(TLS_Ext_Unknown):                       # RFC 4366
    name = "TLS Extension - Client Certificate URL"
    fields_desc = [ShortEnumField("type", 2, _tls_ext),
                   ShortField("len", None)]


_tls_trusted_authority_types = {0: "pre_agreed",
                                1: "key_sha1_hash",
                                2: "x509_name",
                                3: "cert_sha1_hash"}


class TAPreAgreed(Packet):
    name = "Trusted authority - pre_agreed"
    fields_desc = [ByteEnumField("idtype", 0, _tls_trusted_authority_types)]

    def guess_payload_class(self, payload):
        return Padding


class TAKeySHA1Hash(Packet):
    name = "Trusted authority - key_sha1_hash"
    fields_desc = [ByteEnumField("idtype", 1, _tls_trusted_authority_types),
                   StrFixedLenField("id", None, 20)]

    def guess_payload_class(self, payload):
        return Padding


class TAX509Name(Packet):
    """
    XXX Section 3.4 of RFC 4366. Implement a more specific DNField
    rather than current StrLenField.
    """
    name = "Trusted authority - x509_name"
    fields_desc = [ByteEnumField("idtype", 2, _tls_trusted_authority_types),
                   FieldLenField("dnlen", None, length_of="dn"),
                   StrLenField("dn", "", length_from=lambda pkt: pkt.dnlen)]

    def guess_payload_class(self, payload):
        return Padding


class TACertSHA1Hash(Packet):
    name = "Trusted authority - cert_sha1_hash"
    fields_desc = [ByteEnumField("idtype", 3, _tls_trusted_authority_types),
                   StrFixedLenField("id", None, 20)]

    def guess_payload_class(self, payload):
        return Padding


_tls_trusted_authority_cls = {0: TAPreAgreed,
                              1: TAKeySHA1Hash,
                              2: TAX509Name,
                              3: TACertSHA1Hash}


class _TAListField(PacketListField):
    """
    Specific version that selects the right Trusted Authority (previous TA*)
    class to be used for dissection based on idtype.
    """

    def m2i(self, pkt, m):
        idtype = ord(m[0])
        cls = self.cls
        if idtype in _tls_trusted_authority_cls:
            cls = _tls_trusted_authority_cls[idtype]
        return cls(m)


class TLS_Ext_TrustedCAInd(TLS_Ext_Unknown):                        # RFC 4366
    name = "TLS Extension - Trusted CA Indication"
    fields_desc = [ShortEnumField("type", 3, _tls_ext),
                   ShortField("len", None),
                   FieldLenField("talen", None, length_of="ta"),
                   _TAListField("ta", [], Raw,
                                length_from=lambda pkt: pkt.talen)]


class TLS_Ext_TruncatedHMAC(TLS_Ext_Unknown):                       # RFC 4366
    name = "TLS Extension - Truncated HMAC"
    fields_desc = [ShortEnumField("type", 4, _tls_ext),
                   ShortField("len", None)]


class ResponderID(Packet):
    name = "Responder ID structure"
    fields_desc = [FieldLenField("respidlen", None, length_of="respid"),
                   StrLenField("respid", "",
                               length_from=lambda pkt: pkt.respidlen)]

    def guess_payload_class(self, payload):
        return Padding


class OCSPStatusRequest(Packet):
    """
    This is the structure defined in RFC 6066, not in RFC 6960!
    """
    name = "OCSPStatusRequest structure"
    fields_desc = [FieldLenField("respidlen", None, length_of="respid"),
                   PacketListField("respid", [], ResponderID,
                                   length_from=lambda pkt: pkt.respidlen),
                   FieldLenField("reqextlen", None, length_of="reqext"),
                   PacketField("reqext", "", X509_Extensions)]

    def guess_payload_class(self, payload):
        return Padding


_cert_status_type = {1: "ocsp"}
_cert_status_req_cls = {1: OCSPStatusRequest}


class _StatusReqField(PacketListField):
    def m2i(self, pkt, m):
        idtype = pkt.stype
        cls = self.cls
        if idtype in _cert_status_req_cls:
            cls = _cert_status_req_cls[idtype]
        return cls(m)


class TLS_Ext_CSR(TLS_Ext_Unknown):                                 # RFC 4366
    name = "TLS Extension - Certificate Status Request"
    fields_desc = [ShortEnumField("type", 5, _tls_ext),
                   ShortField("len", None),
                   ByteEnumField("stype", None, _cert_status_type),
                   _StatusReqField("req", [], Raw,
                                   length_from=lambda pkt: pkt.len - 1)]


class TLS_Ext_UserMapping(TLS_Ext_Unknown):                         # RFC 4681
    name = "TLS Extension - User Mapping"
    fields_desc = [ShortEnumField("type", 6, _tls_ext),
                   ShortField("len", None),
                   FieldLenField("umlen", None, fmt="B", length_of="um"),
                   FieldListField("um", [],
                                  ByteField("umtype", 0),
                                  length_from=lambda pkt: pkt.umlen)]


class TLS_Ext_ClientAuthz(TLS_Ext_Unknown):                         # RFC 5878
    """ XXX Unsupported """
    name = "TLS Extension - Client Authz"
    fields_desc = [ShortEnumField("type", 7, _tls_ext),
                   ShortField("len", None),
                  ]


class TLS_Ext_ServerAuthz(TLS_Ext_Unknown):                         # RFC 5878
    """ XXX Unsupported """
    name = "TLS Extension - Server Authz"
    fields_desc = [ShortEnumField("type", 8, _tls_ext),
                   ShortField("len", None),
                  ]


_tls_cert_types = {0: "X.509", 1: "OpenPGP"}


class TLS_Ext_ClientCertType(TLS_Ext_Unknown):                      # RFC 5081
    name = "TLS Extension - Certificate Type (client version)"
    fields_desc = [ShortEnumField("type", 9, _tls_ext),
                   ShortField("len", None),
                   FieldLenField("ctypeslen", None, length_of="ctypes"),
                   FieldListField("ctypes", [0, 1],
                                  ByteEnumField("certtypes", None,
                                                _tls_cert_types),
                                  length_from=lambda pkt: pkt.ctypeslen)]


class TLS_Ext_ServerCertType(TLS_Ext_Unknown):                      # RFC 5081
    name = "TLS Extension - Certificate Type (server version)"
    fields_desc = [ShortEnumField("type", 9, _tls_ext),
                   ShortField("len", None),
                   ByteEnumField("ctype", None, _tls_cert_types)]


def _TLS_Ext_CertTypeDispatcher(m, *args, **kargs):
    """
    We need to select the correct one on dissection. We use the length for
    that, as 1 for client version would emply an empty list.
    """
    tmp_len = struct.unpack("!H", m[2:4])[0]
    if tmp_len == 1:
        cls = TLS_Ext_ServerCertType
    else:
        cls = TLS_Ext_ClientCertType
    return cls(m, *args, **kargs)


class TLS_Ext_SupportedGroups(TLS_Ext_Unknown):
    """
    This extension was known as 'Supported Elliptic Curves' before TLS 1.3
    merged both group selection mechanisms for ECDH and FFDH.
    """
    name = "TLS Extension - Supported Groups"
    fields_desc = [ShortEnumField("type", 10, _tls_ext),
                   ShortField("len", None),
                   FieldLenField("groupslen", None, length_of="groups"),
                   FieldListField("groups", [],
                                  ShortEnumField("ng", None,
                                                 _tls_named_groups),
                                  length_from=lambda pkt: pkt.groupslen)]


class TLS_Ext_SupportedEllipticCurves(TLS_Ext_SupportedGroups):     # RFC 4492
    pass


_tls_ecpoint_format = {0: "uncompressed",
                       1: "ansiX962_compressed_prime",
                       2: "ansiX962_compressed_char2"}


class TLS_Ext_SupportedPointFormat(TLS_Ext_Unknown):                # RFC 4492
    name = "TLS Extension - Supported Point Format"
    fields_desc = [ShortEnumField("type", 11, _tls_ext),
                   ShortField("len", None),
                   FieldLenField("ecpllen", None, fmt="B", length_of="ecpl"),
                   FieldListField("ecpl", [0],
                                  ByteEnumField("nc", None,
                                                _tls_ecpoint_format),
                                  length_from=lambda pkt: pkt.ecpllen)]


class TLS_Ext_SignatureAlgorithms(TLS_Ext_Unknown):                 # RFC 5246
    name = "TLS Extension - Signature Algorithms"
    fields_desc = [ShortEnumField("type", 13, _tls_ext),
                   ShortField("len", None),
                   SigAndHashAlgsLenField("sig_algs_len", None,
                                          length_of="sig_algs"),
                   SigAndHashAlgsField("sig_algs", [],
                                       EnumField("hash_sig", None,
                                                 _tls_hash_sig),
                                       length_from=lambda pkt: pkt.sig_algs_len)]  # noqa: E501


class TLS_Ext_Heartbeat(TLS_Ext_Unknown):                           # RFC 6520
    name = "TLS Extension - Heartbeat"
    fields_desc = [ShortEnumField("type", 0x0f, _tls_ext),
                   ShortField("len", None),
                   ByteEnumField("heartbeat_mode", 2,
                                 {1: "peer_allowed_to_send",
                                  2: "peer_not_allowed_to_send"})]


class ProtocolName(Packet):
    name = "Protocol Name"
    fields_desc = [FieldLenField("len", None, fmt='B', length_of="protocol"),
                   StrLenField("protocol", "",
                               length_from=lambda pkt: pkt.len)]

    def guess_payload_class(self, payload):
        return Padding


class ProtocolListField(PacketListField):
    def i2repr(self, pkt, x):
        res = [p.protocol for p in x]
        return "[%s]" % b", ".join(res)


class TLS_Ext_ALPN(TLS_Ext_PrettyPacketList):                       # RFC 7301
    name = "TLS Extension - Application Layer Protocol Negotiation"
    fields_desc = [ShortEnumField("type", 0x10, _tls_ext),
                   ShortField("len", None),
                   FieldLenField("protocolslen", None, length_of="protocols"),
                   ProtocolListField("protocols", [], ProtocolName,
                                     length_from=lambda pkt: pkt.protocolslen)]


class TLS_Ext_Padding(TLS_Ext_Unknown):                             # RFC 7685
    name = "TLS Extension - Padding"
    fields_desc = [ShortEnumField("type", 0x15, _tls_ext),
                   FieldLenField("len", None, length_of="padding"),
                   StrLenField("padding", "",
                               length_from=lambda pkt: pkt.len)]


class TLS_Ext_EncryptThenMAC(TLS_Ext_Unknown):                      # RFC 7366
    name = "TLS Extension - Encrypt-then-MAC"
    fields_desc = [ShortEnumField("type", 0x16, _tls_ext),
                   ShortField("len", None)]


class TLS_Ext_ExtendedMasterSecret(TLS_Ext_Unknown):                # RFC 7627
    name = "TLS Extension - Extended Master Secret"
    fields_desc = [ShortEnumField("type", 0x17, _tls_ext),
                   ShortField("len", None)]


class TLS_Ext_SessionTicket(TLS_Ext_Unknown):                       # RFC 5077
    """
    RFC 5077 updates RFC 4507 according to most implementations, which do not
    use another (useless) 'ticketlen' field after the global 'len' field.
    """
    name = "TLS Extension - Session Ticket"
    fields_desc = [ShortEnumField("type", 0x23, _tls_ext),
                   FieldLenField("len", None, length_of="ticket"),
                   StrLenField("ticket", "",
                               length_from=lambda pkt: pkt.len)]


class TLS_Ext_KeyShare(TLS_Ext_Unknown):
    name = "TLS Extension - Key Share (dummy class)"
    fields_desc = [ShortEnumField("type", 0x28, _tls_ext),
                   ShortField("len", None)]


class TLS_Ext_PreSharedKey(TLS_Ext_Unknown):
    name = "TLS Extension - Pre Shared Key (dummy class)"
    fields_desc = [ShortEnumField("type", 0x29, _tls_ext),
                   ShortField("len", None)]


class TLS_Ext_EarlyDataIndication(TLS_Ext_Unknown):
    name = "TLS Extension - Early Data"
    fields_desc = [ShortEnumField("type", 0x2a, _tls_ext),
                   ShortField("len", None)]


class TLS_Ext_EarlyDataIndicationTicket(TLS_Ext_Unknown):
    name = "TLS Extension - Ticket Early Data Info"
    fields_desc = [ShortEnumField("type", 0x2a, _tls_ext),
                   ShortField("len", None),
                   IntField("max_early_data_size", 0)]


_tls_ext_early_data_cls = {1: TLS_Ext_EarlyDataIndication,
                           4: TLS_Ext_EarlyDataIndicationTicket,
                           8: TLS_Ext_EarlyDataIndication}

<<<<<<< HEAD
=======

>>>>>>> cd29534b
class TLS_Ext_SupportedVersions(TLS_Ext_Unknown):
    name = "TLS Extension - Supported Versions (dummy class)"
    fields_desc = [ShortEnumField("type", 0x2b, _tls_ext),
                   ShortField("len", None)]


class TLS_Ext_SupportedVersion_CH(TLS_Ext_Unknown):
    name = "TLS Extension - Supported Versions (for ClientHello)"
    fields_desc = [ShortEnumField("type", 0x2b, _tls_ext),
                   ShortField("len", None),
                   FieldLenField("versionslen", None, fmt='B',
                                 length_of="versions"),
                   FieldListField("versions", [],
                                  ShortEnumField("version", None,
                                                 _tls_version),
                                  length_from=lambda pkt: pkt.versionslen)]


class TLS_Ext_SupportedVersion_SH(TLS_Ext_Unknown):
    name = "TLS Extension - Supported Versions (for ServerHello)"
    fields_desc = [ShortEnumField("type", 0x2b, _tls_ext),
                   ShortField("len", None),
                   ShortEnumField("version", None, _tls_version)]

    def post_dissection(self, r):
        if isinstance(r, TLS_Ext_SupportedVersion_SH):
            self.tls_session.tls_version = r.version
        return super(TLS_Ext_SupportedVersion_SH, self).post_dissection(r)


_tls_ext_supported_version_cls = {1: TLS_Ext_SupportedVersion_CH,
                                  2: TLS_Ext_SupportedVersion_SH}


<<<<<<< HEAD
class TLS_Ext_SupportedVersion_SH(TLS_Ext_Unknown):
    name = "TLS Extension - Supported Versions (for ServerHello)"
    fields_desc = [ShortEnumField("type", 0x2b, _tls_ext),
                   ShortField("len", None),
                   ShortEnumField("version", None, _tls_version)]

    def post_dissection(self, r):
        if isinstance(r, TLS_Ext_SupportedVersion_SH):
            self.tls_session.tls_version = r.version
        return super(TLS_Ext_SupportedVersion_SH, self).post_dissection(r)


_tls_ext_supported_version_cls = {1: TLS_Ext_SupportedVersion_CH,
                                  2: TLS_Ext_SupportedVersion_SH}


=======
>>>>>>> cd29534b
class TLS_Ext_Cookie(TLS_Ext_Unknown):
    name = "TLS Extension - Cookie"
    fields_desc = [ShortEnumField("type", 0x2c, _tls_ext),
                   ShortField("len", None),
                   FieldLenField("cookielen", None, length_of="cookie"),
                   XStrLenField("cookie", "",
                                length_from=lambda pkt: pkt.cookielen)]

    def build(self):
        fval = self.getfieldval("cookie")
        if fval is None or fval == b"":
            self.cookie = os.urandom(32)

        return TLS_Ext_Unknown.build(self)


_tls_psk_kx_modes = {0: "psk_ke", 1: "psk_dhe_ke"}


class TLS_Ext_PSKKeyExchangeModes(TLS_Ext_Unknown):
    name = "TLS Extension - PSK Key Exchange Modes"
    fields_desc = [ShortEnumField("type", 0x2d, _tls_ext),
                   ShortField("len", None),
                   FieldLenField("kxmodeslen", None, fmt='B',
                                 length_of="kxmodes"),
                   FieldListField("kxmodes", [],
                                  ByteEnumField("kxmode", None,
                                                _tls_psk_kx_modes),
                                  length_from=lambda pkt: pkt.kxmodeslen)]


class TLS_Ext_NPN(TLS_Ext_PrettyPacketList):
    """
    Defined in RFC-draft-agl-tls-nextprotoneg-03. Deprecated in favour of ALPN.
    """
    name = "TLS Extension - Next Protocol Negotiation"
    fields_desc = [ShortEnumField("type", 0x3374, _tls_ext),
                   FieldLenField("len", None, length_of="protocols"),
                   ProtocolListField("protocols", [], ProtocolName,
                                     length_from=lambda pkt: pkt.len)]


class TLS_Ext_RenegotiationInfo(TLS_Ext_Unknown):                   # RFC 5746
    name = "TLS Extension - Renegotiation Indication"
    fields_desc = [ShortEnumField("type", 0xff01, _tls_ext),
                   ShortField("len", None),
                   FieldLenField("reneg_conn_len", None, fmt='B',
                                 length_of="renegotiated_connection"),
                   StrLenField("renegotiated_connection", "",
                               length_from=lambda pkt: pkt.reneg_conn_len)]


class TLS_Ext_PostHandshakeAuth(TLS_Ext_Unknown):                   # RFC 8446
    name = "TLS Extension - Post Handshake Auth"
    fields_desc = [ShortEnumField("type", 0x31, _tls_ext),
                   ShortField("len", None)]


class TLS_Ext_SignatureAlgorithmsCert(TLS_Ext_Unknown):    # RFC 8446
    name = "TLS Extension - Signature Algorithms Cert"
    fields_desc = [ShortEnumField("type", 0x31, _tls_ext),
                   ShortField("len", None),
                   SigAndHashAlgsLenField("sig_algs_len", None,
                                          length_of="sig_algs"),
                   SigAndHashAlgsField("sig_algs", [],
                                       EnumField("hash_sig", None,
                                                 _tls_hash_sig),
                                       length_from=lambda pkt: pkt.sig_algs_len)]  # noqa: E501


class TLS_Ext_RecordSizeLimit(TLS_Ext_Unknown): # RFC 8449
    name = "TLS Extension - Record Size Limit"
    fields_desc = [ShortEnumField("type", 0x1c, _tls_ext),
                   ShortField("len", None),
                   ShortField("record_size_limit", None)]

_tls_ext_cls = {0: TLS_Ext_ServerName,
                1: TLS_Ext_MaxFragLen,
                2: TLS_Ext_ClientCertURL,
                3: TLS_Ext_TrustedCAInd,
                4: TLS_Ext_TruncatedHMAC,
                5: TLS_Ext_CSR,
                6: TLS_Ext_UserMapping,
                7: TLS_Ext_ClientAuthz,
                8: TLS_Ext_ServerAuthz,
                9: _TLS_Ext_CertTypeDispatcher,
                # 10: TLS_Ext_SupportedEllipticCurves,
                10: TLS_Ext_SupportedGroups,
                11: TLS_Ext_SupportedPointFormat,
                13: TLS_Ext_SignatureAlgorithms,
                0x0f: TLS_Ext_Heartbeat,
                0x10: TLS_Ext_ALPN,
                0x15: TLS_Ext_Padding,
                0x16: TLS_Ext_EncryptThenMAC,
                0x17: TLS_Ext_ExtendedMasterSecret,
                0x1c: TLS_Ext_RecordSizeLimit,
                0x23: TLS_Ext_SessionTicket,
                # 0x28: TLS_Ext_KeyShare,
                0x29: TLS_Ext_PreSharedKey,
                0x2a: TLS_Ext_EarlyDataIndication,
                0x2b: TLS_Ext_SupportedVersions,
                0x2c: TLS_Ext_Cookie,
                0x2d: TLS_Ext_PSKKeyExchangeModes,
                # 0x2e: TLS_Ext_TicketEarlyDataInfo,
                0x31: TLS_Ext_PostHandshakeAuth,
                0x32: TLS_Ext_SignatureAlgorithmsCert,
                0x33: TLS_Ext_KeyShare,
                # 0x2f: TLS_Ext_CertificateAuthorities,       #XXX
                # 0x30: TLS_Ext_OIDFilters,                   #XXX
                0x3374: TLS_Ext_NPN,
                0xff01: TLS_Ext_RenegotiationInfo
               }


class _ExtensionsLenField(FieldLenField):
    def getfield(self, pkt, s):
        """
        We try to compute a length, usually from a msglen parsed earlier.
        If this length is 0, we consider 'selection_present' (from RFC 5246)
        to be False. This means that there should not be any length field.
        However, with TLS 1.3, zero lengths are always explicit.
        """
        ext = pkt.get_field(self.length_of)
        tmp_len = ext.length_from(pkt)

        if tmp_len is None or tmp_len <= 0:
            v = pkt.tls_session.tls_version
            if v is None or v < 0x0304:
                return s, None
        return super(_ExtensionsLenField, self).getfield(pkt, s)

    def addfield(self, pkt, s, i):
        """
        There is a hack with the _ExtensionsField.i2len. It works only because
        we expect _ExtensionsField.i2m to return a string of the same size (if
        not of the same value) upon successive calls (e.g. through i2len here,
        then i2m when directly building the _ExtensionsField).

        XXX A proper way to do this would be to keep the extensions built from
        the i2len call here, instead of rebuilding them later on.
        """
        if i is None:
            if self.length_of is not None:
                fld, fval = pkt.getfield_and_val(self.length_of)

                tmp = pkt.tls_session.frozen
                pkt.tls_session.frozen = True
                f = fld.i2len(pkt, fval)
                pkt.tls_session.frozen = tmp

                i = self.adjust(pkt, f)
                if i == 0:  # for correct build if no ext and not explicitly 0
                    return s
        return s + struct.pack(self.fmt, i)


class _ExtensionsField(StrLenField):
    islist = 1
    holds_packets = 1

    def i2len(self, pkt, i):
        if i is None:
            return 0
        return len(self.i2m(pkt, i))

    def getfield(self, pkt, s):
        tmp_len = self.length_from(pkt)
        if tmp_len is None:
            return s, []
        return s[tmp_len:], self.m2i(pkt, s[:tmp_len])

    def i2m(self, pkt, i):
        if i is None:
            return b""
        if isinstance(pkt, _GenericTLSSessionInheritance):
            if not pkt.tls_session.frozen:
                s = b""
                for ext in i:
                    if isinstance(ext, _GenericTLSSessionInheritance):
                        ext.tls_session = pkt.tls_session
                        s += ext.raw_stateful()
                    else:
                        s += raw(ext)
                return s
        return b"".join(map(raw, i))

    def m2i(self, pkt, m):
        res = []
        while len(m) >= 4:
            t = struct.unpack("!H", m[:2])[0]
            tmp_len = struct.unpack("!H", m[2:4])[0]
            cls = _tls_ext_cls.get(t, TLS_Ext_Unknown)

            if cls is TLS_Ext_KeyShare:

                # TLS_Ext_KeyShare can be :
                #  - TLS_Ext_KeyShare_CH if the message is a ClientHello
                #  - TLS_Ext_KeyShare_SH if the message is a ServerHello
                #    and all parameters are accepted by the serveur
                #  - TLS_Ext_KeyShare_HRR if message is a ServerHello and
                #    the client has not provided a sufficient "key_share"
                #    extension

                from scapy.layers.tls.keyexchange_tls13 import (
                    _tls_ext_keyshare_cls, _tls_ext_keyshare_hrr_cls)

                # Because ServerHello and HelloRetryRequest have the same
                # msg_type, the only way to distinguish these message is by
                # checking the random_bytes. If the random_bytes are equal to
                # SHA256('HelloRetryRequest') then we know this is a
                # HelloRetryRequest and the TLS_Ext_KeyShare must be parsed as
                # TLS_Ext_KeyShare_HRR and not as TLS_Ext_KeyShare_SH

                # XXX Precompute the hash
                digest = hashes.Hash(hashes.SHA256(), backend=default_backend())  # noqa: E501
                digest.update(b"HelloRetryRequest")
                digest_out = digest.finalize()

                if pkt.random_bytes and pkt.random_bytes == digest_out:
                    cls = _tls_ext_keyshare_hrr_cls.get(pkt.msgtype, TLS_Ext_Unknown)  # noqa: E501
                else:
                    cls = _tls_ext_keyshare_cls.get(pkt.msgtype, TLS_Ext_Unknown)  # noqa: E501

            elif cls is TLS_Ext_PreSharedKey:
                from scapy.layers.tls.keyexchange_tls13 import _tls_ext_presharedkey_cls  # noqa: E501
                cls = _tls_ext_presharedkey_cls.get(pkt.msgtype, TLS_Ext_Unknown)  # noqa: E501
            elif cls is TLS_Ext_SupportedVersions:
                cls = _tls_ext_supported_version_cls.get(pkt.msgtype, TLS_Ext_Unknown)  # noqa: E501
            elif cls is TLS_Ext_EarlyDataIndication:
                cls = _tls_ext_early_data_cls.get(pkt.msgtype, TLS_Ext_Unknown)
            res.append(cls(m[:tmp_len + 4], tls_session=pkt.tls_session))
            m = m[tmp_len + 4:]
        return res<|MERGE_RESOLUTION|>--- conflicted
+++ resolved
@@ -533,10 +533,7 @@
                            4: TLS_Ext_EarlyDataIndicationTicket,
                            8: TLS_Ext_EarlyDataIndication}
 
-<<<<<<< HEAD
-=======
-
->>>>>>> cd29534b
+
 class TLS_Ext_SupportedVersions(TLS_Ext_Unknown):
     name = "TLS Extension - Supported Versions (dummy class)"
     fields_desc = [ShortEnumField("type", 0x2b, _tls_ext),
@@ -571,25 +568,6 @@
                                   2: TLS_Ext_SupportedVersion_SH}
 
 
-<<<<<<< HEAD
-class TLS_Ext_SupportedVersion_SH(TLS_Ext_Unknown):
-    name = "TLS Extension - Supported Versions (for ServerHello)"
-    fields_desc = [ShortEnumField("type", 0x2b, _tls_ext),
-                   ShortField("len", None),
-                   ShortEnumField("version", None, _tls_version)]
-
-    def post_dissection(self, r):
-        if isinstance(r, TLS_Ext_SupportedVersion_SH):
-            self.tls_session.tls_version = r.version
-        return super(TLS_Ext_SupportedVersion_SH, self).post_dissection(r)
-
-
-_tls_ext_supported_version_cls = {1: TLS_Ext_SupportedVersion_CH,
-                                  2: TLS_Ext_SupportedVersion_SH}
-
-
-=======
->>>>>>> cd29534b
 class TLS_Ext_Cookie(TLS_Ext_Unknown):
     name = "TLS Extension - Cookie"
     fields_desc = [ShortEnumField("type", 0x2c, _tls_ext),
