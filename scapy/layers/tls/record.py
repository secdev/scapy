# This file is part of Scapy
# Copyright (C) 2007, 2008, 2009 Arnaud Ebalard
# 2015, 2016, 2017 Maxence Tury
# This program is published under a GPLv2 license

"""
Common TLS fields & bindings.

This module covers the record layer, along with the ChangeCipherSpec, Alert and
ApplicationData submessages. For the Handshake type, see tls_handshake.py.

See the TLS class documentation for more information.
"""

import struct

from scapy.config import conf
from scapy.error import log_runtime
from scapy.fields import ByteEnumField, PacketListField, StrField
from scapy.compat import raw, chb, orb
from scapy.utils import randstring
from scapy.packet import Raw, Padding, bind_layers
from scapy.layers.inet import TCP
from scapy.layers.tls.session import _GenericTLSSessionInheritance
from scapy.layers.tls.handshake import (_tls_handshake_cls, _TLSHandshake,
                                        _tls13_handshake_cls, TLS13ServerHello,
                                        TLS13ClientHello)
from scapy.layers.tls.basefields import (_TLSVersionField, _tls_version,
                                         _TLSIVField, _TLSMACField,
                                         _TLSPadField, _TLSPadLenField,
                                         _TLSLengthField, _tls_type)
from scapy.layers.tls.crypto.pkcs1 import pkcs_i2osp
from scapy.layers.tls.crypto.cipher_aead import AEADTagError
from scapy.layers.tls.crypto.cipher_stream import Cipher_NULL
from scapy.layers.tls.crypto.common import CipherError
from scapy.layers.tls.crypto.h_mac import HMACError
import scapy.modules.six as six
if conf.crypto_valid_advanced:
    from scapy.layers.tls.crypto.cipher_aead import Cipher_CHACHA20_POLY1305

# Util


def _tls_version_check(version, version_min):
    """Returns if version >= version_min, or False if version == None"""
    if version is None:
        return False
    return version >= version_min

###############################################################################
#   TLS Record Protocol                                                       #
###############################################################################


class _TLSEncryptedContent(Raw):
    """
    When the content of a TLS record (more precisely, a TLSCiphertext) could
    not be deciphered, we use this class to represent the encrypted data.
    The MAC will still be parsed from the whole message, even though it could
    not been verified. When present (depending on cipher type and protocol
    version), the nonce_explicit, IV and/or padding will also be parsed.
    """
    name = "Encrypted Content"


class _TLSMsgListField(PacketListField):
    """
    This is the actual content of the TLS record. As a TLS record may pack
    multiple sublayer messages (notably, several handshake messages),
    we inherit from PacketListField.
    """

    def __init__(self, name, default, length_from=None):
        if not length_from:
            length_from = self._get_length
        super(_TLSMsgListField, self).__init__(name, default, cls=None,
                                               length_from=length_from)

    def _get_length(self, pkt):
        if pkt.deciphered_len is None:
            return pkt.len
        return pkt.deciphered_len

    def m2i(self, pkt, m):
        """
        Try to parse one of the TLS subprotocols (ccs, alert, handshake or
        application_data). This is used inside a loop managed by .getfield().
        """
        cls = Raw
        if pkt.type == 22:
            if len(m) >= 1:
                msgtype = orb(m[0])

                if ((pkt.tls_session.advertised_tls_version == 0x0304) or
                        (pkt.tls_session.tls_version and
                         pkt.tls_session.tls_version == 0x0304)):
                    cls = _tls13_handshake_cls.get(msgtype, Raw)
                else:
                    cls = _tls_handshake_cls.get(msgtype, Raw)
        elif pkt.type == 20:
            cls = TLSChangeCipherSpec
        elif pkt.type == 21:
            cls = TLSAlert
        elif pkt.type == 23:
            cls = TLSApplicationData

        if cls is Raw:
            return Raw(m)
        else:
            try:
                return cls(m, tls_session=pkt.tls_session)
            except Exception:
                if conf.debug_dissector:
                    raise
                return Raw(m)

    def getfield(self, pkt, s):
        """
        If the decryption of the content did not fail with a CipherError,
        we begin a loop on the clear content in order to get as much messages
        as possible, of the type advertised in the record header. This is
        notably important for several TLS handshake implementations, which
        may for instance pack a server_hello, a certificate, a
        server_key_exchange and a server_hello_done, all in one record.
        Each parsed message may update the TLS context through their method
        .post_dissection_tls_session_update().

        If the decryption failed with a CipherError, presumably because we
        missed the session keys, we signal it by returning a
        _TLSEncryptedContent packet which simply contains the ciphered data.
        """
        tmp_len = self.length_from(pkt)
        lst = []
        ret = b""
        remain = s
        if tmp_len is not None:
            remain, ret = s[:tmp_len], s[tmp_len:]

        if remain == b"":
            if (((pkt.tls_session.tls_version or 0x0303) > 0x0200) and
                    hasattr(pkt, "type") and pkt.type == 23):
                return ret, [TLSApplicationData(data=b"")]

            return ret, [Raw(load=b"")]

        if False in six.itervalues(pkt.tls_session.rcs.cipher.ready):
            return ret, _TLSEncryptedContent(remain)
        
        while remain:
            raw_msg = remain
            p = self.m2i(pkt, remain)
            if Padding in p:
                pad = p[Padding]
                remain = pad.load
                del pad.underlayer.payload
                if len(remain) != 0:
                    raw_msg = raw_msg[:-len(remain)]
            else:
                remain = b""

            if isinstance(p, _GenericTLSSessionInheritance):
                if not p.tls_session.frozen:
                    p.post_dissection_tls_session_update(raw_msg)

            lst.append(p)
        return remain + ret, lst

    def i2m(self, pkt, p):
        """
        Update the context with information from the built packet.
        If no type was given at the record layer, we try to infer it.
        """
        cur = b""
        if isinstance(p, _GenericTLSSessionInheritance):
            if pkt.type is None:
                if isinstance(p, TLSChangeCipherSpec):
                    pkt.type = 20
                elif isinstance(p, TLSAlert):
                    pkt.type = 21
                elif isinstance(p, _TLSHandshake):
                    pkt.type = 22
                elif isinstance(p, TLSApplicationData):
                    pkt.type = 23

            p.tls_session = pkt.tls_session
            if not pkt.tls_session.frozen:
                cur = p.raw_stateful()
                p.post_build_tls_session_update(cur)
            else:
                cur = raw(p)
        else:
            pkt.type = 23
            cur = raw(p)
        return cur

    def addfield(self, pkt, s, val):
        """
        Reconstruct the header because the TLS type may have been updated.
        Then, append the content.
        """
        res = b""
        for p in val:
            res += self.i2m(pkt, p)

        # Add TLS13ClientHello in case of HelloRetryRequest
        if (isinstance(pkt, _GenericTLSSessionInheritance) and
                _tls_version_check(pkt.tls_session.tls_version, 0x0304) and
                not isinstance(pkt.msg[0], TLS13ServerHello) and
                not isinstance(pkt.msg[0], TLS13ClientHello)):
            return s + res

        if not pkt.type:
            pkt.type = 0

        hdr = struct.pack("!B", pkt.type) + s[1:5]
        return hdr + res


class TLS(_GenericTLSSessionInheritance):
    """
    The generic TLS Record message, based on section 6.2 of RFC 5246.

    When reading a TLS message, we try to parse as much as we can.
    In .pre_dissect(), according to the type of the current cipher algorithm
    (self.tls_session.rcs.cipher.type), we extract the 'iv', 'mac', 'pad' and
    'padlen'. Some of these fields may remain blank: for instance, when using
    a stream cipher, there is no IV nor any padding. The 'len' should always
    hold the length of the ciphered message; for the plaintext version, you
    should rely on the additional 'deciphered_len' attribute.

    XXX Fix 'deciphered_len' which should not be defined when failing with
    AEAD decryption. This is related to the 'decryption_success' below.
    Also, follow this behaviour in record_sslv2.py and record_tls13.py

    Once we have isolated the ciphered message aggregate (which should be one
    or several TLS messages of the same type), we try to decipher it. Either we
    succeed and store the clear data in 'msg', or we graciously fail with a
    CipherError and store the ciphered data in 'msg'.

    Unless the user manually provides the session secrets through the passing
    of a 'tls_session', obviously the ciphered messages will not be deciphered.
    Indeed, the need for a proper context may also present itself when trying
    to parse clear handshake messages.

    For instance, suppose you sniffed the beginning of a DHE-RSA negotiation:
        t1 = TLS(<client_hello>)
        t2 = TLS(<server_hello | certificate | server_key_exchange>)
        t3 = TLS(<server_hello | certificate | server_key_exchange>,
                 tls_session=t1.tls_session)
    (Note that to do things properly, here 't1.tls_session' should actually be
    't1.tls_session.mirror()'. See session.py for explanations.)

    As no context was passed to t2, neither was any client_random. Hence Scapy
    will not be able to verify the signature of the server_key_exchange inside
    t2. However, it should be able to do so for t3, thanks to the tls_session.
    The consequence of not having a complete TLS context is even more obvious
    when trying to parse ciphered content, as we described before.

    Thus, in order to parse TLS-protected communications with Scapy:
    _either Scapy reads every message from one side of the TLS connection and
    builds every message from the other side (as such, it should know the
    secrets needed for the generation of the pre_master_secret), while passing
    the same tls_session context (this is how our automaton.py mostly works);
    _or, if Scapy did not build any TLS message, it has to create a TLS context
    and feed it with secrets retrieved by whatever technique. Note that the
    knowing the private key of the server certificate will not be sufficient
    if a PFS ciphersuite was used. However, if you got a master_secret somehow,
    use it with tls_session.(w|r)cs.derive_keys() and leave the rest to Scapy.

    When building a TLS message with raw_stateful, we expect the tls_session to
    have the right parameters for ciphering. Else, .post_build() might fail.
    """
    __slots__ = ["deciphered_len"]
    name = "TLS"
    fields_desc = [ByteEnumField("type", None, _tls_type),
                   _TLSVersionField("version", None, _tls_version),
                   _TLSLengthField("len", None),
                   _TLSIVField("iv", None),
                   _TLSMsgListField("msg", []),
                   _TLSMACField("mac", None),
                   _TLSPadField("pad", None),
                   _TLSPadLenField("padlen", None)]

    def __init__(self, *args, **kargs):
        self.deciphered_len = kargs.get("deciphered_len", None)
        super(TLS, self).__init__(*args, **kargs)

    @classmethod
    def dispatch_hook(cls, _pkt=None, *args, **kargs):
        """
        If the TLS class was called on raw SSLv2 data, we want to return an
        SSLv2 record instance. We acknowledge the risk of SSLv2 packets with a
        msglen of 0x1403, 0x1503, 0x1603 or 0x1703 which will never be casted
        as SSLv2 records but TLS ones instead, but hey, we can't be held
        responsible for low-minded extensibility choices.
        """
        if 'tls_session' in kargs:
            s = kargs['tls_session']

        if _pkt and len(_pkt) >= 2:
            byte0 = orb(_pkt[0])
            byte1 = orb(_pkt[1])
            if (byte0 not in _tls_type) or (byte1 != 3):
                from scapy.layers.tls.record_sslv2 import SSLv2
                return SSLv2
            else:
                s = kargs.get("tls_session", None)

                if s and _tls_version_check(s.tls_version, 0x0304):
                    if s.rcs and not isinstance(s.rcs.cipher, Cipher_NULL):
                        from scapy.layers.tls.record_tls13 import TLS13
                        return TLS13

        if _pkt and len(_pkt) < 5:
            # Layer detected as TLS but too small to be a real packet (len<5).
            # Those packets are usually customly implemented
            # Scapy should not try to decode them
            return conf.raw_layer
        return TLS

    # Parsing methods

    def _tls_auth_decrypt(self, hdr, s):
        """
        Provided with the record header and AEAD-ciphered data, return the
        sliced and clear tuple (nonce, TLSCompressed.fragment, mac). Note that
        we still return the slicing of the original input in case of decryption
        failure. Also, if the integrity check fails, a warning will be issued,
        but we still return the sliced (unauthenticated) plaintext.
        """

        try:
            read_seq_num = struct.pack("!Q", self.tls_session.rcs.seq_num)
            self.tls_session.rcs.seq_num += 1
            # self.type and self.version have not been parsed yet,
            # this is why we need to look into the provided hdr.
            add_data = read_seq_num + hdr[:3]
            # Last two bytes of add_data are appended by the return function
            return self.tls_session.rcs.cipher.auth_decrypt(add_data, s,
                                                            read_seq_num)
        except CipherError as e:
            return e.args
        except AEADTagError as e:
            pkt_info = self.firstlayer().summary()
            log_runtime.info("TLS: record integrity check failed [%s]", pkt_info) # noqa: E501
            return e.args

    def _tls_decrypt(self, s):
        """
        Provided with stream- or block-ciphered data, return the clear version.
        The cipher should have been updated with the right IV early on,
        which should not be at the beginning of the input.
        In case of decryption failure, a CipherError will be raised with
        the slicing of the original input as first argument.
        """
        return self.tls_session.rcs.cipher.decrypt(s)

    def _tls_hmac_verify(self, hdr, msg, mac):
        """
        Provided with the record header, the TLSCompressed.fragment and the
        HMAC, return True if the HMAC is correct. If we could not compute the
        HMAC because the key was missing, there is no sense in verifying
        anything, thus we also return True.

        Meant to be used with a block cipher or a stream cipher.
        It would fail with an AEAD cipher, because rcs.hmac would be None.
        See RFC 5246, section 6.2.3.
        """
        read_seq_num = struct.pack("!Q", self.tls_session.rcs.seq_num)
        self.tls_session.rcs.seq_num += 1

        mac_len = self.tls_session.rcs.mac_len
        if mac_len == 0:            # should be TLS_NULL_WITH_NULL_NULL
            return True
        if len(mac) != mac_len:
            return False

        alg = self.tls_session.rcs.hmac
        version = struct.unpack("!H", hdr[1:3])[0]
        try:
            if version > 0x300:
                h = alg.digest(read_seq_num + hdr + msg)
            elif version == 0x300:
                h = alg.digest_sslv3(read_seq_num + hdr[:1] + hdr[3:5] + msg)
            else:
                raise Exception("Unrecognized version.")
        except HMACError:
            h = mac
        return h == mac

    def _tls_decompress(self, s):
        """
        Provided with the TLSCompressed.fragment,
        return the TLSPlaintext.fragment.
        """
        alg = self.tls_session.rcs.compression
        return alg.decompress(s)

    def pre_dissect(self, s):
        """
        Decrypt, verify and decompress the message,
        i.e. apply the previous methods according to the reading cipher type.
        If the decryption was successful, 'len' will be the length of the
        TLSPlaintext.fragment. Else, it should be the length of the
        _TLSEncryptedContent.
        """
        if len(s) < 5:
            raise Exception("Invalid record: header is too short.")

        msglen = struct.unpack('!H', s[3:5])[0]
        hdr, efrag, r = s[:5], s[5:5 + msglen], s[msglen + 5:]

        iv = mac = pad = b""
        self.padlen = None
        decryption_success = False

        cipher_type = self.tls_session.rcs.cipher.type

        if cipher_type == 'block':
            version = struct.unpack("!H", s[1:3])[0]

            # Decrypt
            try:
                if version >= 0x0302:
                    # Explicit IV for TLS 1.1 and 1.2
                    block_size = self.tls_session.rcs.cipher.block_size
                    iv, efrag = efrag[:block_size], efrag[block_size:]
                    self.tls_session.rcs.cipher.iv = iv
                    pfrag = self._tls_decrypt(efrag)
                else:
                    # Implicit IV for SSLv3 and TLS 1.0
                    pfrag = self._tls_decrypt(efrag)
            except CipherError as e:
                # This will end up dissected as _TLSEncryptedContent.
                cfrag = e.args[0]
            else:
                decryption_success = True
                # Excerpt below better corresponds to TLS 1.1 IV definition,
                # but the result is the same as with TLS 1.2 anyway.
                # This leading *IV* has been decrypted by _tls_decrypt with a
                # random IV, hence it does not correspond to anything.
                # What actually matters is that we got the first encrypted block  # noqa: E501
                # in order to decrypt the second block (first data block).
                # if version >= 0x0302:
                #    block_size = self.tls_session.rcs.cipher.block_size
                #    iv, pfrag = pfrag[:block_size], pfrag[block_size:]
                #    l = struct.unpack('!H', hdr[3:5])[0]
                #    hdr = hdr[:3] + struct.pack('!H', l-block_size)

                # Extract padding ('pad' actually includes the trailing padlen)
                padlen = orb(pfrag[-1]) + 1
                mfrag, pad = pfrag[:-padlen], pfrag[-padlen:]
                self.padlen = padlen

                # Extract MAC
                tmp_len = self.tls_session.rcs.mac_len
                if tmp_len != 0:
                    cfrag, mac = mfrag[:-tmp_len], mfrag[-tmp_len:]
                else:
                    cfrag, mac = mfrag, b""

                # Verify integrity
                chdr = hdr[:3] + struct.pack('!H', len(cfrag))
                is_mac_ok = self._tls_hmac_verify(chdr, cfrag, mac)
                if not is_mac_ok:
                    pkt_info = self.firstlayer().summary()
                    log_runtime.info("TLS: record integrity check failed [%s]", pkt_info) # noqa: E501

        elif cipher_type == 'stream':
            # Decrypt
            try:
                pfrag = self._tls_decrypt(efrag)
            except CipherError as e:
                # This will end up dissected as _TLSEncryptedContent.
                cfrag = e.args[0]
            else:
                decryption_success = True
                mfrag = pfrag

                # Extract MAC
                tmp_len = self.tls_session.rcs.mac_len
                if tmp_len != 0:
                    cfrag, mac = mfrag[:-tmp_len], mfrag[-tmp_len:]
                else:
                    cfrag, mac = mfrag, b""

                # Verify integrity
                chdr = hdr[:3] + struct.pack('!H', len(cfrag))
                is_mac_ok = self._tls_hmac_verify(chdr, cfrag, mac)
                if not is_mac_ok:
                    pkt_info = self.firstlayer().summary()

        elif cipher_type == 'aead':
            # Authenticated encryption
            # crypto/cipher_aead.py prints a warning for integrity failure
            if (conf.crypto_valid_advanced and
                    isinstance(self.tls_session.rcs.cipher, Cipher_CHACHA20_POLY1305)):  # noqa: E501
                iv = b""
                cfrag, mac = self._tls_auth_decrypt(hdr, efrag)
            else:
                iv, cfrag, mac = self._tls_auth_decrypt(hdr, efrag)
            decryption_success = True       # see XXX above

        frag = self._tls_decompress(cfrag)

        if decryption_success:
            self.deciphered_len = len(frag)
        else:
            self.deciphered_len = None

        reconstructed_body = iv + frag + mac + pad
        return hdr + reconstructed_body + r

    def post_dissect(self, s):
        """
        Commit the pending r/w state if it has been triggered (e.g. by an
        underlying TLSChangeCipherSpec or a SSLv2ClientMasterKey). We update
        nothing if the prcs was not set, as this probably means that we're
        working out-of-context (and we need to keep the default rcs).
        """
<<<<<<< HEAD
=======

>>>>>>> cd29534b
        if (self.tls_session.tls_version and
                self.tls_session.tls_version <= 0x0303):
            if self.tls_session.triggered_prcs_commit:
                if self.tls_session.prcs is not None:
                    self.tls_session.rcs = self.tls_session.prcs
                    self.tls_session.prcs = None
                self.tls_session.triggered_prcs_commit = False
            if self.tls_session.triggered_pwcs_commit:
                if self.tls_session.pwcs is not None:
                    self.tls_session.wcs = self.tls_session.pwcs
                    self.tls_session.pwcs = None
                self.tls_session.triggered_pwcs_commit = False
        return s

    def do_dissect_payload(self, s):
        """
        Try to dissect the following data as a TLS message.
        Note that overloading .guess_payload_class() would not be enough,
        as the TLS session to be used would get lost.
        """

        if s:
            try:
                p = TLS(s, _internal=1, _underlayer=self,
                        tls_session=self.tls_session)
            except KeyboardInterrupt:
                raise
            except Exception:
                p = conf.raw_layer(s, _internal=1, _underlayer=self)
            self.add_payload(p)

    # Building methods

    def _tls_compress(self, s):
        """
        Provided with the TLSPlaintext.fragment,
        return the TLSCompressed.fragment.
        """
        alg = self.tls_session.wcs.compression
        return alg.compress(s)

    def _tls_auth_encrypt(self, s):
        """
        Return the TLSCiphertext.fragment for AEAD ciphers, i.e. the whole
        GenericAEADCipher. Also, the additional data is computed right here.
        """
        write_seq_num = struct.pack("!Q", self.tls_session.wcs.seq_num)
        self.tls_session.wcs.seq_num += 1
        add_data = (write_seq_num +
                    pkcs_i2osp(self.type, 1) +
                    pkcs_i2osp(self.version, 2) +
                    pkcs_i2osp(len(s), 2))
        return self.tls_session.wcs.cipher.auth_encrypt(s, add_data,
                                                        write_seq_num)

    def _tls_hmac_add(self, hdr, msg):
        """
        Provided with the record header (concatenation of the TLSCompressed
        type, version and length fields) and the TLSCompressed.fragment,
        return the concatenation of the TLSCompressed.fragment and the HMAC.

        Meant to be used with a block cipher or a stream cipher.
        It would fail with an AEAD cipher, because wcs.hmac would be None.
        See RFC 5246, section 6.2.3.
        """
        write_seq_num = struct.pack("!Q", self.tls_session.wcs.seq_num)
        self.tls_session.wcs.seq_num += 1

        alg = self.tls_session.wcs.hmac
        version = struct.unpack("!H", hdr[1:3])[0]
        if version > 0x300:
            h = alg.digest(write_seq_num + hdr + msg)
        elif version == 0x300:
            h = alg.digest_sslv3(write_seq_num + hdr[:1] + hdr[3:5] + msg)
        else:
            raise Exception("Unrecognized version.")
        return msg + h

    def _tls_pad(self, s):
        """
        Provided with the concatenation of the TLSCompressed.fragment and the
        HMAC, append the right padding and return it as a whole.
        This is the TLS-style padding: while SSL allowed for random padding,
        TLS (misguidedly) specifies the repetition of the same byte all over,
        and this byte must be equal to len(<entire padding>) - 1.

        Meant to be used with a block cipher only.
        """
        padding = b""
        block_size = self.tls_session.wcs.cipher.block_size
        padlen = block_size - ((len(s) + 1) % block_size)
        if padlen == block_size:
            padlen = 0
        pad_pattern = chb(padlen)
        padding = pad_pattern * (padlen + 1)
        return s + padding

    def _tls_encrypt(self, s):
        """
        Return the stream- or block-ciphered version of the concatenated input.
        In case of GenericBlockCipher, no IV has been specifically prepended to
        the output, so this might not be the whole TLSCiphertext.fragment yet.
        """
        return self.tls_session.wcs.cipher.encrypt(s)

    def post_build(self, pkt, pay):
        """
        Apply the previous methods according to the writing cipher type.
        """
        # Compute the length of TLSPlaintext fragment
        hdr, frag = pkt[:5], pkt[5:]
        tmp_len = len(frag)
        hdr = hdr[:3] + struct.pack("!H", tmp_len)

        # Compression
        cfrag = self._tls_compress(frag)
        tmp_len = len(cfrag)  # Update the length as a result of compression
        hdr = hdr[:3] + struct.pack("!H", tmp_len)

        cipher_type = self.tls_session.wcs.cipher.type

        if cipher_type == 'block':
            # Integrity
            mfrag = self._tls_hmac_add(hdr, cfrag)

            # Excerpt below better corresponds to TLS 1.1 IV definition,
            # but the result is the same as with TLS 1.2 anyway.
            # if self.version >= 0x0302:
            #    l = self.tls_session.wcs.cipher.block_size
            #    iv = randstring(l)
            #    mfrag = iv + mfrag

            # Add padding
            pfrag = self._tls_pad(mfrag)

            # Encryption
            if self.version >= 0x0302:
                # Explicit IV for TLS 1.1 and 1.2
                tmp_len = self.tls_session.wcs.cipher.block_size
                iv = randstring(tmp_len)
                self.tls_session.wcs.cipher.iv = iv
                efrag = self._tls_encrypt(pfrag)
                efrag = iv + efrag
            else:
                # Implicit IV for SSLv3 and TLS 1.0
                efrag = self._tls_encrypt(pfrag)

        elif cipher_type == "stream":
            # Integrity
            mfrag = self._tls_hmac_add(hdr, cfrag)
            # Encryption
            efrag = self._tls_encrypt(mfrag)

        elif cipher_type == "aead":
            # Authenticated encryption (with nonce_explicit as header)
            efrag = self._tls_auth_encrypt(cfrag)

        if self.len is not None:
            # The user gave us a 'len', let's respect this ultimately
            hdr = hdr[:3] + struct.pack("!H", self.len)
        else:
            # Update header with the length of TLSCiphertext.fragment
            hdr = hdr[:3] + struct.pack("!H", len(efrag))

        # Now we commit the pending write state if it has been triggered (e.g.
        # by an underlying TLSChangeCipherSpec or a SSLv2ClientMasterKey). We
        # update nothing if the pwcs was not set. This probably means that
        # we're working out-of-context (and we need to keep the default wcs).
        if self.tls_session.triggered_pwcs_commit:
            if self.tls_session.pwcs is not None:
                self.tls_session.wcs = self.tls_session.pwcs
                self.tls_session.pwcs = None
            self.tls_session.triggered_pwcs_commit = False

        return hdr + efrag + pay


###############################################################################
#   TLS ChangeCipherSpec                                                      #
###############################################################################

_tls_changecipherspec_type = {1: "change_cipher_spec"}


class TLSChangeCipherSpec(_GenericTLSSessionInheritance):
    """
    Note that, as they are not handshake messages, the ccs messages do not get
    appended to the list of messages whose integrity gets verified through the
    Finished messages.
    """
    name = "TLS ChangeCipherSpec"
    fields_desc = [ByteEnumField("msgtype", 1, _tls_changecipherspec_type)]

    def post_dissection_tls_session_update(self, msg_str):
        self.tls_session.triggered_prcs_commit = True

    def post_build_tls_session_update(self, msg_str):
        # Unlike for dissection case, we cannot commit pending write
        # state as current write state. We need to delay this after
        # the ChangeCipherSpec message has indeed been sent
        self.tls_session.triggered_pwcs_commit = True


###############################################################################
#   TLS Alert                                                                 #
###############################################################################

_tls_alert_level = {1: "warning", 2: "fatal"}

_tls_alert_description = {
    0: "close_notify", 10: "unexpected_message",
    20: "bad_record_mac", 21: "decryption_failed",
    22: "record_overflow", 30: "decompression_failure",
    40: "handshake_failure", 41: "no_certificate_RESERVED",
    42: "bad_certificate", 43: "unsupported_certificate",
    44: "certificate_revoked", 45: "certificate_expired",
    46: "certificate_unknown", 47: "illegal_parameter",
    48: "unknown_ca", 49: "access_denied",
    50: "decode_error", 51: "decrypt_error",
    60: "export_restriction_RESERVED", 70: "protocol_version",
    71: "insufficient_security", 80: "internal_error",
    90: "user_canceled", 100: "no_renegotiation",
    110: "unsupported_extension", 111: "certificate_unobtainable",
    112: "unrecognized_name", 113: "bad_certificate_status_response",
    114: "bad_certificate_hash_value", 115: "unknown_psk_identity"}


class TLSAlert(_GenericTLSSessionInheritance):
    name = "TLS Alert"
    fields_desc = [ByteEnumField("level", None, _tls_alert_level),
                   ByteEnumField("descr", None, _tls_alert_description)]

    def post_dissection_tls_session_update(self, msg_str):
        pass

    def post_build_tls_session_update(self, msg_str):
        pass


###############################################################################
#   TLS Application Data                                                      #
###############################################################################

class TLSApplicationData(_GenericTLSSessionInheritance):
    name = "TLS Application Data"
    fields_desc = [StrField("data", "")]

    def post_dissection_tls_session_update(self, msg_str):
        pass

    def post_build_tls_session_update(self, msg_str):
        pass


###############################################################################
#   Bindings                                                                  #
###############################################################################

bind_layers(TCP, TLS, sport=443)
bind_layers(TCP, TLS, dport=443)<|MERGE_RESOLUTION|>--- conflicted
+++ resolved
@@ -518,10 +518,7 @@
         nothing if the prcs was not set, as this probably means that we're
         working out-of-context (and we need to keep the default rcs).
         """
-<<<<<<< HEAD
-=======
-
->>>>>>> cd29534b
+
         if (self.tls_session.tls_version and
                 self.tls_session.tls_version <= 0x0303):
             if self.tls_session.triggered_prcs_commit:
