# This file is part of Scapy
# Copyright (C) 2007, 2008, 2009 Arnaud Ebalard
#               2015, 2016, 2017 Maxence Tury
# This program is published under a GPLv2 license

"""
TLS server automaton. This makes for a primitive TLS stack.
Obviously you need rights for network access.

We support versions SSLv2 to TLS 1.2, along with many features.
There is no session resumption mechanism for now.

In order to run a server listening on tcp/4433:
> from scapy.all import *
> t = TLSServerAutomaton(mycert
='<cert.pem>', mykey='<key.pem>')
> t.run()
"""

from __future__ import print_function
import socket
import binascii
import struct
import time

from scapy.packet import Raw
from scapy.pton_ntop import inet_pton
from scapy.utils import randstring, repr_hex
from scapy.automaton import ATMT
from scapy.layers.tls.automaton import _TLSAutomaton
from scapy.layers.tls.cert import PrivKeyRSA, PrivKeyECDSA
from scapy.layers.tls.basefields import _tls_version
from scapy.layers.tls.session import tlsSession

from scapy.layers.tls.crypto.hkdf import TLS13_HKDF
from scapy.layers.tls.crypto.groups import _tls_named_groups

from scapy.layers.tls.extensions import TLS_Ext_SupportedVersion_SH, \
    TLS_Ext_SignatureAlgorithms, TLS_Ext_PostHandshakeAuth, \
    TLS_Ext_PSKKeyExchangeModes, TLS_Ext_EarlyDataIndicationTicket, \
    TLS_Ext_EarlyDataIndication, TLS_Ext_SupportedGroups, \
    TLS_Ext_Cookie
from scapy.layers.tls.keyexchange_tls13 import TLS_Ext_KeyShare_SH, \
    KeyShareEntry, TLS_Ext_PreSharedKey_SH, TLS_Ext_PreSharedKey_CH, \
    TLS_Ext_KeyShare_HRR

from scapy.layers.tls.handshake import TLSCertificate, TLSCertificateRequest, \
    TLSCertificateVerify, TLSClientHello, TLSClientKeyExchange, TLSFinished, \
    TLSServerHello, TLSServerHelloDone, TLSServerKeyExchange, _ASN1CertAndExt, \
    TLS13ClientHello, TLS13ServerHello, TLSEncryptedExtensions,  \
    TLS13KeyUpdate, TLS13Certificate, TLS13HelloRetryRequest, \
    TLS13CertificateRequest, TLS13NewSessionTicket, TLS13EndOfEarlyData
    
from scapy.layers.tls.handshake_sslv2 import SSLv2ClientCertificate, \
    SSLv2ClientFinished, SSLv2ClientHello, SSLv2ClientMasterKey, \
    SSLv2RequestCertificate, SSLv2ServerFinished, SSLv2ServerHello, \
    SSLv2ServerVerify
from scapy.layers.tls.record import TLSAlert, TLSChangeCipherSpec, \
    TLSApplicationData
from scapy.layers.tls.record_tls13 import TLS13
from scapy.layers.tls.crypto.suites import _tls_cipher_suites_cls, \
    get_usable_ciphersuites
from scapy.layers.tls.session import writeConnState


class TLSServerAutomaton(_TLSAutomaton):
    """
    A simple TLS test server automaton. Try to overload some states or
    conditions and see what happens on the other side.

    Because of socket and automaton limitations, for now, the best way to
    interrupt the server is by sending him 'stop_server'. Interruptions with
    Ctrl-Z should work, but this might leave a loose listening socket behind.

    In case the server receives a TLSAlert (whatever its type), or a 'goodbye'
    message in a SSLv2 version, he will close the client session with a
    similar message, and start waiting for new client connections.

    _'mycert' and 'mykey' may be provided as filenames. They are needed for any
    server authenticated handshake.
    _'preferred_ciphersuite' allows the automaton to choose a cipher suite when
    offered in the ClientHello. If absent, another one will be chosen.
    _'client_auth' means the client has to provide a certificate.
    _'is_echo_server' means that everything received will be sent back.
    _'max_client_idle_time' is the maximum silence duration from the client.
    Once this limit has been reached, the client (if still here) is dropped,
    and we wait for a new connection.
    """

    def parse_args(self, server="127.0.0.1", sport=4433,
                   mycert=None, mykey=None,
                   preferred_ciphersuite=None,
                   client_auth=False,
                   is_echo_server=True,
                   max_client_idle_time=60,
                   psk=None,
                   psk_mode=None,
                   early_data=False,
                   session_ticket_file=None,
                   curve=None,
                   cookie=False,
                   **kargs):

        super(TLSServerAutomaton, self).parse_args(mycert=mycert,
                                                   mykey=mykey,
                                                   **kargs)
        try:
            if ':' in server:
                inet_pton(socket.AF_INET6, server)
            else:
                inet_pton(socket.AF_INET, server)
            tmp = socket.getaddrinfo(server, sport)
        except Exception:
            tmp = socket.getaddrinfo(socket.getfqdn(server), sport)

        self.serversocket = None
        self.ip_family = tmp[0][0]
        self.local_ip = tmp[0][4][0]
        self.local_port = sport
        self.remote_ip = None
        self.remote_port = None

        self.preferred_ciphersuite = None
        if preferred_ciphersuite is not None:
            pcs = int(preferred_ciphersuite, 16)
            if pcs in _tls_cipher_suites.keys():
                self.preferred_ciphersuite = pcs

        self.client_auth = client_auth
        self.is_echo_server = is_echo_server
        self.max_client_idle_time = max_client_idle_time
        self.handle_session_ticket = (session_ticket_file is not None)
        self.client_auth = client_auth
        self.max_early_data_size = 0
        self.resumed_ciphersuite = None

        if psk:
            self.psk_secret = psk

        if psk_mode:
            self.psk_mode = psk_mode

        # early_data is a flag to indicate wether or not the server
        # will try to read early_data after the missing_ClientHello
        self.early_data = early_data
        self.early_data_was_accepted = False
        self.cookie = cookie

        self.session_ticket_file = session_ticket_file

        self.curve = None
        for (group_id, ng) in _tls_named_groups.items():
            if ng == curve:
                self.curve = group_id

    def vprint_sessioninfo(self):
        if self.verbose:
            s = self.cur_session
            v = _tls_version[s.tls_version]
            self.vprint("Version       : %s" % v)
            cs = s.wcs.ciphersuite.name
            self.vprint("Cipher suite  : %s" % cs)
            if s.tls_version < 0x0304:
                ms = s.master_secret
            else:
                ms = s.tls13_master_secret
            self.vprint("Master secret : %s" % repr_hex(ms))
            if s.client_certs:
                self.vprint("Client certificate chain: %r" % s.client_certs)

            if s.tls_version >= 0x0304:
                res_secret = s.tls13_derived_secrets["resumption_secret"]
                self.vprint("Resumption master secret : %s" %
                            repr_hex(res_secret))

            self.vprint()

    def http_sessioninfo(self):
        header = "HTTP/1.1 200 OK\r\n"
        header += "Server: Scapy TLS Extension\r\n"
        header += "Content-type: text/html\r\n"
        header += "Content-length: %d\r\n\r\n"
        s = "----- Scapy TLS Server Automaton -----\n\n"
        s += "Information on current TLS session:\n\n"
        s += "Local end     : %s:%d\n" % (self.local_ip, self.local_port)
        s += "Remote end    : %s:%d\n" % (self.remote_ip, self.remote_port)
        v = _tls_version[self.cur_session.tls_version]
        s += "Version       : %s\n" % v
        cs = self.cur_session.wcs.ciphersuite.name
        s += "Cipher suite  : %s\n" % cs
        if self.cur_session.tls_version < 0x0304:
            ms = self.cur_session.master_secret
        else:
            ms = self.cur_session.tls13_master_secret

        s += "Master secret : %s\n" % repr_hex(ms)
        body = "<html><body><pre>%s</pre></body></html>\r\n\r\n" % s
        answer = (header + body) % len(body)
        return answer

    @ATMT.state(initial=True)
    def INITIAL(self):
        self.vprint("Starting TLS server automaton.")
        self.vprint("Receiving 'stop_server' will cause a graceful exit.")
        self.vprint("Interrupting with Ctrl-Z might leave a loose socket hanging.")  # noqa: E501
        raise self.BIND()

    @ATMT.state()
    def BIND(self):
        s = socket.socket(self.ip_family, socket.SOCK_STREAM)
        self.serversocket = s
        s.setsockopt(socket.SOL_SOCKET, socket.SO_REUSEADDR, 1)
        try:
            s.bind((self.local_ip, self.local_port))
            s.listen(1)
        except Exception as e:
            m = "Unable to bind on %s:%d! (%s)" % (
                self.local_ip,
                self.local_port,
                e
            )
            self.vprint()
            self.vprint(m)
            self.vprint("Maybe some server is already listening there?")
            self.vprint()
            raise self.FINAL()
        raise self.WAITING_CLIENT()

    @ATMT.state()
    def WAITING_CLIENT(self):
        self.vprint()
        self.buffer_in = []
        self.buffer_out = []
        self.vprint("Waiting for a new client on %s:%d" % (self.local_ip,
                                                           self.local_port))
        self.socket, addr = self.serversocket.accept()
        if not isinstance(addr, tuple):
            addr = self.socket.getpeername()
        if len(addr) > 2:
            addr = (addr[0], addr[1])
        self.remote_ip, self.remote_port = addr
        self.vprint("Accepted connection from %s:%d" % (self.remote_ip,
                                                        self.remote_port))
        self.vprint()
        raise self.INIT_TLS_SESSION()

    @ATMT.state()
    def INIT_TLS_SESSION(self):
        """
        XXX We should offer the right key according to the client's suites. For
        now server_rsa_key is only used for RSAkx, but we should try to replace
        every server_key with both server_rsa_key and server_ecdsa_key.
        """
        self.cur_session = tlsSession(connection_end="server")
        self.cur_session.server_certs = [self.mycert]
        self.cur_session.server_key = self.mykey
        if isinstance(self.mykey, PrivKeyRSA):
            self.cur_session.server_rsa_key = self.mykey

        raise self.WAITING_CLIENTFLIGHT1()

    @ATMT.state()
    def WAITING_CLIENTFLIGHT1(self):
        self.get_next_msg()
        raise self.RECEIVED_CLIENTFLIGHT1()

    @ATMT.state()
    def RECEIVED_CLIENTFLIGHT1(self):
        pass

    #                           TLS handshake                                 #

    @ATMT.condition(RECEIVED_CLIENTFLIGHT1, prio=1)
    def tls13_should_handle_ClientHello(self):
        self.raise_on_packet(TLS13ClientHello,
                             self.tls13_HANDLED_CLIENTHELLO)

    @ATMT.condition(RECEIVED_CLIENTFLIGHT1, prio=2)
    def should_handle_ClientHello(self):
        self.raise_on_packet(TLSClientHello,
                             self.HANDLED_CLIENTHELLO)

    @ATMT.state()
    def HANDLED_CLIENTHELLO(self):
        raise self.PREPARE_SERVERFLIGHT1()

    @ATMT.condition(HANDLED_CLIENTHELLO)
    def should_check_ciphersuites(self):
        """
        We extract cipher suites candidates from the client's proposition.
        """
        if isinstance(self.mykey, PrivKeyRSA):
            kx = "RSA"
        elif isinstance(self.mykey, PrivKeyECDSA):
            kx = "ECDSA"
        if get_usable_ciphersuites(self.cur_pkt.ciphers, kx):
            return
        raise self.NO_USABLE_CIPHERSUITE()

    @ATMT.state()
    def NO_USABLE_CIPHERSUITE(self):
        raise self.CLOSE_NOTIFY()

    @ATMT.condition(RECEIVED_CLIENTFLIGHT1, prio=4)
    def missing_ClientHello(self):
        raise self.MISSING_CLIENTHELLO()

    @ATMT.state(final=True)
    def MISSING_CLIENTHELLO(self):
        raise self.CLOSE_NOTIFY()

    @ATMT.state()
    def PREPARE_SERVERFLIGHT1(self):
        self.add_record()

    @ATMT.condition(PREPARE_SERVERFLIGHT1)
    def should_add_ServerHello(self):
        """
        Selecting a cipher suite should be no trouble as we already caught
        the None case previously.

        Also, we do not manage extensions at all.
        """
        if isinstance(self.mykey, PrivKeyRSA):
            kx = "RSA"
        elif isinstance(self.mykey, PrivKeyECDSA):
            kx = "ECDSA"
        usable_suites = get_usable_ciphersuites(self.cur_pkt.ciphers, kx)
        c = usable_suites[0]
        if self.preferred_ciphersuite in usable_suites:
            c = self.preferred_ciphersuite
        self.add_msg(TLSServerHello(cipher=c))
        raise self.ADDED_SERVERHELLO()

    @ATMT.state()
    def ADDED_SERVERHELLO(self):
        pass

    @ATMT.condition(ADDED_SERVERHELLO)
    def should_add_Certificate(self):
        c = self.buffer_out[-1].msg[0].cipher
        if not _tls_cipher_suites_cls[c].kx_alg.anonymous:
            self.add_msg(TLSCertificate(certs=self.cur_session.server_certs))
        raise self.ADDED_CERTIFICATE()

    @ATMT.state()
    def ADDED_CERTIFICATE(self):
        pass

    @ATMT.condition(ADDED_CERTIFICATE)
    def should_add_ServerKeyExchange(self):
        c = self.buffer_out[-1].msg[0].cipher
        if not _tls_cipher_suites_cls[c].kx_alg.no_ske:
            self.add_msg(TLSServerKeyExchange())
        raise self.ADDED_SERVERKEYEXCHANGE()

    @ATMT.state()
    def ADDED_SERVERKEYEXCHANGE(self):
        pass

    @ATMT.condition(ADDED_SERVERKEYEXCHANGE)
    def should_add_CertificateRequest(self):
        if self.client_auth:
            self.add_msg(TLSCertificateRequest())
        raise self.ADDED_CERTIFICATEREQUEST()


    @ATMT.state()
    def ADDED_CERTIFICATEREQUEST(self):
        pass

    @ATMT.condition(ADDED_CERTIFICATEREQUEST)
    def should_add_ServerHelloDone(self):
        self.add_msg(TLSServerHelloDone())
        raise self.ADDED_SERVERHELLODONE()

    @ATMT.state()
    def ADDED_SERVERHELLODONE(self):
        pass

    @ATMT.condition(ADDED_SERVERHELLODONE)
    def should_send_ServerFlight1(self):
        self.flush_records()
        raise self.WAITING_CLIENTFLIGHT2()

    @ATMT.state()
    def WAITING_CLIENTFLIGHT2(self):
        self.get_next_msg()
        raise self.RECEIVED_CLIENTFLIGHT2()

    @ATMT.state()
    def RECEIVED_CLIENTFLIGHT2(self):
        pass

    @ATMT.condition(RECEIVED_CLIENTFLIGHT2, prio=1)
    def should_handle_ClientCertificate(self):
        self.raise_on_packet(TLSCertificate,
                             self.HANDLED_CLIENTCERTIFICATE)

    @ATMT.condition(RECEIVED_CLIENTFLIGHT2, prio=2)
    def no_ClientCertificate(self):
        if self.client_auth:
            raise self.MISSING_CLIENTCERTIFICATE()
        raise self.HANDLED_CLIENTCERTIFICATE()

    @ATMT.state()
    def MISSING_CLIENTCERTIFICATE(self):
        self.vprint("Missing ClientCertificate!")
        raise self.CLOSE_NOTIFY()

    @ATMT.state()
    def HANDLED_CLIENTCERTIFICATE(self):
        if self.client_auth:
            self.vprint("Received client certificate chain...")

    @ATMT.condition(HANDLED_CLIENTCERTIFICATE, prio=1)
    def should_handle_ClientKeyExchange(self):
        self.raise_on_packet(TLSClientKeyExchange,
                             self.HANDLED_CLIENTKEYEXCHANGE)

    @ATMT.state()
    def HANDLED_CLIENTKEYEXCHANGE(self):
        pass

    @ATMT.condition(HANDLED_CLIENTCERTIFICATE, prio=2)
    def should_handle_Alert_from_ClientCertificate(self):
        self.raise_on_packet(TLSAlert,
                             self.HANDLED_ALERT_FROM_CLIENTCERTIFICATE)

    @ATMT.state()
    def HANDLED_ALERT_FROM_CLIENTCERTIFICATE(self):
        self.vprint("Received Alert message instead of ClientKeyExchange!")
        raise self.CLOSE_NOTIFY()

    @ATMT.condition(HANDLED_CLIENTCERTIFICATE, prio=3)
    def missing_ClientKeyExchange(self):
        raise self.MISSING_CLIENTKEYEXCHANGE()

    @ATMT.state()
    def MISSING_CLIENTKEYEXCHANGE(self):
        self.vprint("Missing ClientKeyExchange!")
        raise self.CLOSE_NOTIFY()

    @ATMT.condition(HANDLED_CLIENTKEYEXCHANGE, prio=1)
    def should_handle_CertificateVerify(self):
        self.raise_on_packet(TLSCertificateVerify,
                             self.HANDLED_CERTIFICATEVERIFY)

    @ATMT.condition(HANDLED_CLIENTKEYEXCHANGE, prio=2)
    def no_CertificateVerify(self):
        if self.client_auth:
            raise self.MISSING_CERTIFICATEVERIFY()
        raise self.HANDLED_CERTIFICATEVERIFY()

    @ATMT.state()
    def MISSING_CERTIFICATEVERIFY(self):
        self.vprint("Missing CertificateVerify!")
        raise self.CLOSE_NOTIFY()

    @ATMT.state()
    def HANDLED_CERTIFICATEVERIFY(self):
        pass

    @ATMT.condition(HANDLED_CERTIFICATEVERIFY, prio=1)
    def should_handle_ChangeCipherSpec(self):
        self.raise_on_packet(TLSChangeCipherSpec,
                             self.HANDLED_CHANGECIPHERSPEC)

    @ATMT.state()
    def HANDLED_CHANGECIPHERSPEC(self):
        pass

    @ATMT.condition(HANDLED_CERTIFICATEVERIFY, prio=2)
    def should_handle_Alert_from_ClientKeyExchange(self):
        self.raise_on_packet(TLSAlert,
                             self.HANDLED_ALERT_FROM_CLIENTKEYEXCHANGE)

    @ATMT.state()
    def HANDLED_ALERT_FROM_CLIENTKEYEXCHANGE(self):
        self.vprint("Received Alert message instead of ChangeCipherSpec!")
        raise self.CLOSE_NOTIFY()

    @ATMT.condition(HANDLED_CERTIFICATEVERIFY, prio=3)
    def missing_ChangeCipherSpec(self):
        raise self.MISSING_CHANGECIPHERSPEC()

    @ATMT.state()
    def MISSING_CHANGECIPHERSPEC(self):
        self.vprint("Missing ChangeCipherSpec!")
        raise self.CLOSE_NOTIFY()

    @ATMT.condition(HANDLED_CHANGECIPHERSPEC, prio=1)
    def should_handle_ClientFinished(self):
        self.raise_on_packet(TLSFinished,
                             self.HANDLED_CLIENTFINISHED)

    @ATMT.state()
    def HANDLED_CLIENTFINISHED(self):
        raise self.PREPARE_SERVERFLIGHT2()

    @ATMT.condition(HANDLED_CHANGECIPHERSPEC, prio=2)
    def should_handle_Alert_from_ClientFinished(self):
        self.raise_on_packet(TLSAlert,
                             self.HANDLED_ALERT_FROM_CHANGECIPHERSPEC)

    @ATMT.state()
    def HANDLED_ALERT_FROM_CHANGECIPHERSPEC(self):
        self.vprint("Received Alert message instead of Finished!")
        raise self.CLOSE_NOTIFY()

    @ATMT.condition(HANDLED_CHANGECIPHERSPEC, prio=3)
    def missing_ClientFinished(self):
        raise self.MISSING_CLIENTFINISHED()

    @ATMT.state()
    def MISSING_CLIENTFINISHED(self):
        self.vprint("Missing Finished!")
        raise self.CLOSE_NOTIFY()

    @ATMT.state()
    def PREPARE_SERVERFLIGHT2(self):
        self.add_record()

    @ATMT.condition(PREPARE_SERVERFLIGHT2)
    def should_add_ChangeCipherSpec(self):
        self.add_msg(TLSChangeCipherSpec())
        raise self.ADDED_CHANGECIPHERSPEC()

    @ATMT.state()
    def ADDED_CHANGECIPHERSPEC(self):
        pass

    @ATMT.condition(ADDED_CHANGECIPHERSPEC)
    def should_add_ServerFinished(self):
        self.add_record()
        self.add_msg(TLSFinished())
        raise self.ADDED_SERVERFINISHED()

    @ATMT.state()
    def ADDED_SERVERFINISHED(self):
        pass

    @ATMT.condition(ADDED_SERVERFINISHED)
    def should_send_ServerFlight2(self):
        self.flush_records()
        raise self.SENT_SERVERFLIGHT2()

    @ATMT.state()
    def SENT_SERVERFLIGHT2(self):
        self.vprint("TLS handshake completed!")
        self.vprint_sessioninfo()
        if self.is_echo_server:
            self.vprint("Will now act as a simple echo server.")
        raise self.WAITING_CLIENTDATA()

    #                       end of TLS handshake                              #

    #                       TLS 1.3 handshake                                 #
    @ATMT.state()
    def tls13_HANDLED_CLIENTHELLO(self):
        s = self.cur_session
        m = s.handshake_messages_parsed[-1]
<<<<<<< HEAD

=======
>>>>>>> cd29534b
        """
          Check if we have to send an HelloRetryRequest
          XXX check also with non ECC groups
        """
        if self.curve:

            # We first look for a KeyShareEntry with same groups as self.curve
            if not _tls_named_groups[self.curve] in s.tls13_client_pubshares:

                # We then check if self.curve was advertised in SupportedGroups
                # extension
                for e in m.ext:
                    if isinstance(e, TLS_Ext_SupportedGroups):
                        if self.curve in e.groups:
                            # Here, we need to send an HelloRetryRequest
                            raise self.tls13_PREPARE_HELLORETRYREQUEST()

        #  Here, we received a message after ClientHello
        #  We check if it's early_data
        if self.early_data:
            #    Before reading the next message wich should be early data
            #    encrypted, we create an readConnState instance in order
            #    to decrypt the early_data.
            #
            #    We need to parse again the ClientHello to find the correct
            #    ciphersuite for the decryption of early_data
            #
            #    XXX Replace this code by a post_dissect() method ?

            verify_ticket = False
            for e in m.ext:

                if isinstance(e, TLS_Ext_PreSharedKey_CH):
                    psk_identity = e.identities[0].identity
                    obfuscated_age = e.identities[0].obfuscated_ticket_age
                    binder = e.binders[0].binder
                    verify_ticket = True
                    break

            if verify_ticket:
                resumption_psk = self.verify_psk_binder(psk_identity,
                                                        obfuscated_age,
                                                        binder)
                if resumption_psk is not None:
                    s.tls13_psk_secret = resumption_psk
                    s.compute_tls13_early_secrets()
                    s.compute_tls13_other_early_secrets()

                    cs_cls = _tls_cipher_suites_cls[self.resumed_ciphersuite]
                    connection_end = s.connection_end

                    s.prcs = writeConnState(ciphersuite=cs_cls,
                                            connection_end=connection_end,
                                            tls_version=0x0304)
                    s.triggered_prcs_commit = True
                    cets = s.tls13_derived_secrets["client_early_traffic_secret"]  # noqa: E501
                    s.prcs.tls13_derive_keys(cets)

            self.get_next_msg(0.0, 1)
            if not self.buffer_in:
                raise self.tls13_PREPARE_SERVERFLIGHT1()
            else:
                raise self.tls13_HANDLE_EARLY_DATA()
        else:
            raise self.tls13_PREPARE_SERVERFLIGHT1()

    @ATMT.state()
    def tls13_PREPARE_HELLORETRYREQUEST(self):
        pass

    @ATMT.condition(tls13_PREPARE_HELLORETRYREQUEST)
    def tls13_should_add_HelloRetryRequest(self):
        self.add_record(is_tls13=False)

        if isinstance(self.mykey, PrivKeyRSA):
            kx = "RSA"
        elif isinstance(self.mykey, PrivKeyECDSA):
            kx = "ECDSA"
        usable_suites = get_usable_ciphersuites(self.cur_pkt.ciphers, kx)
        c = usable_suites[0]

        ext = []
        ext += TLS_Ext_SupportedVersion_SH(version="TLS 1.3")
        ext += TLS_Ext_KeyShare_HRR(selected_group=_tls_named_groups[self.curve])  # noqa: E501
<<<<<<< HEAD

=======
>>>>>>> cd29534b
        if self.cookie:
            ext += TLS_Ext_Cookie()
        p = TLS13HelloRetryRequest(cipher=c, ext=ext)
        self.add_msg(p)
        self.flush_records()

        raise self.tls13_HANDLED_HELLORETRYREQUEST()

    @ATMT.state()
    def tls13_HANDLED_HELLORETRYREQUEST(self):
        pass

    @ATMT.condition(tls13_HANDLED_HELLORETRYREQUEST)
    def tls13_should_add_ServerHello_from_HRR(self):
        raise self.WAITING_CLIENTFLIGHT1()

    @ATMT.state()
    def tls13_HANDLE_EARLY_DATA(self):

        p = self.buffer_in[0]
        self.buffer_in = self.buffer_in[1:]
<<<<<<< HEAD
=======

>>>>>>> cd29534b
        #    We check that the server can handle early_data and
        #    that the size of the data received is within the limit
        #    authorized by the server
        #
        #    If not the case, early_data won't be accepted
        if ((self.early_data) and (len(p) < self.max_early_data_size) and
                isinstance(p, TLSApplicationData)):
            self.vprint("Early data is accepted")
            self.early_data_was_accepted = True

        raise self.tls13_PREPARE_SERVERFLIGHT1()

    @ATMT.state()
    def tls13_PREPARE_SERVERFLIGHT1(self):
        self.add_record(is_tls13=False)


    # The session_ticket_file contains all the ticket issued from this server
    def verify_psk_binder(self, psk_identity, obfuscated_age, binder):
        with  (self.session_ticket_file, "rb") as f:
            for line in f:
                s = line.strip().split(b';')

                if len(s) < 8:
                    continue

                ticket_label = binascii.unhexlify(s[0])
                ticket_nonce = binascii.unhexlify(s[1])
                tmp = binascii.unhexlify(s[2])
                ticket_lifetime = struct.unpack("!I", tmp)[0]
                tmp = binascii.unhexlify(s[3])
                ticket_age_add = struct.unpack("!I", tmp)[0]
                tmp = binascii.unhexlify(s[4])
                ticket_start_time = struct.unpack("!I", tmp)[0]
                resumption_secret = binascii.unhexlify(s[5])
                tmp = binascii.unhexlify(s[6])
                res_ciphersuite = struct.unpack("!H", tmp)[0]
                tmp = binascii.unhexlify(s[7])
                max_early_data_size = struct.unpack("!I", tmp)[0]

                # Here psk_identity is a Ticket type but ticket_label is bytes,
                # we need to convert psk_identiy to bytes in order to compare
                # both strings
                if psk_identity.__bytes__() == ticket_label:

                    # We compute the resumed PSK associated the resumption
                    # secret
                    self.vprint("Ticket found in database !")
                    if res_ciphersuite not in _tls_cipher_suites_cls:
                        warning("Unknown cipher suite %d" % res_ciphersuite)
                        # we do not try to set a default nor stop the execution
                    else:
                        cs_cls = _tls_cipher_suites_cls[res_ciphersuite]

                    hkdf = TLS13_HKDF(cs_cls.hash_alg.name.lower())
                    hash_len = hkdf.hash.digest_size

                    tls13_psk_secret = hkdf.expand_label(resumption_secret,
                                                         b"resumption",
                                                         ticket_nonce,
                                                         hash_len)

                    # We verify that ticket age is not expired
                    agesec = int((time.time() - ticket_start_time))
                    #agems = agesec * 1000
                    #ticket_age = obfuscated_age - ticket_age_add

                    # We verify the PSK binder
                    s = self.cur_session
                    if s.tls13_retry:
                        handshake_context = struct.pack("B", 254)
                        handshake_context += struct.pack("B", 0)
                        handshake_context += struct.pack("B", 0)
                        handshake_context += struct.pack("B", hash_len)
                        digest = hashes.Hash(hkdf.hash, backend=default_backend())  # noqa: E501
                        digest.update(s.handshake_messages[0])
                        handshake_context += digest.finalize()

                        for m in s.handshake_messages[1:]:
                            if (isinstance(TLS13ClientHello) or
                                    isinstance(TLSClientHello)):
                                handshake_context += m[:-hash_len - 3]
                            else:
                                handshake_context += m
                    else:
                        handshake_context = s.handshake_messages[0][:-hash_len-3]  # noqa: E501

                    # We compute the binder key
                    # XXX use the compute_tls13_early_secrets() function
                    tls13_early_secret = hkdf.extract(None, tls13_psk_secret)
                    binder_key = hkdf.derive_secret(tls13_early_secret,
                                                    b"res binder",
                                                    b"")

                    computed_binder = hkdf.compute_verify_data(binder_key,
                                                               handshake_context)  # noqa: E501

                    if (agesec < ticket_lifetime and
                            computed_binder == binder):
                        self.vprint("Ticket has been accepted ! ")
                        self.max_early_data_size = max_early_data_size
                        self.resumed_ciphersuite = res_ciphersuite
                        return tls13_psk_secret

        self.vprint("Ticket has not been accepted ! Fallback to a complete handshake")  # noqa: E501
        return None

    @ATMT.condition(tls13_PREPARE_SERVERFLIGHT1)
    def tls13_should_add_ServerHello(self):

        psk_identity = None
        psk_key_exchange_mode = None
        obfuscated_age = None

        # XXX check ClientHello extensions...
        for m in reversed(self.cur_session.handshake_messages_parsed):
            if type(m) == TLS13ClientHello or type(m) == TLSClientHello:
                for e in m.ext:
                    if isinstance(e, TLS_Ext_PreSharedKey_CH):
                        psk_identity = e.identities[0].identity
                        obfuscated_age = e.identities[0].obfuscated_ticket_age
                        binder = e.binders[0].binder

                        # For out-of-bound PSK, obfuscated_ticket_age should be
                        # 0. We use this field to distinguish between out-of-
                        # bound PSK and resumed PSK
                        is_out_of_band_psk = (obfuscated_age == 0)

                    if isinstance(e, TLS_Ext_PSKKeyExchangeModes):
                        psk_key_exchange_mode = e.kxmodes[0]

        if isinstance(self.mykey, PrivKeyRSA):
            kx = "RSA"
        elif isinstance(self.mykey, PrivKeyECDSA):
            kx = "ECDSA"
        usable_suites = get_usable_ciphersuites(self.cur_pkt.ciphers, kx)
        c = usable_suites[0]
        group = next(iter(self.cur_session.tls13_client_pubshares))

        ext = [TLS_Ext_SupportedVersion_SH(version="TLS 1.3")]

        if ((psk_identity is not None and obfuscated_age is not None) and
                psk_key_exchange_mode is not None):
            s = self.cur_session
            if is_out_of_band_psk:
                # XXX test that self.psk_secret is set
                s.tls13_psk_secret = binascii.unhexlify(self.psk_secret)
                # 0: "psk_ke"
                # 1: "psk_dhe_ke"
                if psk_key_exchange_mode == 1:
                    server_kse = KeyShareEntry(group=group)
                    ext += [TLS_Ext_KeyShare_SH(server_share=server_kse)]

                ext += [TLS_Ext_PreSharedKey_SH(selected_identity=0)]
            else:
                resumption_psk = self.verify_psk_binder(psk_identity,
                                                        obfuscated_age,
                                                        binder)

                if resumption_psk is None:
                    # We did not find a ticket matching the one provided in the
                    # ClientHello. We fallback to a regular 1-RTT handshake
                    server_kse = KeyShareEntry(group=group)
                    ext += [TLS_Ext_KeyShare_SH(server_share=server_kse)]
                else:
                    # 0: "psk_ke"
                    # 1: "psk_dhe_ke"
                    if psk_key_exchange_mode == 1:
                        server_kse = KeyShareEntry(group=group)
                        ext += [TLS_Ext_KeyShare_SH(server_share=server_kse)]

                    ext += [TLS_Ext_PreSharedKey_SH(selected_identity=0)]
                    self.cur_session.tls13_psk_secret = resumption_psk
        else:
            ext += [TLS_Ext_KeyShare_SH(server_share=KeyShareEntry(group=group))]  # noqa: E501

        if self.cur_session.sid is not None:
            p = TLS13ServerHello(cipher=c, sid=self.cur_session.sid, ext=ext)
        else:
            p = TLS13ServerHello(cipher=c, ext=ext)
        self.add_msg(p)
        raise self.tls13_ADDED_SERVERHELLO()

    @ATMT.state()
    def tls13_ADDED_SERVERHELLO(self):
        pass

    @ATMT.condition(tls13_ADDED_SERVERHELLO)
    def tls13_should_add_EncryptedExtensions(self):
        self.add_record(is_tls13=True)
        if self.early_data_was_accepted:
            p = TLSEncryptedExtensions(ext=TLS_Ext_EarlyDataIndication())
            self.add_msg(p)
        else:
            self.add_msg(TLSEncryptedExtensions(extlen=0))
        raise self.tls13_ADDED_ENCRYPTEDEXTENSIONS()

    @ATMT.state()
    def tls13_ADDED_ENCRYPTEDEXTENSIONS(self):
        pass

    @ATMT.condition(tls13_ADDED_ENCRYPTEDEXTENSIONS)
    def tls13_should_add_CertificateRequest(self):
        if self.client_auth:
            ext = [TLS_Ext_SignatureAlgorithms(sig_algs=["sha256+rsaepss"])]
            p = TLS13CertificateRequest(ext=ext)
            self.add_msg(p)
        raise self.tls13_ADDED_CERTIFICATEREQUEST()

    @ATMT.state()
    def tls13_ADDED_CERTIFICATEREQUEST(self):
        pass

    @ATMT.condition(tls13_ADDED_CERTIFICATEREQUEST)
    def tls13_should_add_Certificate(self):
        # If a PSK is set, an extension pre_shared_key
        # was send in the ServerHello. No certificate should
        # be send here
        if not self.cur_session.tls13_psk_secret:
            certs = []
            for c in self.cur_session.server_certs:
                certs += _ASN1CertAndExt(cert=c)

            self.add_msg(TLS13Certificate(certs=certs))
        raise self.tls13_ADDED_CERTIFICATE()

    @ATMT.state()
    def tls13_ADDED_CERTIFICATE(self):
        pass

    @ATMT.condition(tls13_ADDED_CERTIFICATE)
    def tls13_should_add_CertificateVerifiy(self):
        if not self.cur_session.tls13_psk_secret:
            self.add_msg(TLSCertificateVerify())
        raise self.tls13_ADDED_CERTIFICATEVERIFY()

    @ATMT.state()
    def tls13_ADDED_CERTIFICATEVERIFY(self):
        pass

    @ATMT.condition(tls13_ADDED_CERTIFICATEVERIFY)
    def tls13_should_add_Finished(self):
        self.add_msg(TLSFinished())
        raise self.tls13_ADDED_SERVERFINISHED()

    @ATMT.state()
    def tls13_ADDED_SERVERFINISHED(self):
        pass

    @ATMT.condition(tls13_ADDED_SERVERFINISHED)
    def tls13_should_send_ServerFlight1(self):
        self.flush_records()
        raise self.tls13_WAITING_CLIENTFLIGHT2()

    @ATMT.state()
    def tls13_WAITING_CLIENTFLIGHT2(self):
        self.get_next_msg()
        raise self.tls13_RECEIVED_CLIENTFLIGHT2()

    @ATMT.state()
    def tls13_RECEIVED_CLIENTFLIGHT2(self):
        pass

    @ATMT.condition(tls13_RECEIVED_CLIENTFLIGHT2, prio=1)
    def tls13_should_handle_ClientFlight2(self):
        if self.client_auth:
            self.raise_on_packet(TLS13Certificate,
                                 self.TLS13_HANDLED_CLIENTCERTIFICATE)
        elif self.early_data_was_accepted:
            self.raise_on_packet(TLS13EndOfEarlyData,
                                 self.TLS13_HANDLED_ENDOFEARLYDATA)
        else:
            self.raise_on_packet(TLSFinished,
                                 self.TLS13_HANDLED_CLIENTFINISHED)

    @ATMT.condition(tls13_RECEIVED_CLIENTFLIGHT2, prio=2)
    def tls13_should_handle_ClientFinished(self):
        self.raise_on_packet(TLSFinished,
                             self.TLS13_HANDLED_CLIENTFINISHED)

    @ATMT.state()
    def TLS13_HANDLED_ENDOFEARLYDATA(self):
        pass

    @ATMT.condition(TLS13_HANDLED_ENDOFEARLYDATA)
    def tls13_should_handle_ClientFinishedFromEndOfEarlyData(self):
        self.raise_on_packet(TLSFinished,
                             self.TLS13_HANDLED_CLIENTFINISHED)

    # RFC8446, section 4.4.2.4 :
    # "If the client does not send any certificates (i.e., it sends an empty
    # Certificate message), the server MAY at its discretion either
    # continue the handshake without client authentication or abort the
    # handshake with a "certificate_required" alert."
    # Here, we abort the handshake.
    @ATMT.state()
    def TLS13_HANDLED_CLIENTCERTIFICATE(self):
        if self.client_auth:
            self.vprint("Received client certificate chain...")
            self.vprint(self.cur_pkt.show())
            if isinstance(self.cur_pkt, TLS13Certificate):
                if self.cur_pkt.certslen == 0:
                    raise self.TLS13_MISSING_CLIENTCERTIFICATE()

    @ATMT.condition(TLS13_HANDLED_CLIENTCERTIFICATE)
    def tls13_should_handle_ClientCertificateVerify(self):
        self.raise_on_packet(TLSCertificateVerify,
                             self.TLS13_HANDLED_CLIENT_CERTIFICATEVERIFY)

    @ATMT.condition(TLS13_HANDLED_CLIENTCERTIFICATE, prio=2)
    def tls13_no_Client_CertificateVerify(self):
        if self.client_auth:
            raise self.TLS13_MISSING_CLIENTCERTIFICATE()
        raise self.TLS13_HANDLED_CLIENT_CERTIFICATEVERIFY()

    # TODO : change alert code
    @ATMT.state()
    def TLS13_MISSING_CLIENTCERTIFICATE(self):
        self.vprint("Missing ClientCertificate!")
        raise self.CLOSE_NOTIFY()

    @ATMT.state()
    def TLS13_HANDLED_CLIENT_CERTIFICATEVERIFY(self):
        pass

    @ATMT.condition(TLS13_HANDLED_CLIENT_CERTIFICATEVERIFY)
    def tls13_should_handle_ClientFinished(self):
        self.raise_on_packet(TLSFinished,
                             self.TLS13_HANDLED_CLIENTFINISHED)

    @ATMT.state()
    def TLS13_HANDLED_CLIENTFINISHED(self):
        self.vprint("TLS handshake completed!")
        self.vprint_sessioninfo()
        if self.is_echo_server:
            self.vprint("Will now act as a simple echo server.")
        raise self.WAITING_CLIENTDATA()
<<<<<<< HEAD
=======

>>>>>>> cd29534b
    #                   end of TLS 1.3 handshake                              #

    @ATMT.state()
    def WAITING_CLIENTDATA(self):
        self.get_next_msg(self.max_client_idle_time, 1)
        raise self.RECEIVED_CLIENTDATA()

    @ATMT.state()
    def RECEIVED_CLIENTDATA(self):
        pass

    def save_ticket(self, ticket):

        if (not isinstance(ticket, TLS13NewSessionTicket) or
                self.session_ticket_file is None):
            return

        s = self.cur_session
        with open(self.session_ticket_file, "ab") as f:
            # ticket;ticket_nonce;obfuscated_age;start_time;resumption_secret
            line = binascii.hexlify(ticket.ticket)
            line += b";"
            line += binascii.hexlify(ticket.ticket_nonce)
            line += b";"
            line += binascii.hexlify(struct.pack("!I", ticket.ticket_lifetime))
            lien += b";"
            line += binascii.hexlify(struct.pack("!I", ticket.ticket_age_add))
            line += b";"
            line += binascii.hexlify(struct.pack("!I", int(time.time())))
            line += b";"
            line += binascii.hexlify(s.tls13_derived_secrets["resumption_secret"])  # noqa: E501
            line += b";"
            line += binascii.hexlify(struct.pack("!H", s.wcs.ciphersuite.val))
            line += b";"
            if (ticket.ext is None or ticket.extlen == 0):
                line += binascii.hexlify(struct.pack("!I", 0))
            else:
                for e in ticket.ext:
                    if isinstance(e, TLS_Ext_EarlyDataIndicationTicket):
                        max_size = struct.pack("!I", e.max_early_data_size)
                        line += binascii.hexlify(max_early_data_size)
            line += b"\n"
            f.write(line)

    @ATMT.condition(RECEIVED_CLIENTDATA)
    def should_handle_ClientData(self):
        if not self.buffer_in:
            self.vprint("Client idle time maxed out.")
            raise self.CLOSE_NOTIFY()
        p = self.buffer_in[0]
        self.buffer_in = self.buffer_in[1:]

        recv_data = b""
        if isinstance(p, TLSApplicationData):
            print("> Received: %r" % p.data)
            recv_data = p.data
            lines = recv_data.split(b"\n")
            for l in lines:
                if l.startswith(b"stop_server"):
                    raise self.CLOSE_NOTIFY_FINAL()
        elif isinstance(p, TLSAlert):
            print("> Received: %r" % p)
            raise self.CLOSE_NOTIFY()

        elif isinstance(p, TLS13KeyUpdate):
            print("> Received: %r" % p)
            p = TLS13KeyUpdate(request_update=0)
            self.add_record()
            self.add_msg(p)
            raise self.ADDED_SERVERDATA()
        else:
            print("> Received: %r" % p)

        if recv_data.startswith(b"GET / HTTP/1.1"):
            p = TLSApplicationData(data=self.http_sessioninfo())

        if self.is_echo_server or recv_data.startswith(b"GET / HTTP/1.1"):
            self.add_record()
            self.add_msg(p)

            if self.handle_session_ticket:
                self.add_record()
                if self.early_data:
                    ext = TLS_Ext_EarlyDataIndicationTicket(max_early_data_size=16384)  # noqa: E501
                    ticket = TLS13NewSessionTicket(ext=[ext])
                else:
                    ticket = TLS13NewSessionTicket(ext=[])
                self.add_msg(ticket)
            raise self.ADDED_SERVERDATA()

        raise self.HANDLED_CLIENTDATA()

    @ATMT.state()
    def HANDLED_CLIENTDATA(self):
        raise self.WAITING_CLIENTDATA()

    @ATMT.state()
    def ADDED_SERVERDATA(self):
        pass

    @ATMT.condition(ADDED_SERVERDATA)
    def should_send_ServerData(self):
        if self.session_ticket_file:
            save_ticket = False
            for p in self.buffer_out:
                if isinstance(p, TLS13):
                    # Check if there's a NewSessionTicket to send
                    save_ticket = all(map(lambda x: isinstance(x, TLS13NewSessionTicket),  # noqa: E501
                                          p.inner.msg))
                    if save_ticket:
                        break

        self.flush_records()

        if self.session_ticket_file and save_ticket:
            # Loop backward in message send to retrieve the parsed
            # NewSessionTicket. This message is not completly build before the
            # flush_records() call. Other way to build this message before ?
            for p in reversed(self.cur_session.handshake_messages_parsed):
                if isinstance(p, TLS13NewSessionTicket):
                    self.save_ticket(p)
                    break

        raise self.SENT_SERVERDATA()

    @ATMT.state()
    def SENT_SERVERDATA(self):
        raise self.WAITING_CLIENTDATA()

    @ATMT.state()
    def CLOSE_NOTIFY(self):
        self.vprint()
        self.vprint("Sending a TLSAlert to the client...")

    @ATMT.condition(CLOSE_NOTIFY)
    def close_session(self):
        self.add_record()
        self.add_msg(TLSAlert(level=1, descr=0))
        try:
            self.flush_records()
        except Exception:
            self.vprint("Could not send termination Alert, maybe the client left?")  # noqa: E501
            self.buffer_out = []
        self.socket.close()
        raise self.WAITING_CLIENT()

    @ATMT.state()
    def CLOSE_NOTIFY_FINAL(self):
        self.vprint()
        self.vprint("Sending a TLSAlert to the client...")

    @ATMT.condition(CLOSE_NOTIFY_FINAL)
    def close_session_final(self):
        self.add_record()
        self.add_msg(TLSAlert(level=1, descr=0))
        try:
            self.flush_records()
        except Exception:
            self.vprint("Could not send termination Alert, maybe the client left?")  # noqa: E501
        # We might call shutdown, but unit tests with s_client fail with this.
        # self.socket.shutdown(1)
        self.socket.close()
        raise self.FINAL()

    #                          SSLv2 handshake                                #

    @ATMT.condition(RECEIVED_CLIENTFLIGHT1, prio=3)
    def sslv2_should_handle_ClientHello(self):
        self.raise_on_packet(SSLv2ClientHello,
                             self.SSLv2_HANDLED_CLIENTHELLO)

    @ATMT.state()
    def SSLv2_HANDLED_CLIENTHELLO(self):
        pass

    @ATMT.condition(SSLv2_HANDLED_CLIENTHELLO)
    def sslv2_should_add_ServerHello(self):
        self.add_record(is_sslv2=True)
        cert = self.mycert
        ciphers = [0x010080, 0x020080, 0x030080, 0x040080,
                   0x050080, 0x060040, 0x0700C0]
        connection_id = randstring(16)
        p = SSLv2ServerHello(cert=cert,
                             ciphers=ciphers,
                             connection_id=connection_id)
        self.add_msg(p)
        raise self.SSLv2_ADDED_SERVERHELLO()

    @ATMT.state()
    def SSLv2_ADDED_SERVERHELLO(self):
        pass

    @ATMT.condition(SSLv2_ADDED_SERVERHELLO)
    def sslv2_should_send_ServerHello(self):
        self.flush_records()
        raise self.SSLv2_SENT_SERVERHELLO()

    @ATMT.state()
    def SSLv2_SENT_SERVERHELLO(self):
        raise self.SSLv2_WAITING_CLIENTMASTERKEY()

    @ATMT.state()
    def SSLv2_WAITING_CLIENTMASTERKEY(self):
        self.get_next_msg()
        raise self.SSLv2_RECEIVED_CLIENTMASTERKEY()

    @ATMT.state()
    def SSLv2_RECEIVED_CLIENTMASTERKEY(self):
        pass

    @ATMT.condition(SSLv2_RECEIVED_CLIENTMASTERKEY, prio=1)
    def sslv2_should_handle_ClientMasterKey(self):
        self.raise_on_packet(SSLv2ClientMasterKey,
                             self.SSLv2_HANDLED_CLIENTMASTERKEY)

    @ATMT.condition(SSLv2_RECEIVED_CLIENTMASTERKEY, prio=2)
    def missing_ClientMasterKey(self):
        raise self.SSLv2_MISSING_CLIENTMASTERKEY()

    @ATMT.state()
    def SSLv2_MISSING_CLIENTMASTERKEY(self):
        self.vprint("Missing SSLv2 ClientMasterKey!")
        raise self.SSLv2_CLOSE_NOTIFY()

    @ATMT.state()
    def SSLv2_HANDLED_CLIENTMASTERKEY(self):
        raise self.SSLv2_RECEIVED_CLIENTFINISHED()

    @ATMT.state()
    def SSLv2_RECEIVED_CLIENTFINISHED(self):
        pass

    @ATMT.condition(SSLv2_RECEIVED_CLIENTFINISHED, prio=1)
    def sslv2_should_handle_ClientFinished(self):
        self.raise_on_packet(SSLv2ClientFinished,
                             self.SSLv2_HANDLED_CLIENTFINISHED)

    @ATMT.state()
    def SSLv2_HANDLED_CLIENTFINISHED(self):
        pass

    @ATMT.condition(SSLv2_HANDLED_CLIENTFINISHED, prio=1)
    def sslv2_should_add_ServerVerify_from_ClientFinished(self):
        hs_msg = [type(m) for m in self.cur_session.handshake_messages_parsed]
        if SSLv2ServerVerify in hs_msg:
            return
        self.add_record(is_sslv2=True)
        p = SSLv2ServerVerify(challenge=self.cur_session.sslv2_challenge)
        self.add_msg(p)
        raise self.SSLv2_ADDED_SERVERVERIFY()

    @ATMT.condition(SSLv2_RECEIVED_CLIENTFINISHED, prio=2)
    def sslv2_should_add_ServerVerify_from_NoClientFinished(self):
        hs_msg = [type(m) for m in self.cur_session.handshake_messages_parsed]
        if SSLv2ServerVerify in hs_msg:
            return
        self.add_record(is_sslv2=True)
        p = SSLv2ServerVerify(challenge=self.cur_session.sslv2_challenge)
        self.add_msg(p)
        raise self.SSLv2_ADDED_SERVERVERIFY()

    @ATMT.condition(SSLv2_RECEIVED_CLIENTFINISHED, prio=3)
    def sslv2_missing_ClientFinished(self):
        raise self.SSLv2_MISSING_CLIENTFINISHED()

    @ATMT.state()
    def SSLv2_MISSING_CLIENTFINISHED(self):
        self.vprint("Missing SSLv2 ClientFinished!")
        raise self.SSLv2_CLOSE_NOTIFY()

    @ATMT.state()
    def SSLv2_ADDED_SERVERVERIFY(self):
        pass

    @ATMT.condition(SSLv2_ADDED_SERVERVERIFY)
    def sslv2_should_send_ServerVerify(self):
        self.flush_records()
        raise self.SSLv2_SENT_SERVERVERIFY()

    @ATMT.state()
    def SSLv2_SENT_SERVERVERIFY(self):
        hs_msg = [type(m) for m in self.cur_session.handshake_messages_parsed]
        if SSLv2ClientFinished in hs_msg:
            raise self.SSLv2_HANDLED_CLIENTFINISHED()
        else:
            raise self.SSLv2_RECEIVED_CLIENTFINISHED()

    #                       SSLv2 client authentication                       #

    @ATMT.condition(SSLv2_HANDLED_CLIENTFINISHED, prio=2)
    def sslv2_should_add_RequestCertificate(self):
        hs_msg = [type(m) for m in self.cur_session.handshake_messages_parsed]
        if not self.client_auth or SSLv2RequestCertificate in hs_msg:
            return
        self.add_record(is_sslv2=True)
        self.add_msg(SSLv2RequestCertificate(challenge=randstring(16)))
        raise self.SSLv2_ADDED_REQUESTCERTIFICATE()

    @ATMT.state()
    def SSLv2_ADDED_REQUESTCERTIFICATE(self):
        pass

    @ATMT.condition(SSLv2_ADDED_REQUESTCERTIFICATE)
    def sslv2_should_send_RequestCertificate(self):
        self.flush_records()
        raise self.SSLv2_SENT_REQUESTCERTIFICATE()

    @ATMT.state()
    def SSLv2_SENT_REQUESTCERTIFICATE(self):
        raise self.SSLv2_WAITING_CLIENTCERTIFICATE()

    @ATMT.state()
    def SSLv2_WAITING_CLIENTCERTIFICATE(self):
        self.get_next_msg()
        raise self.SSLv2_RECEIVED_CLIENTCERTIFICATE()

    @ATMT.state()
    def SSLv2_RECEIVED_CLIENTCERTIFICATE(self):
        pass

    @ATMT.condition(SSLv2_RECEIVED_CLIENTCERTIFICATE, prio=1)
    def sslv2_should_handle_ClientCertificate(self):
        self.raise_on_packet(SSLv2ClientCertificate,
                             self.SSLv2_HANDLED_CLIENTCERTIFICATE)

    @ATMT.condition(SSLv2_RECEIVED_CLIENTCERTIFICATE, prio=2)
    def sslv2_missing_ClientCertificate(self):
        raise self.SSLv2_MISSING_CLIENTCERTIFICATE()

    @ATMT.state()
    def SSLv2_MISSING_CLIENTCERTIFICATE(self):
        self.vprint("Missing SSLv2 ClientCertificate!")
        raise self.SSLv2_CLOSE_NOTIFY()

    @ATMT.state()
    def SSLv2_HANDLED_CLIENTCERTIFICATE(self):
        self.vprint("Received client certificate...")
        # We could care about the client CA, but we don't.
        raise self.SSLv2_HANDLED_CLIENTFINISHED()

    #                   end of SSLv2 client authentication                    #

    @ATMT.condition(SSLv2_HANDLED_CLIENTFINISHED, prio=3)
    def sslv2_should_add_ServerFinished(self):
        self.add_record(is_sslv2=True)
        self.add_msg(SSLv2ServerFinished(sid=randstring(16)))
        raise self.SSLv2_ADDED_SERVERFINISHED()

    @ATMT.state()
    def SSLv2_ADDED_SERVERFINISHED(self):
        pass

    @ATMT.condition(SSLv2_ADDED_SERVERFINISHED)
    def sslv2_should_send_ServerFinished(self):
        self.flush_records()
        raise self.SSLv2_SENT_SERVERFINISHED()

    @ATMT.state()
    def SSLv2_SENT_SERVERFINISHED(self):
        self.vprint("SSLv2 handshake completed!")
        self.vprint_sessioninfo()
        if self.is_echo_server:
            self.vprint("Will now act as a simple echo server.")
        raise self.SSLv2_WAITING_CLIENTDATA()

    #                        end of SSLv2 handshake                           #

    @ATMT.state()
    def SSLv2_WAITING_CLIENTDATA(self):
        self.get_next_msg(self.max_client_idle_time, 1)
        raise self.SSLv2_RECEIVED_CLIENTDATA()

    @ATMT.state()
    def SSLv2_RECEIVED_CLIENTDATA(self):
        pass

    @ATMT.condition(SSLv2_RECEIVED_CLIENTDATA)
    def sslv2_should_handle_ClientData(self):
        if not self.buffer_in:
            self.vprint("Client idle time maxed out.")
            raise self.SSLv2_CLOSE_NOTIFY()
        p = self.buffer_in[0]
        self.buffer_in = self.buffer_in[1:]
        if hasattr(p, "load"):
            cli_data = p.load
            print("> Received: %r" % cli_data)
            if cli_data.startswith(b"goodbye"):
                self.vprint()
                self.vprint("Seems like the client left...")
                raise self.WAITING_CLIENT()
        else:
            cli_data = str(p)
            print("> Received: %r" % p)

        lines = cli_data.split(b"\n")
        for l in lines:
            if l.startswith(b"stop_server"):
                raise self.SSLv2_CLOSE_NOTIFY_FINAL()

        if cli_data.startswith(b"GET / HTTP/1.1"):
            p = Raw(self.http_sessioninfo())

        if self.is_echo_server or cli_data.startswith(b"GET / HTTP/1.1"):
            self.add_record(is_sslv2=True)
            self.add_msg(p)
            raise self.SSLv2_ADDED_SERVERDATA()

        raise self.SSLv2_HANDLED_CLIENTDATA()

    @ATMT.state()
    def SSLv2_HANDLED_CLIENTDATA(self):
        raise self.SSLv2_WAITING_CLIENTDATA()

    @ATMT.state()
    def SSLv2_ADDED_SERVERDATA(self):
        pass

    @ATMT.condition(SSLv2_ADDED_SERVERDATA)
    def sslv2_should_send_ServerData(self):
        self.flush_records()
        raise self.SSLv2_SENT_SERVERDATA()

    @ATMT.state()
    def SSLv2_SENT_SERVERDATA(self):
        raise self.SSLv2_WAITING_CLIENTDATA()

    @ATMT.state()
    def SSLv2_CLOSE_NOTIFY(self):
        """
        There is no proper way to end an SSLv2 session.
        We try and send a 'goodbye' message as a substitute.
        """
        self.vprint()
        self.vprint("Trying to send 'goodbye' to the client...")

    @ATMT.condition(SSLv2_CLOSE_NOTIFY)
    def sslv2_close_session(self):
        self.add_record()
        self.add_msg(Raw('goodbye'))
        try:
            self.flush_records()
        except Exception:
            self.vprint("Could not send our goodbye. The client probably left.")  # noqa: E501
            self.buffer_out = []
        self.socket.close()
        raise self.WAITING_CLIENT()

    @ATMT.state()
    def SSLv2_CLOSE_NOTIFY_FINAL(self):
        """
        There is no proper way to end an SSLv2 session.
        We try and send a 'goodbye' message as a substitute.
        """
        self.vprint()
        self.vprint("Trying to send 'goodbye' to the client...")

    @ATMT.condition(SSLv2_CLOSE_NOTIFY_FINAL)
    def sslv2_close_session_final(self):
        self.add_record()
        self.add_msg(Raw('goodbye'))
        try:
            self.flush_records()
        except Exception:
            self.vprint("Could not send our goodbye. The client probably left.")  # noqa: E501
        self.socket.close()
        raise self.FINAL()

    @ATMT.state(final=True)
    def FINAL(self):
        self.vprint("Closing server socket...")
        self.serversocket.close()
        self.vprint("Ending TLS server automaton.")<|MERGE_RESOLUTION|>--- conflicted
+++ resolved
@@ -560,10 +560,7 @@
     def tls13_HANDLED_CLIENTHELLO(self):
         s = self.cur_session
         m = s.handshake_messages_parsed[-1]
-<<<<<<< HEAD
-
-=======
->>>>>>> cd29534b
+
         """
           Check if we have to send an HelloRetryRequest
           XXX check also with non ECC groups
@@ -648,10 +645,7 @@
         ext = []
         ext += TLS_Ext_SupportedVersion_SH(version="TLS 1.3")
         ext += TLS_Ext_KeyShare_HRR(selected_group=_tls_named_groups[self.curve])  # noqa: E501
-<<<<<<< HEAD
-
-=======
->>>>>>> cd29534b
+
         if self.cookie:
             ext += TLS_Ext_Cookie()
         p = TLS13HelloRetryRequest(cipher=c, ext=ext)
@@ -673,10 +667,7 @@
 
         p = self.buffer_in[0]
         self.buffer_in = self.buffer_in[1:]
-<<<<<<< HEAD
-=======
-
->>>>>>> cd29534b
+
         #    We check that the server can handle early_data and
         #    that the size of the data received is within the limit
         #    authorized by the server
@@ -1014,10 +1005,7 @@
         if self.is_echo_server:
             self.vprint("Will now act as a simple echo server.")
         raise self.WAITING_CLIENTDATA()
-<<<<<<< HEAD
-=======
-
->>>>>>> cd29534b
+
     #                   end of TLS 1.3 handshake                              #
 
     @ATMT.state()
