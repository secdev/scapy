--- conflicted
+++ resolved
@@ -351,10 +351,6 @@
 
         if hasattr(self, "pc_cls"):
             self._cipher.mode._initialization_vector = self._get_nonce(seq_num)
-<<<<<<< HEAD
-=======
-
->>>>>>> cd29534b
             decryptor = self._cipher.decryptor()
             decryptor.authenticate_additional_data(A)
             P = decryptor.update(C)
