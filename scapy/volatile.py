--- conflicted
+++ resolved
@@ -243,14 +243,11 @@
 
     def _fix(self):
         # type: () -> int
-<<<<<<< HEAD
-=======
 
         # Old code:
         # return random.randrange(self.min, self.max + 1)
 
         # New code:
->>>>>>> ccbf9f47
         if self.state_pos is None:
             if 'default' in dir(self):
                 # If the 'default' exists, use it rather than min
@@ -265,11 +262,6 @@
                 return self.default
 
             return self.min
-<<<<<<< HEAD
-            #
-            # return random.randrange(self.min, self.max + 1)
-=======
->>>>>>> ccbf9f47
 
         return self.state_pos
 
@@ -566,16 +558,6 @@
 
     def _fix(self):
         # type: () -> bytes
-<<<<<<< HEAD
-        s = b""
-        if 'state_pos' not in dir(self) or self.state_pos is None:
-            return s
-
-        # for _ in range(int(self.size)):
-        #     rdm_chr = random.choice(self.chars)
-        #     s += rdm_chr if isinstance(rdm_chr, str) else chb(rdm_chr)
-        s += (b"A" * self.state_pos) # Make it change by state_pos
-=======
 
         # Old code:
         # s = b""
@@ -592,7 +574,6 @@
         pos_adjusted = self.state_pos % len(self.chars)
         s = bytes_encode(self.chars[0:pos_adjusted]) # Make it change by state_pos
 
->>>>>>> ccbf9f47
         return s
 
 
