# Guillaume Valadon <guillaume@valadon.net>

"""
Scapy *BSD native support - core
"""

from __future__ import absolute_import
from scapy.config import conf
from scapy.error import Scapy_Exception, warning
from scapy.data import ARPHDR_LOOPBACK, ARPHDR_ETHER
from scapy.arch.common import get_if
from scapy.consts import LOOPBACK_NAME

from scapy.arch.bpf.consts import *

import os
import socket
import fcntl
import struct

from ctypes import cdll, cast, pointer, POINTER, Structure
from ctypes import c_uint, c_uint32, c_int, c_ulong, c_char_p, c_ushort, c_ubyte
from ctypes.util import find_library
<<<<<<< HEAD
from scapy.modules.six.moves import range
=======
from six.moves import range
>>>>>>> dd6874fc


# ctypes definitions

LIBC = cdll.LoadLibrary(find_library("libc"))
LIBC.ioctl.argtypes = [c_int, c_ulong, c_char_p]
LIBC.ioctl.restype = c_int


class bpf_insn(Structure):
    """"The BPF instruction data structure"""
    _fields_ = [("code", c_ushort),
                ("jt", c_ubyte),
                ("jf", c_ubyte),
                ("k", c_uint32)]


class bpf_program(Structure):
    """"Structure for BIOCSETF"""
    _fields_ = [("bf_len", c_uint),
                ("bf_insns", POINTER(bpf_insn))]


# Addresses manipulation functions

def get_if_raw_addr(ifname):
    """Returns the IPv4 address configured on 'ifname', packed with inet_pton."""

    # Get ifconfig output
    try:
        fd = os.popen("%s %s" % (conf.prog.ifconfig, ifname))
    except OSError as msg:
        warning("Failed to execute ifconfig: (%s)" % msg)
        return b"\0\0\0\0"

    # Get IPv4 addresses
    addresses = [l for l in fd if l.find("netmask") >= 0]
    if not addresses:
        warning("No IPv4 address found on %s !" % ifname)
        return b"\0\0\0\0"

    # Pack the first address
    address = addresses[0].split(' ')[1]
    return socket.inet_pton(socket.AF_INET, address)


def get_if_raw_hwaddr(ifname):
    """Returns the packed MAC address configured on 'ifname'."""

    NULL_MAC_ADDRESS = b'\x00'*6

    # Handle the loopback interface separately
    if ifname == LOOPBACK_NAME:
        return (ARPHDR_LOOPBACK, NULL_MAC_ADDRESS)

    # Get ifconfig output
    try:
        fd = os.popen("%s %s" % (conf.prog.ifconfig, ifname))
    except OSError as msg:
        raise Scapy_Exception("Failed to execute ifconfig: (%s)" % msg)

    # Get MAC addresses
    addresses = [l for l in fd.readlines() if l.find("ether") >= 0 or
                                              l.find("lladdr") >= 0 or
                                              l.find("address") >= 0]
    if not addresses:
        raise Scapy_Exception("No MAC address found on %s !" % ifname)

    # Pack and return the MAC address
    mac = addresses[0].split(' ')[1]
    mac = [chr(int(b, 16)) for b in mac.split(':')]
    return (ARPHDR_ETHER, ''.join(mac))


# BPF specific functions

def get_dev_bpf():
    """Returns an opened BPF file object"""

    # Get the first available BPF handle
    for bpf in range(0, 8):
        try:
            fd = os.open("/dev/bpf%i" % bpf, os.O_RDWR)
            return (fd, bpf)
        except OSError as err:
            continue

    raise Scapy_Exception("No /dev/bpf handle is available !")


def attach_filter(fd, iface, bpf_filter_string):
    """Attach a BPF filter to the BPF file descriptor"""

    # Retrieve the BPF byte code in decimal
    command = "%s -i %s -ddd -s 1600 '%s'" % (conf.prog.tcpdump, iface, bpf_filter_string)
    try:
        f = os.popen(command)
    except OSError as msg:
        raise Scapy_Exception("Failed to execute tcpdump: (%s)" % msg)

    # Convert the byte code to a BPF program structure
    lines = f.readlines()
    if lines == []:
        raise Scapy_Exception("Got an empty BPF filter from tcpdump !")

    # Allocate BPF instructions
    size = int(lines[0])
    bpf_insn_a = bpf_insn * size
    bip = bpf_insn_a()

    # Fill the BPF instruction structures with the byte code
    lines = lines[1:]
    for i in range(len(lines)):
        values = [int(v) for v in lines[i].split()]
        bip[i].code = c_ushort(values[0])
        bip[i].jt = c_ubyte(values[1])
        bip[i].jf = c_ubyte(values[2])
        bip[i].k = c_uint(values[3])

    # Create the BPF program and assign it to the interface
    bp = bpf_program(size, bip)
    ret = LIBC.ioctl(c_int(fd), BIOCSETF, cast(pointer(bp), c_char_p))
    if ret < 0:
        raise Scapy_Exception("Can't attach the BPF filter !")


# Interface manipulation functions

def get_if_list():
    """Returns a list containing all network interfaces."""

    # Get ifconfig output
    try:
        fd = os.popen("%s -a" % conf.prog.ifconfig)
    except OSError as msg:
        raise Scapy_Exception("Failed to execute ifconfig: (%s)" % msg)

    # Get interfaces
    interfaces = [line[:line.find(':')] for line in fd.readlines()
                                        if ": flags" in line.lower()]
    return interfaces


def get_working_ifaces():
    """
    Returns an ordered list of interfaces that could be used with BPF.
    Note: the order mimics pcap_findalldevs() behavior
    """

    # Only root is allowed to perform the following ioctl() call
    if os.getuid() != 0:
        return []

    # Test all network interfaces
    interfaces = []
    for ifname in get_if_list():

        # Unlike pcap_findalldevs(), we do not care of loopback interfaces.
        if ifname == LOOPBACK_NAME:
            continue

        # Get interface flags
        try:
            result = get_if(ifname, SIOCGIFFLAGS)
        except IOError as msg:
            warning("ioctl(SIOCGIFFLAGS) failed on %s !" % ifname)
            continue

        # Convert flags
        ifflags = struct.unpack("16xH14x", result)[0]
        if ifflags & 0x1:  # IFF_UP

            # Get a BPF handle
            fd, _ = get_dev_bpf()
            if fd is None:
                raise Scapy_Exception("No /dev/bpf are available !")

            # Check if the interface can be used
            try:
                fcntl.ioctl(fd, BIOCSETIF, struct.pack("16s16x", ifname))
                interfaces.append((ifname, int(ifname[-1])))
            except IOError as err:
                pass

            # Close the file descriptor
            os.close(fd)

    # Sort to mimic pcap_findalldevs() order
    interfaces.sort(lambda if_left,if_right: if_left[1]-if_right[1])
    return interfaces


def get_working_if():
    """Returns the first interface than can be used with BPF"""

    ifaces = get_working_ifaces()
    if not ifaces:
        # A better interface will be selected later using the routing table
        return LOOPBACK_NAME
    return ifaces[0][0]<|MERGE_RESOLUTION|>--- conflicted
+++ resolved
@@ -21,11 +21,7 @@
 from ctypes import cdll, cast, pointer, POINTER, Structure
 from ctypes import c_uint, c_uint32, c_int, c_ulong, c_char_p, c_ushort, c_ubyte
 from ctypes.util import find_library
-<<<<<<< HEAD
 from scapy.modules.six.moves import range
-=======
-from six.moves import range
->>>>>>> dd6874fc
 
 
 # ctypes definitions
