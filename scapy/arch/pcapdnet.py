## This file is part of Scapy
## See http://www.secdev.org/projects/scapy for more informations
## Copyright (C) Philippe Biondi <phil@secdev.org>
## This program is published under a GPLv2 license

"""
Packet sending and receiving with libdnet and libpcap/WinPcap.
"""

from __future__ import absolute_import
<<<<<<< HEAD
import time, struct, sys, platform
=======
import time,struct,sys
>>>>>>> dd6874fc
import socket
if not sys.platform.startswith("win"):
    from fcntl import ioctl

from scapy.data import *
from scapy.config import conf
from scapy.utils import mac2str
from scapy.supersocket import SuperSocket
from scapy.error import Scapy_Exception, log_loading, warning
import scapy.arch
import scapy.consts

if conf.use_winpcapy:
  #mostly code from https://github.com/phaethon/scapy translated to python2.X
  try:
      from scapy.arch.winpcapy import *
      def winpcapy_get_if_list():
          err = create_string_buffer(PCAP_ERRBUF_SIZE)
          devs = POINTER(pcap_if_t)()
          ret = []
          if pcap_findalldevs(byref(devs), err) < 0:
              return ret
          try:
              p = devs
              while p:
                  ret.append(p.contents.name.decode('ascii'))
                  p = p.contents.next
              return ret
          except:
              raise
          finally:
              pcap_freealldevs(devs)
      # Detect Pcap version
      version = pcap_lib_version()
      if b"winpcap" in version.lower():
          if os.path.exists(os.environ["WINDIR"] + "\\System32\\Npcap\\wpcap.dll"):
              warning("Winpcap is installed over Npcap. Will use Winpcap (see 'Winpcap/Npcap conflicts' in scapy's docs)", True)
          elif platform.release() != "XP":
              warning("WinPcap is now deprecated (not maintened). Please use Npcap instead", True)
      elif b"npcap" in version.lower():
          conf.use_npcap = True
          LOOPBACK_NAME = scapy.consts.LOOPBACK_NAME = "Npcap Loopback Adapter"
  except OSError as e:
      def winpcapy_get_if_list():
          return []
      conf.use_winpcapy = False
      if conf.interactive:
          log_loading.warning("wpcap.dll is not installed. You won't be able to send/recieve packets. Visit the scapy's doc to install it")

  # From BSD net/bpf.h
  #BIOCIMMEDIATE=0x80044270
  BIOCIMMEDIATE=-2147204496

  class PcapTimeoutElapsed(Scapy_Exception):
      pass

  def get_if_raw_hwaddr(iff):
    err = create_string_buffer(PCAP_ERRBUF_SIZE)
    devs = POINTER(pcap_if_t)()
    ret = b"\0\0\0\0\0\0"
    
    if pcap_findalldevs(byref(devs), err) < 0:
      return ret
    try:
      p = devs
      while p:
        if p.contents.name.endswith(iff.guid.encode("ascii")):
          a = p.contents.addresses
          while a:
            if hasattr(socket, 'AF_LINK') and a.contents.addr.contents.sa_family == socket.AF_LINK:
              ap = a.contents.addr
              val = cast(ap, POINTER(sockaddr_dl))
              ret = str_bytes(val.contents.sdl_data[val.contents.sdl_nlen:val.contents.sdl_nlen+val.contents.sdl_alen])
            a = a.contents.next
          break
        p = p.contents.next
      return ret
    finally:
      pcap_freealldevs(devs)
  def get_if_raw_addr(iff):
    err = create_string_buffer(PCAP_ERRBUF_SIZE)
    devs = POINTER(pcap_if_t)()
    ret = b"\0\0\0\0"

    if pcap_findalldevs(byref(devs), err) < 0:
      return ret
    try:
      p = devs
      while p:
        if p.contents.name.endswith(iff.guid.encode("ascii")):
          a = p.contents.addresses
          while a:
            if a.contents.addr.contents.sa_family == socket.AF_INET:
              ap = a.contents.addr
              val = cast(ap, POINTER(sockaddr_in))
              #ret = str_bytes(val.contents.sin_addr[:4])
              ret = str_bytes(val.contents.sin_addr[:4])
            a = a.contents.next
          break
        p = p.contents.next
      return ret
    finally:
      pcap_freealldevs(devs)
  if conf.use_winpcapy:
      get_if_list = winpcapy_get_if_list
  def in6_getifaddr():
    err = create_string_buffer(PCAP_ERRBUF_SIZE)
    devs = POINTER(pcap_if_t)()
    ret = []
    if pcap_findalldevs(byref(devs), err) < 0:
      return ret
    try:
      p = devs
      ret = []
      while p:
        a = p.contents.addresses
        while a:
          if a.contents.addr.contents.sa_family == socket.AF_INET6:
            ap = a.contents.addr
            val = cast(ap, POINTER(sockaddr_in6))
            addr = socket.inet_ntop(socket.AF_INET6, str(val.contents.sin6_addr[:]))
            scope = scapy.utils6.in6_getscope(addr)
            ret.append((addr, scope, p.contents.name.decode('ascii')))
          a = a.contents.next
        p = p.contents.next
      return ret
    finally:
      pcap_freealldevs(devs)

  from ctypes import POINTER, byref, create_string_buffer
  class _PcapWrapper_pypcap:
      def __init__(self, device, snaplen, promisc, to_ms):
          self.errbuf = create_string_buffer(PCAP_ERRBUF_SIZE)
          self.iface = create_string_buffer(device.encode('ascii'))
          self.pcap = pcap_open_live(self.iface, snaplen, promisc, to_ms, self.errbuf)
          self.header = POINTER(pcap_pkthdr)()
          self.pkt_data = POINTER(c_ubyte)()
          self.bpf_program = bpf_program()
      def next(self):
          c = pcap_next_ex(self.pcap, byref(self.header), byref(self.pkt_data))
          if not c > 0:
              return
          ts = self.header.contents.ts.tv_sec
          pkt = str_bytes(self.pkt_data[:self.header.contents.len])
          #pkt = str_bytes(self.pkt_data[:self.header.contents.len])
          return ts, pkt
      def datalink(self):
          return pcap_datalink(self.pcap)
      def fileno(self):
          if sys.platform.startswith("win"):
            log_loading.error("Cannot get selectable PCAP fd on Windows")
            return 0
          return pcap_get_selectable_fd(self.pcap) 
      def setfilter(self, f):
          filter_exp = create_string_buffer(f.encode('ascii'))
          if pcap_compile(self.pcap, byref(self.bpf_program), filter_exp, 0, -1) == -1:
            log_loading.error("Could not compile filter expression %s" % f)
            return False
          else:
            if pcap_setfilter(self.pcap, byref(self.bpf_program)) == -1:
              log_loading.error("Could not install filter %s" % f)
              return False
          return True
      def setnonblock(self, i):
          pcap_setnonblock(self.pcap, i, self.errbuf)
      def send(self, x):
          pcap_sendpacket(self.pcap, x, len(x))
      def close(self):
          pcap_close(self.pcap)
  open_pcap = lambda *args,**kargs: _PcapWrapper_pypcap(*args,**kargs)
  class PcapTimeoutElapsed(Scapy_Exception):
      pass

  class L2pcapListenSocket(SuperSocket):
      desc = "read packets at layer 2 using libpcap"
      def __init__(self, iface = None, type = ETH_P_ALL, promisc=None, filter=None):
          self.type = type
          self.outs = None
          self.iface = iface
          if iface is None:
              iface = conf.iface
          if promisc is None:
              promisc = conf.sniff_promisc
          self.promisc = promisc
          self.ins = open_pcap(iface, 1600, self.promisc, 100)
          try:
              ioctl(self.ins.fileno(),BIOCIMMEDIATE,struct.pack("I",1))
          except:
              pass
          if type == ETH_P_ALL: # Do not apply any filter if Ethernet type is given
              if conf.except_filter:
                  if filter:
                      filter = "(%s) and not (%s)" % (filter, conf.except_filter)
                  else:
                      filter = "not (%s)" % conf.except_filter
              if filter:
                  self.ins.setfilter(filter)
  
      def close(self):
          self.ins.close()
          
      def recv(self, x=MTU):
          ll = self.ins.datalink()
          if ll in conf.l2types:
              cls = conf.l2types[ll]
          else:
              cls = conf.default_l2
              warning("Unable to guess datalink type (interface=%s linktype=%i). Using %s" % (self.iface, ll, cls.name))

          pkt = None
          while pkt is None:
              pkt = next(self.ins)
              if pkt is not None:
                  ts,pkt = pkt
              if scapy.arch.WINDOWS and pkt is None:
                  raise PcapTimeoutElapsed
          try:
              pkt = cls(pkt)
          except KeyboardInterrupt:
              raise
          except:
              if conf.debug_dissector:
                  raise
              pkt = conf.raw_layer(pkt)
          pkt.time = ts
          return pkt
  
      def send(self, x):
          raise Scapy_Exception("Can't send anything with L2pcapListenSocket")
  

  conf.L2listen = L2pcapListenSocket
  class L2pcapSocket(SuperSocket):
      desc = "read/write packets at layer 2 using only libpcap"
      def __init__(self, iface = None, type = ETH_P_ALL, promisc=None, filter=None, nofilter=0):
          if iface is None:
              iface = conf.iface
          self.iface = iface
          if promisc is None:
              promisc = 0
          self.promisc = promisc
          self.ins = open_pcap(iface, 1600, self.promisc, 100)
          try:
              ioctl(self.ins.fileno(),BIOCIMMEDIATE,struct.pack("I",1))
          except:
              pass
          if nofilter:
              if type != ETH_P_ALL:  # PF_PACKET stuff. Need to emulate this for pcap
                  filter = "ether proto %i" % type
              else:
                  filter = None
          else:
              if conf.except_filter:
                  if filter:
                      filter = "(%s) and not (%s)" % (filter, conf.except_filter)
                  else:
                      filter = "not (%s)" % conf.except_filter
              if type != ETH_P_ALL:  # PF_PACKET stuff. Need to emulate this for pcap
                  if filter:
                      filter = "(ether proto %i) and (%s)" % (type,filter)
                  else:
                      filter = "ether proto %i" % type
          if filter:
              self.ins.setfilter(filter)
      def send(self, x):
          sx = bytes(x)
          if hasattr(x, "sent_time"):
              x.sent_time = time.time()
          return self.ins.send(sx)

      def recv(self,x=MTU):
          ll = self.ins.datalink()
          if ll in conf.l2types:
              cls = conf.l2types[ll]
          else:
              cls = conf.default_l2
              warning("Unable to guess datalink type (interface=%s linktype=%i). Using %s" % (self.iface, ll, cls.name))
  
          pkt = next(self.ins)
          if pkt is not None:
              ts,pkt = pkt
          if pkt is None:
              return
          
          try:
              pkt = cls(pkt)
          except KeyboardInterrupt:
              raise
          except:
              if conf.debug_dissector:
                  raise
              pkt = conf.raw_layer(pkt)
          pkt.time = ts
          return pkt
  
      def nonblock_recv(self):
          self.ins.setnonblock(1)
          p = self.recv(MTU)
          self.ins.setnonblock(0)
          return p
  
      def close(self):
          if hasattr(self, "ins"):
              self.ins.close()
          if hasattr(self, "outs"):
              self.outs.close()

  class L3pcapSocket(L2pcapSocket):
      desc = "read/write packets at layer 3 using only libpcap"
      #def __init__(self, iface = None, type = ETH_P_ALL, filter=None, nofilter=0):
      #    L2pcapSocket.__init__(self, iface, type, filter, nofilter)
      def recv(self, x = MTU):
          r = L2pcapSocket.recv(self, x) 
          if r:
            return r.payload
          else:
            return
      def send(self, x):
          cls = conf.l2types[1]
          sx = bytes(cls()/x)
          if hasattr(x, "sent_time"):
              x.sent_time = time.time()
          return self.ins.send(sx)
  conf.L2socket=L2pcapSocket
  conf.L3socket=L3pcapSocket
    
if conf.use_pcap:
    try:
        import pcap
    except ImportError as e:
        try:
            import pcapy as pcap
        except ImportError as e2:
            if conf.interactive:
                log_loading.error("Unable to import pcap module: %s/%s" % (e,e2))
                conf.use_pcap = False
            else:
                raise
    if conf.use_pcap:
        
        # From BSD net/bpf.h
        #BIOCIMMEDIATE=0x80044270
        BIOCIMMEDIATE=-2147204496

        if hasattr(pcap,"pcap"): # python-pypcap
            class _PcapWrapper_pypcap:
                def __init__(self, device, snaplen, promisc, to_ms):
                    try:
                        self.pcap = pcap.pcap(device, snaplen, promisc, immediate=1, timeout_ms=to_ms)
                    except TypeError:
                        # Older pypcap versions do not support the timeout_ms argument
                        self.pcap = pcap.pcap(device, snaplen, promisc, immediate=1)                    
                def __getattr__(self, attr):
                    return getattr(self.pcap, attr)
                def __del__(self):
                    warning("__del__: don't know how to close the file descriptor. Bugs ahead ! Please report this bug.")
                def next(self):
                    c = next(self.pcap)
                    if c is None:
                        return
                    ts, pkt = c
                    return ts, bytes(pkt)
            open_pcap = lambda *args,**kargs: _PcapWrapper_pypcap(*args,**kargs)
        elif hasattr(pcap,"pcapObject"): # python-libpcap
            class _PcapWrapper_libpcap:
                def __init__(self, *args, **kargs):
                    self.pcap = pcap.pcapObject()
                    self.pcap.open_live(*args, **kargs)
                def setfilter(self, filter):
                    self.pcap.setfilter(filter, 0, 0)
                def next(self):
                    c = next(self.pcap)
                    if c is None:
                        return
                    l,pkt,ts = c 
                    return ts,pkt
                def __getattr__(self, attr):
                    return getattr(self.pcap, attr)
                def __del__(self):
                    fd = self.pcap.fileno()
                    os.close(fd)
            open_pcap = lambda *args,**kargs: _PcapWrapper_libpcap(*args,**kargs)
        elif hasattr(pcap,"open_live"): # python-pcapy
            class _PcapWrapper_pcapy:
                def __init__(self, *args, **kargs):
                    self.pcap = pcap.open_live(*args, **kargs)
                def next(self):
                    try:
                        c = next(self.pcap)
                    except pcap.PcapError:
                        return None
                    else:
                        h,p = c
                        if h is None:
                            return
                        s,us = h.getts()
                        return (s+0.000001*us), p
                def fileno(self):
                    warning("fileno: pcapy API does not permit to get capure file descriptor. Bugs ahead! Press Enter to trigger packet reading")
                    return 0
                def __getattr__(self, attr):
                    return getattr(self.pcap, attr)
                def __del__(self):
                    warning("__del__: don't know how to close the file descriptor. Bugs ahead ! Please report this bug.")
            open_pcap = lambda *args,**kargs: _PcapWrapper_pcapy(*args,**kargs)

        
        class PcapTimeoutElapsed(Scapy_Exception):
            pass
    
        class L2pcapListenSocket(SuperSocket):
            desc = "read packets at layer 2 using libpcap"
            def __init__(self, iface = None, type = ETH_P_ALL, promisc=None, filter=None):
                self.type = type
                self.outs = None
                self.iface = iface
                if iface is None:
                    iface = conf.iface
                if promisc is None:
                    promisc = conf.sniff_promisc
                self.promisc = promisc
                self.ins = open_pcap(iface, 1600, self.promisc, 100)
                try:
                    ioctl(self.ins.fileno(),BIOCIMMEDIATE,struct.pack("I",1))
                except:
                    pass
                if type == ETH_P_ALL: # Do not apply any filter if Ethernet type is given
                    if conf.except_filter:
                        if filter:
                            filter = "(%s) and not (%s)" % (filter, conf.except_filter)
                        else:
                            filter = "not (%s)" % conf.except_filter
                    if filter:
                        self.ins.setfilter(filter)
        
            def close(self):
                del(self.ins)
                
            def recv(self, x=MTU):
                ll = self.ins.datalink()
                if ll in conf.l2types:
                    cls = conf.l2types[ll]
                else:
                    cls = conf.default_l2
                    warning("Unable to guess datalink type (interface=%s linktype=%i). Using %s" % (self.iface, ll, cls.name))
        
                pkt = next(self.ins)
                if scapy.arch.WINDOWS and pkt is None:
                        raise PcapTimeoutElapsed
                if pkt is not None:
                    ts,pkt = pkt
                    try:
                        pkt = cls(pkt)
                    except KeyboardInterrupt:
                        raise
                    except:
                        if conf.debug_dissector:
                            raise
                        pkt = conf.raw_layer(pkt)
                    pkt.time = ts
                return pkt
        
            def send(self, x):
                raise Scapy_Exception("Can't send anything with L2pcapListenSocket")
        
    
        conf.L2listen = L2pcapListenSocket


if conf.use_dnet:
    try:
        try:
            # First try to import dnet
            import dnet
        except ImportError:
            # Then, try to import dumbnet as dnet
            import dumbnet as dnet
    except ImportError as e:
        if conf.interactive:
            log_loading.error("Unable to import dnet module: %s" % e)
            conf.use_dnet = False
            def get_if_raw_hwaddr(iff):
                "dummy"
                return (0,b"\0\0\0\0\0\0")
            def get_if_raw_addr(iff):
                "dummy"
                return b"\0\0\0\0"
            def get_if_list():
                "dummy"
                return []
        else:
            raise
    else:
        def get_if_raw_hwaddr(iff):
            """Return a tuple containing the link type and the raw hardware
               address corresponding to the interface 'iff'"""

            if iff == scapy.arch.LOOPBACK_NAME:
                return (ARPHDR_LOOPBACK, b'\x00'*6)

            # Retrieve interface information
            try:
                l = dnet.intf().get(iff)
                link_addr = l["link_addr"]
            except:
                raise Scapy_Exception("Error in attempting to get hw address"
                                      " for interface [%s]" % iff)

            if hasattr(link_addr, "type"):
                # Legacy dnet module
                return link_addr.type, link_addr.data

            else:
                # dumbnet module
                mac = mac2str(str(link_addr))

                # Adjust the link type
                if l["type"] == 6:  # INTF_TYPE_ETH from dnet
                    return (ARPHDR_ETHER, mac)

                return (l["type"], mac)

        def get_if_raw_addr(ifname):
            i = dnet.intf()
            try:
                return i.get(ifname)["addr"].data
            except OSError:
                warning("No MAC address found on %s !" % ifname)
                return b"\0\0\0\0"


        def get_if_list():
            return [i.get("name", None) for i in dnet.intf()]


if conf.use_pcap and conf.use_dnet:
    class L3dnetSocket(SuperSocket):
        desc = "read/write packets at layer 3 using libdnet and libpcap"
        def __init__(self, type = ETH_P_ALL, promisc=None, filter=None, iface=None, nofilter=0):
            self.iflist = {}
            self.intf = dnet.intf()
            if iface is None:
                iface = conf.iface
            self.iface = iface
            if promisc is None:
                promisc = 0
            self.promisc = promisc
            self.ins = open_pcap(iface, 1600, self.promisc, 100)
            try:
                ioctl(self.ins.fileno(),BIOCIMMEDIATE,struct.pack("I",1))
            except:
                pass
            if nofilter:
                if type != ETH_P_ALL:  # PF_PACKET stuff. Need to emulate this for pcap
                    filter = "ether proto %i" % type
                else:
                    filter = None
            else:
                if conf.except_filter:
                    if filter:
                        filter = "(%s) and not (%s)" % (filter, conf.except_filter)
                    else:
                        filter = "not (%s)" % conf.except_filter
                if type != ETH_P_ALL:  # PF_PACKET stuff. Need to emulate this for pcap
                    if filter:
                        filter = "(ether proto %i) and (%s)" % (type,filter)
                    else:
                        filter = "ether proto %i" % type
            if filter:
                self.ins.setfilter(filter)
        def send(self, x):
            iff,a,gw  = x.route()
            if iff is None:
                iff = conf.iface
            ifs,cls = self.iflist.get(iff,(None,None))
            if ifs is None:
                iftype = self.intf.get(iff)["type"]
                if iftype == dnet.INTF_TYPE_ETH:
                    try:
                        cls = conf.l2types[1]
                    except KeyError:
                        warning("Unable to find Ethernet class. Using nothing")
                    ifs = dnet.eth(iff)
                else:
                    ifs = dnet.ip()
                self.iflist[iff] = ifs,cls
            if cls is None:
                sx = bytes(x)
            else:
                sx = bytes(cls()/x)
            x.sent_time = time.time()
            ifs.send(sx)
        def recv(self,x=MTU):
            ll = self.ins.datalink()
            if ll in conf.l2types:
                cls = conf.l2types[ll]
            else:
                cls = conf.default_l2
                warning("Unable to guess datalink type (interface=%s linktype=%i). Using %s" % (self.iface, ll, cls.name))
    
            pkt = next(self.ins)
            if pkt is not None:
                ts,pkt = pkt
            if pkt is None:
                return
    
            try:
                pkt = cls(pkt)
            except KeyboardInterrupt:
                raise
            except:
                if conf.debug_dissector:
                    raise
                pkt = conf.raw_layer(pkt)
            pkt.time = ts
            return pkt.payload
    
        def nonblock_recv(self):
            self.ins.setnonblock(1)
            p = self.recv()
            self.ins.setnonblock(0)
            return p
    
        def close(self):
            if hasattr(self, "ins"):
                del(self.ins)
            if hasattr(self, "outs"):
                del(self.outs)
    
    class L2dnetSocket(SuperSocket):
        desc = "read/write packets at layer 2 using libdnet and libpcap"
        def __init__(self, iface = None, type = ETH_P_ALL, promisc=None, filter=None, nofilter=0):
            if iface is None:
                iface = conf.iface
            self.iface = iface
            if promisc is None:
                promisc = 0
            self.promisc = promisc
            self.ins = open_pcap(iface, 1600, self.promisc, 100)
            try:
                ioctl(self.ins.fileno(),BIOCIMMEDIATE,struct.pack("I",1))
            except:
                pass
            if nofilter:
                if type != ETH_P_ALL:  # PF_PACKET stuff. Need to emulate this for pcap
                    filter = "ether proto %i" % type
                else:
                    filter = None
            else:
                if conf.except_filter:
                    if filter:
                        filter = "(%s) and not (%s)" % (filter, conf.except_filter)
                    else:
                        filter = "not (%s)" % conf.except_filter
                if type != ETH_P_ALL:  # PF_PACKET stuff. Need to emulate this for pcap
                    if filter:
                        filter = "(ether proto %i) and (%s)" % (type,filter)
                    else:
                        filter = "ether proto %i" % type
            if filter:
                self.ins.setfilter(filter)
            self.outs = dnet.eth(iface)
        def recv(self,x=MTU):
            ll = self.ins.datalink()
            if ll in conf.l2types:
                cls = conf.l2types[ll]
            else:
                cls = conf.default_l2
                warning("Unable to guess datalink type (interface=%s linktype=%i). Using %s" % (self.iface, ll, cls.name))
    
            pkt = next(self.ins)
            if pkt is not None:
                ts,pkt = pkt
            if pkt is None:
                return
            
            try:
                pkt = cls(pkt)
            except KeyboardInterrupt:
                raise
            except:
                if conf.debug_dissector:
                    raise
                pkt = conf.raw_layer(pkt)
            pkt.time = ts
            return pkt
    
        def nonblock_recv(self):
            self.ins.setnonblock(1)
            p = self.recv(MTU)
            self.ins.setnonblock(0)
            return p
    
        def close(self):
            if hasattr(self, "ins"):
                del(self.ins)
            if hasattr(self, "outs"):
                del(self.outs)

    conf.L3socket=L3dnetSocket
    conf.L2socket=L2dnetSocket

        
    <|MERGE_RESOLUTION|>--- conflicted
+++ resolved
@@ -8,11 +8,7 @@
 """
 
 from __future__ import absolute_import
-<<<<<<< HEAD
 import time, struct, sys, platform
-=======
-import time,struct,sys
->>>>>>> dd6874fc
 import socket
 if not sys.platform.startswith("win"):
     from fcntl import ioctl
