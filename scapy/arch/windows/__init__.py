## This file is part of Scapy
## See http://www.secdev.org/projects/scapy for more informations
## Copyright (C) Philippe Biondi <phil@secdev.org>
## This program is published under a GPLv2 license

"""
Customizations needed to support Microsoft Windows.
"""
from __future__ import print_function
from __future__ import absolute_import

from __future__ import absolute_import
from __future__ import print_function
import os, re, sys, socket, time, itertools, platform
import subprocess as sp
from glob import glob
import tempfile

from scapy.config import conf, ConfClass
from scapy.error import Scapy_Exception, log_loading, log_runtime, warning
from scapy.utils import atol, itom, inet_aton, inet_ntoa, PcapReader
from scapy.base_classes import Gen, Net, SetGen
from scapy.data import MTU, ETHER_BROADCAST, ETH_P_ARP, str_bytes
from scapy.consts import LOOPBACK_NAME
<<<<<<< HEAD
import scapy.modules.six as six
from scapy.modules.six.moves import range, zip
=======
import six
from six.moves import range
from six.moves import zip
>>>>>>> dd6874fc

conf.use_pcap = False
conf.use_dnet = False
conf.use_winpcapy = True

WINDOWS = (os.name == 'nt')
NEW_RELEASE = None

#hot-patching socket for missing variables on Windows
import socket
if not hasattr(socket, 'IPPROTO_IPIP'):
    socket.IPPROTO_IPIP=4
if not hasattr(socket, 'IPPROTO_AH'):
    socket.IPPROTO_AH=51
if not hasattr(socket, 'IPPROTO_ESP'):
    socket.IPPROTO_ESP=50

from scapy.arch import pcapdnet
from scapy.arch.pcapdnet import *

def is_new_release(ignoreVBS=False):
    if NEW_RELEASE and conf.prog.powershell is not None:
        return True
    release = platform.release()
    if conf.prog.powershell is None and not ignoreVBS:
        return False
    try:
        if float(release) >= 8:
            return True
    except ValueError:
        if (release=="post2008Server"):
            return True
    return False

def _exec_query_ps(cmd, fields):
    """Execute a PowerShell query"""
    if not WINDOWS:
        return
    ps = sp.Popen([conf.prog.powershell] + cmd +
                  ['|', 'select %s' % ', '.join(fields), '|', 'fl'],
                  stdout=sp.PIPE,
                  universal_newlines=True)
    l=[]
    for line in ps.stdout:
        if not line.strip(): # skip empty lines
            continue
        sl = line.split(':', 1)
        if len(sl) == 1:
            l[-1] += sl[0].strip()
            continue
        else:
            l.append(sl[1].strip())
        if len(l) == len(fields):
            yield l
            l=[]

def _vbs_exec_code(code, split_tag="@"):
    if not WINDOWS:
        return
    tmpfile = tempfile.NamedTemporaryFile(suffix=".vbs", delete=False)
    tmpfile.write(code)
    tmpfile.close()
    ps = sp.Popen([conf.prog.cscript, tmpfile.name],
                  stdout=sp.PIPE, stderr=open(os.devnull),
                  universal_newlines=True)
    for _ in range(3):
        # skip 3 first lines
        ps.stdout.readline()
    for line in ps.stdout:
        data = line.replace("\n", "").split(split_tag)
        for l in data:
            yield l
    os.unlink(tmpfile.name)

def _vbs_get_iface_guid(devid):
    if not WINDOWS:
        return
    try:
        devid = str(int(devid) + 1)
        guid = next(_vbs_exec_code("""WScript.Echo CreateObject("WScript.Shell").RegRead("HKEY_LOCAL_MACHINE\\SOFTWARE\\Microsoft\\Windows NT\\CurrentVersion\\NetworkCards\\%s\\ServiceName")
""" % devid).__iter__())
<<<<<<< HEAD
        if guid.startswith('{') and guid.endswith('}\n'):
=======
        if guid.startswith(b'{') and guid.endswith(b'}\n'):
>>>>>>> dd6874fc
            return guid[:-1]
    except StopIteration:
        pass

# Some names differ between VBS and PS
## None: field will not be returned under VBS
_VBS_WMI_FIELDS = {
    "Win32_NetworkAdapter": {
        "InterfaceIndex": "Index",
        "InterfaceDescription": "Description",
    }
}

_VBS_WMI_REPLACE = {
    "Win32_NetworkAdapterConfiguration": {
        "line.IPAddress": "\"{\" & Join( line.IPAddress, \", \" ) & \"}\"",
    }
}

_VBS_WMI_OUTPUT = {
    "Win32_NetworkAdapter": {
        "DeviceID": _vbs_get_iface_guid,
    }
}

def _exec_query_vbs(cmd, fields):
    """Execute a query using VBS. Currently Get-WmiObject queries are
    supported.

    """
    if not WINDOWS:
        return
    if not(len(cmd) == 2 and cmd[0] == "Get-WmiObject"):
        return
    
    fields = [_VBS_WMI_FIELDS.get(cmd[1], {}).get(fld, fld) for fld in fields]
    parsed_command = "WScript.Echo " + " & \" @ \" & ".join("line.%s" % fld for fld in fields
                           if fld is not None)
    # The IPAddress is an array: convert it to a string
    for key,val in _VBS_WMI_REPLACE.get(cmd[1], {}).items():
        parsed_command = parsed_command.replace(key, val)
    values = _vbs_exec_code("""Set wmi = GetObject("winmgmts:")
Set lines = wmi.InstancesOf("%s")
On Error Resume Next
Err.clear
For Each line in lines
  %s
Next
""" % (cmd[1], parsed_command), "@")
    
    while True:
        yield [None if fld is None else
               _VBS_WMI_OUTPUT.get(cmd[1], {}).get(fld, lambda x: x)(
                   values.next().strip()
               )
               for fld in fields]

def exec_query(cmd, fields):
    """Execute a system query using PowerShell if it is available, and
    using VBS/cscript as a fallback.

    """
    if conf.prog.powershell is None:
        return _exec_query_vbs(cmd, fields)
    return _exec_query_ps(cmd, fields)

DEEP_LOOKUP_CACHE = {}

def _deep_lookup(prog_list, max_depth=3):
    """Quickly iterate through Program Files to find the programs"""
    results = {}
    def env_path(key):
        try:
            return os.environ[key]
        except KeyError:
            return ""
    def has_common_item(l1, l2):
        for i in l1:
            if i in l2:
                return True, i, i
            if i + ".exe" in l2:
                return True, i + ".exe", i
        return False, None, None
    def key_in_path(path, key):
        return key.lower() in path.lower()
    deeper_paths = [x for x in [env_path("ProgramFiles"), env_path("ProgramW6432")] if x != ""]
    for path in deeper_paths:
        len_p = len(path) + len(os.path.sep)
        for root, subFolders, files in os.walk(path):
            depth = root[len_p:].count(os.path.sep)
            if depth > max_depth:
                del subFolders[:]
                continue
            ye, name, key = has_common_item(prog_list, files)
            if ye:
                _k_path = os.path.normpath(os.path.join(root, name))
                if key_in_path(_k_path, prog_list[key]):
                    results[name] = _k_path
    global DEEP_LOOKUP_CACHE
    DEEP_LOOKUP_CACHE = results

def _where(filename, dirs=None, env="PATH"):
    """Find file in current dir, in deep_lookup cache or in system path"""
    if dirs is None:
        dirs = []
    if not isinstance(dirs, list):
        dirs = [dirs]
    if glob(filename):
        return filename
    global DEEP_LOOKUP_CACHE
    if filename in DEEP_LOOKUP_CACHE:
        return DEEP_LOOKUP_CACHE[filename]
    paths = [os.curdir] + os.environ[env].split(os.path.pathsep) + dirs
    for path in paths:
        _path = os.path.normpath(os.path.join(path, filename))
        if os.path.isfile(_path):
            return _path
    raise IOError("File not found: %s" % filename)

def win_find_exe(filename, installsubdir=None, env="ProgramFiles"):
    """Find executable in current dir, system path or given ProgramFiles subdir"""
    if not WINDOWS:
        return
    fns = [filename] if filename.endswith(".exe") else [filename+".exe", filename]
    for fn in fns:
        try:
            if installsubdir is None:
                path = _where(fn)
            else:
                path = _where(fn, dirs=[os.path.join(os.environ[env], installsubdir)])
        except IOError:
            path = filename
        else:
            break        
    return path

class WinProgPath(ConfClass):
    # This is a dict containing the name of the .exe and a keyword
    # that must be in the path of the file
    external_prog_list = {"AcroRd32" : "", "gsview32" : "", "dot" : "graph", "windump" : "", "tshark" : "",
                          "tcpreplay" : "", "hexer" : "", "sox" : "", "wireshark" : ""}
    _default = "<System default>"
    def __init__(self):
        _deep_lookup(self.external_prog_list)
        # We try some magic to find the appropriate executables
        self.pdfreader = win_find_exe("AcroRd32") 
        self.psreader = win_find_exe("gsview32")
        self.dot = win_find_exe("dot")
        self.tcpdump = win_find_exe("windump")
        self.tshark = win_find_exe("tshark")
        self.tcpreplay = win_find_exe("tcpreplay")
        self.display = self._default
        self.hexedit = win_find_exe("hexer")
        self.sox = win_find_exe("sox")
        self.wireshark = win_find_exe("wireshark", "wireshark")
        self.powershell = win_find_exe(
            "powershell",
            installsubdir="System32\\WindowsPowerShell\\v1.0",
            env="SystemRoot"
        )
        self.cscript = win_find_exe("cscript", installsubdir="System32",
                               env="SystemRoot")
        if self.wireshark != "wireshark":
            manu_path = load_manuf(os.path.sep.join(self.wireshark.split(os.path.sep)[:-1])+os.path.sep+"manuf")
            scapy.data.MANUFDB = conf.manufdb = MANUFDB = manu_path

conf.prog = WinProgPath()
if conf.prog.powershell == "powershell":
    conf.prog.powershell = None
if conf.prog.sox == "sox":
    conf.prog.sox = None

if conf.prog.tcpdump != "windump" and conf.use_npcap:
    def test_windump_npcap():
        """Return wether windump version is correct or not"""
        try:
            p_test_windump = sp.Popen([conf.prog.tcpdump, "-help"], stdout=sp.PIPE, stderr=sp.STDOUT)
            stdout, err = p_test_windump.communicate()
            return b"npcap" in stdout.lower()
        except:
            return False
    windump_ok = test_windump_npcap()
    if not windump_ok:
        warning("The installed Windump version does not work with Npcap ! Refer to 'Winpcap/Npcap conflicts' in scapy's doc", True)
    del windump_ok

# Auto-detect release
NEW_RELEASE = is_new_release()

class PcapNameNotFoundError(Scapy_Exception):
    pass    

def is_interface_valid(iface):
    if "guid" in iface and iface["guid"]:
        # Fix '-' instead of ':'
        if "mac" in iface:
            iface["mac"] = iface["mac"].replace("-", ":")
        return True
    return False

def get_windows_if_list():
    """Returns windows interfaces"""
    if is_new_release():
        # This works only starting from Windows 8/2012 and up. For older Windows another solution is needed
        # Careful: this is weird, but Get-NetAdaptater works like: (Name isn't the interface name)
        # Name                      InterfaceDescription                    ifIndex Status       MacAddress             LinkSpeed
        # ----                      --------------------                    ------- ------       ----------             ---------
        # Ethernet                  Killer E2200 Gigabit Ethernet Contro...      13 Up           D0-50-99-56-DD-F9         1 Gbps
        query = exec_query(['Get-NetAdapter'],
                           ['InterfaceDescription', 'InterfaceIndex', 'Name',
                            'InterfaceGuid', 'MacAddress']) # It is normal that it is in this order
    else:
        query = exec_query(['Get-WmiObject', 'Win32_NetworkAdapter'],
                           ['Name', 'InterfaceIndex', 'InterfaceDescription',
                            'GUID', 'MacAddress'])
    return [
        iface for iface in
        (dict(list(zip(['name', 'win_index', 'description', 'guid', 'mac'], line)))
         for line in query)
        if is_interface_valid(iface)
    ]

def get_ip_from_name(ifname, v6=False):
    for descr, ipaddr in exec_query(['Get-WmiObject',
                                     'Win32_NetworkAdapterConfiguration'],
                                    ['Description', 'IPAddress']):
        if descr == ifname.strip():
            return ipaddr.split(",", 1)[v6].strip('{}').strip()
        
class NetworkInterface(object):
    """A network interface of your local host"""
    
    def __init__(self, data=None):
        self.name = None
        self.ip = None
        self.mac = None
        self.pcap_name = None
        self.description = None
        self.data = data
        self.invalid = False
        if data is not None:
            self.update(data)

    def update(self, data):
        """Update info about network interface according to given dnet dictionary"""
        self.name = data['name']
        self.description = data['description']
        self.win_index = data['win_index']
        self.guid = data['guid']
        if 'invalid' in data:
            self.invalid = data['invalid']
        # Other attributes are optional
        self._update_pcapdata()

        try:
            self.ip = socket.inet_ntoa(get_if_raw_addr(data))
        except (KeyError, AttributeError, NameError):
            pass

        try:
            if not self.ip:
                self.ip=get_ip_from_name(data['name'])
        except (KeyError, AttributeError, NameError) as e:
            print(e)
<<<<<<< HEAD
        if not self.ip and self.name == LOOPBACK_NAME:
            self.ip = "127.0.0.1"
=======
>>>>>>> dd6874fc
        try:
            self.mac = data['mac']
        except KeyError:
            pass

    def _update_pcapdata(self):
        if self.is_invalid():
            return
        for i in winpcapy_get_if_list():
            if i.endswith(self.data['guid']):
                self.pcap_name = i
                return

        raise PcapNameNotFoundError

    def is_invalid(self):
        return self.invalid

    def __repr__(self):
        return "<%s %s %s>" % (self.__class__.__name__, self.name, self.guid)

try:
    from UserDict import UserDict
<<<<<<< HEAD
except ImportError:
    from collections import UserDict
=======
    from UserDict import DictMixin
except ImportError:
    from collections import UserDict
    from collections import MutableMapping as DictMixin
>>>>>>> dd6874fc

class NetworkInterfaceDict(UserDict):
    """Store information about network interfaces and convert between names""" 
    def load_from_powershell(self):
        for i in get_windows_if_list():
            try:
                interface = NetworkInterface(i)
                self.data[interface.guid] = interface
            except (KeyError, PcapNameNotFoundError):
                pass
        
        if len(self.data) == 0 and conf.use_winpcapy:
            warning("No match between your pcap and windows network interfaces found. "
                                "You probably won't be able to send packets. "
                                "Deactivating unneeded interfaces and restarting Scapy might help."
                                "Check your winpcap and powershell installation, and access rights.", True)

    def dev_from_name(self, name):
        """Return the first pcap device name for a given Windows
        device name.
        """
        for iface in six.itervalues(self):
            if iface.name == name:
                return iface
        raise ValueError("Unknown network interface %r" % name)

    def dev_from_pcapname(self, pcap_name):
        """Return Windows device name for given pcap device name."""
        for iface in six.itervalues(self):
            if iface.pcap_name == pcap_name:
                return iface
        raise ValueError("Unknown pypcap network interface %r" % pcap_name)

    def dev_from_index(self, if_index):
        """Return interface name from interface index"""
        for devname, iface in self.items():
            if iface.win_index == str(if_index):
                return iface
        raise ValueError("Unknown network interface index %r" % if_index)

    def show(self, resolve_mac=True):
        """Print list of available network interfaces in human readable form"""
        print("%s  %s  %s  %s" % ("INDEX".ljust(5), "IFACE".ljust(35), "IP".ljust(15), "MAC"))
        for iface_name in sorted(self.data):
            dev = self.data[iface_name]
            mac = dev.mac
            if resolve_mac:
                mac = conf.manufdb._resolve_MAC(mac)
            print("%s  %s  %s  %s" % (str(dev.win_index).ljust(5), str(dev.name).ljust(35), str(dev.ip).ljust(15), mac))
            
IFACES = NetworkInterfaceDict()
IFACES.load_from_powershell()

def pcapname(dev):
    """Return pypcap device name for given interface or libdnet/Scapy
    device name.

    """
    if type(dev) is NetworkInterface:
        if dev.is_invalid():
            return None
        return dev.pcap_name
    try:
        return IFACES.dev_from_name(dev).pcap_name
    except ValueError:
        if conf.use_pcap:
            # pcap.pcap() will choose a sensible default for sniffing if
            # iface=None
            return None
        raise

def dev_from_pcapname(pcap_name):
    """Return libdnet/Scapy device name for given pypcap device name"""
    return IFACES.dev_from_pcapname(pcap_name)

def dev_from_index(if_index):
    """Return Windows adapter name for given Windows interface index"""
    return IFACES.dev_from_index(if_index)
    
def show_interfaces(resolve_mac=True):
    """Print list of available network interfaces"""
    return IFACES.show(resolve_mac)

_orig_open_pcap = pcapdnet.open_pcap
pcapdnet.open_pcap = lambda iface,*args,**kargs: _orig_open_pcap(pcapname(iface),*args,**kargs)

_orig_get_if_raw_hwaddr = pcapdnet.get_if_raw_hwaddr
pcapdnet.get_if_raw_hwaddr = lambda iface, *args, **kargs: (
    ARPHDR_ETHER, mac2str(IFACES.dev_from_pcapname(pcapname(iface)).mac)
)
get_if_raw_hwaddr = pcapdnet.get_if_raw_hwaddr

def read_routes_xp():
    # The InterfaceIndex in Win32_IP4RouteTable does not match the
    # InterfaceIndex in Win32_NetworkAdapter under some platforms
    # (namely Windows XP): let's try an IP association
    routes = []
    partial_routes = []
    # map local IP addresses to interfaces
    local_addresses = {iface.ip: iface for iface in six.itervalues(IFACES)}
    iface_indexes = {}
    for line in exec_query(['Get-WmiObject', 'Win32_IP4RouteTable'],
                           ['Name', 'Mask', 'NextHop', 'InterfaceIndex']):
        if line[2] in local_addresses:
            iface = local_addresses[line[2]]
            # This gives us an association InterfaceIndex <-> interface
            iface_indexes[line[3]] = iface
            routes.append((atol(line[0]), atol(line[1]), "0.0.0.0", iface,
                           iface.ip))
        else:
            partial_routes.append((atol(line[0]), atol(line[1]), line[2],
                                   line[3]))
    for dst, mask, gw, ifidx in partial_routes:
        if ifidx in iface_indexes:
            iface = iface_indexes[ifidx]
            routes.append((dst, mask, gw, iface, iface.ip))
    return routes

def read_routes_7():
    routes=[]
    for line in exec_query(['Get-WmiObject', 'win32_IP4RouteTable'],
                           ['Name', 'Mask', 'NextHop', 'InterfaceIndex']):
        try:
            iface = dev_from_index(line[3])
            routes.append((atol(line[0]), atol(line[1]), line[2], iface, iface.ip))
        except ValueError:
            continue
    return routes
        
def read_routes():
    routes = []
    release = platform.release()
    try:
        if is_new_release():
            routes = read_routes_post2008()
        elif release == "XP":
            routes = read_routes_xp()
        else:
            routes = read_routes_7()
    except Exception as e:    
        warning("Error building scapy routing table : %s" % str(e), True)
    else:
        if not routes:
            warning("No default IPv4 routes found. Your Windows release may no be supported and you have to enter your routes manually", True)
    return routes

def read_routes_post2008():
    routes = []
    if_index = '(\d+)'
    dest = '(\d+\.\d+\.\d+\.\d+)/(\d+)'
    next_hop = '(\d+\.\d+\.\d+\.\d+)'
    metric_pattern = "(\d+)"
    delim = "\s+"        # The columns are separated by whitespace
    netstat_line = delim.join([if_index, dest, next_hop, metric_pattern])
    pattern = re.compile(netstat_line)
    # This works only starting from Windows 8/2012 and up. For older Windows another solution is needed
    ps = sp.Popen([conf.prog.powershell, 'Get-NetRoute', '-AddressFamily IPV4', '|', 'select ifIndex, DestinationPrefix, NextHop, RouteMetric'], stdout = sp.PIPE, universal_newlines = True)
    stdout, stdin = ps.communicate()
    for l in stdout.split('\n'):
        match = re.search(pattern,l)
        if match:
            try:
                iface = dev_from_index(match.group(1))
                if iface.ip == "0.0.0.0":
                    continue
            except:
                continue
            # try:
            #     intf = pcapdnet.dnet.intf().get_dst(pcapdnet.dnet.addr(type=2, addrtxt=dest))
            # except OSError:
            #     log_loading.warning("Building Scapy's routing table: Couldn't get outgoing interface for destination %s" % dest)
            #     continue               
            routes.append((atol(match.group(2)), itom(int(match.group(3))),
                           match.group(4), iface, iface.ip))
    return routes

############
### IPv6 ###
############

def in6_getifaddr():
    """
    Returns all IPv6 addresses found on the computer
    """
    ret = []
    ps = sp.Popen([conf.prog.powershell, 'Get-NetRoute', '-AddressFamily IPV6', '|', 'select ifIndex, DestinationPrefix'], stdout = sp.PIPE, universal_newlines = True)
    stdout, stdin = ps.communicate()
    netstat_line = '\s+'.join(['(\d+)', ''.join(['([A-z|0-9|:]+)', '(\/\d+)'])])
    pattern = re.compile(netstat_line)
    for l in stdout.split('\n'):
        match = re.search(pattern,l)
        if match:
            try:
                if_index = match.group(1)
                iface = dev_from_index(if_index)
            except:
                continue
            scope = scapy.utils6.in6_getscope(match.group(2))
            ret.append((match.group(2), scope, iface)) # (addr,scope,iface)
            continue
    return ret

def read_routes6():
    routes = []
    ipv6_r = '([A-z|0-9|:]+)' #Hope it is a valid address...
    # The correct IPv6 regex would be:
    # ((([0-9A-Fa-f]{1,4}:){7}([0-9A-Fa-f]{1,4}|:))|(([0-9A-Fa-f]{1,4}:){6}(:[0-9A-Fa-f]{1,4}|((25[0-5]|2[0-4]\d|1\d\d|[1-9]?\d)(\.(25[0-5]|2[0-4]\d|1\d\d|[1-9]?\d)){3})|:))|(([0-9A-Fa-f]{1,4}:){5}(((:[0-9A-Fa-f]{1,4}){1,2})|:((25[0-5]|2[0-4]\d|1\d\d|[1-9]?\d)(\.(25[0-5]|2[0-4]\d|1\d\d|[1-9]?\d)){3})|:))|(([0-9A-Fa-f]{1,4}:){4}(((:[0-9A-Fa-f]{1,4}){1,3})|((:[0-9A-Fa-f]{1,4})?:((25[0-5]|2[0-4]\d|1\d\d|[1-9]?\d)(\.(25[0-5]|2[0-4]\d|1\d\d|[1-9]?\d)){3}))|:))|(([0-9A-Fa-f]{1,4}:){3}(((:[0-9A-Fa-f]{1,4}){1,4})|((:[0-9A-Fa-f]{1,4}){0,2}:((25[0-5]|2[0-4]\d|1\d\d|[1-9]?\d)(\.(25[0-5]|2[0-4]\d|1\d\d|[1-9]?\d)){3}))|:))|(([0-9A-Fa-f]{1,4}:){2}(((:[0-9A-Fa-f]{1,4}){1,5})|((:[0-9A-Fa-f]{1,4}){0,3}:((25[0-5]|2[0-4]\d|1\d\d|[1-9]?\d)(\.(25[0-5]|2[0-4]\d|1\d\d|[1-9]?\d)){3}))|:))|(([0-9A-Fa-f]{1,4}:){1}(((:[0-9A-Fa-f]{1,4}){1,6})|((:[0-9A-Fa-f]{1,4}){0,4}:((25[0-5]|2[0-4]\d|1\d\d|[1-9]?\d)(\.(25[0-5]|2[0-4]\d|1\d\d|[1-9]?\d)){3}))|:))|(:(((:[0-9A-Fa-f]{1,4}){1,7})|((:[0-9A-Fa-f]{1,4}){0,5}:((25[0-5]|2[0-4]\d|1\d\d|[1-9]?\d)(\.(25[0-5]|2[0-4]\d|1\d\d|[1-9]?\d)){3}))|:)))(%.+)?
    # but is too big to be used (PyCParser): AssertionError: sorry, but this version only supports 100 named groups
    netmask = '(\/\d+)?'
    if_index = '(\d+)'
    delim = '\s+'        # The columns are separated by whitespace
    netstat_line = delim.join([if_index, "".join([ipv6_r, netmask]), ipv6_r])
    pattern = re.compile(netstat_line)
    # This works only starting from Windows 8/2012 and up. For older Windows another solution is needed
    # Get-NetRoute -AddressFamily IPV6 | select ifIndex, DestinationPrefix, NextHop
    ps = sp.Popen([conf.prog.powershell, 'Get-NetRoute', '-AddressFamily IPV6', '|', 'select ifIndex, DestinationPrefix, NextHop'], stdout = sp.PIPE, universal_newlines = True)
    stdout, stdin = ps.communicate()
    lifaddr = in6_getifaddr()
    for l in stdout.split('\n'):
        match = re.search(pattern,l)
        if match:
            try:
                if_index = match.group(1)
                iface = dev_from_index(if_index)
            except:
                continue

            d = match.group(2)
            dp = int(match.group(3)[1:])
            nh = match.group(4)
            
            cset = [] # candidate set (possible source addresses)
            if iface.name == LOOPBACK_NAME:
                if d == '::':
                    continue
                cset = ['::1']
            else:
                devaddrs = [x for x in lifaddr if x[2] == iface]
                cset = scapy.utils6.construct_source_candidate_set(d, dp, devaddrs, LOOPBACK_NAME)
            # APPEND (DESTINATION, NETMASK, NEXT HOP, IFACE, CANDIDATS)
            routes.append((d, dp, nh, iface, cset))
    return routes




if conf.interactive_shell != 'ipython' and conf.interactive:
    try:
        __IPYTHON__
    except NameError:
        def readLineScapy(prompt):
            result = ""
            end = False
            while not end :
                if not end and result != "":
                    line = readline.rl.readline("... ")
                else:
                    line = readline.rl.readline(prompt)
                if line.strip().endswith(":"):
                    end = False
                elif result == "":
                    end = True
                if line.strip() == "":
                    end = True
                result = result + "\n" + line
            return six.text_type(result)
        try:
            import readline
            console = readline.GetOutputFile()
        except (ImportError, AttributeError):
            log_loading.info("Could not get readline console. Will not interpret ANSI color codes.") 
        else:
            conf.readfunc = readLineScapy
            orig_stdout = sys.stdout
            sys.stdout = console

def get_working_if():
    try:
        # return the interface associated with the route with smallest
        # mask (route by default if it exists)
        return min(read_routes(), key=lambda x: x[1])[3]
    except ValueError:
        # no route
        return LOOPBACK_NAME

conf.iface = get_working_if()

def route_add_loopback(routes=None, ipv6=False, iflist=None):
    """Add a route to 127.0.0.1 and ::1 to simplify unit tests on Windows"""
    # Add only if some adpaters already exist
    if ipv6:
        if len(conf.route6.routes) == 0:
            return
    else:
        if len(conf.route.routes) == 0:
            return
    data = {}
    data['name'] = LOOPBACK_NAME
    data['description'] = "Loopback"
    data['win_index'] = -1
    data['guid'] = "{0XX00000-X000-0X0X-X00X-00XXXX000XXX}"
    data['invalid'] = True
    adapter = NetworkInterface(data)
    if iflist:
        iflist.append(six.text_type("\\Device\\NPF_" + adapter.guid))
        return
    # Build the packed network addresses
    loop_net = struct.unpack("!I", socket.inet_aton("127.0.0.0"))[0]
    loop_mask = struct.unpack("!I", socket.inet_aton("255.0.0.0"))[0]
    # Build the fake routes
    loopback_route = (loop_net, loop_mask, "0.0.0.0", adapter, "127.0.0.1")
    loopback_route6 = ('::1', 128, '::', adapter, ["::1"])
    loopback_route6_custom = ("fe80::", 128, "::", adapter, ["::1"])
    if routes == None:
        # Injection
        conf.route6.routes.append(loopback_route6)
        conf.route6.routes.append(loopback_route6_custom)
        conf.route.routes.append(loopback_route)
        # Flush the caches
        conf.route6.invalidate_cache()
        conf.route.invalidate_cache()
    else:
        if ipv6:
            routes.append(loopback_route6)
            routes.append(loopback_route6_custom)
        else:
            routes.append(loopback_route)<|MERGE_RESOLUTION|>--- conflicted
+++ resolved
@@ -8,9 +8,8 @@
 """
 from __future__ import print_function
 from __future__ import absolute_import
-
-from __future__ import absolute_import
-from __future__ import print_function
+from scapy.compat import *
+
 import os, re, sys, socket, time, itertools, platform
 import subprocess as sp
 from glob import glob
@@ -20,16 +19,10 @@
 from scapy.error import Scapy_Exception, log_loading, log_runtime, warning
 from scapy.utils import atol, itom, inet_aton, inet_ntoa, PcapReader
 from scapy.base_classes import Gen, Net, SetGen
-from scapy.data import MTU, ETHER_BROADCAST, ETH_P_ARP, str_bytes
+from scapy.data import MTU, ETHER_BROADCAST, ETH_P_ARP
 from scapy.consts import LOOPBACK_NAME
-<<<<<<< HEAD
 import scapy.modules.six as six
 from scapy.modules.six.moves import range, zip
-=======
-import six
-from six.moves import range
-from six.moves import zip
->>>>>>> dd6874fc
 
 conf.use_pcap = False
 conf.use_dnet = False
@@ -111,11 +104,7 @@
         devid = str(int(devid) + 1)
         guid = next(_vbs_exec_code("""WScript.Echo CreateObject("WScript.Shell").RegRead("HKEY_LOCAL_MACHINE\\SOFTWARE\\Microsoft\\Windows NT\\CurrentVersion\\NetworkCards\\%s\\ServiceName")
 """ % devid).__iter__())
-<<<<<<< HEAD
-        if guid.startswith('{') and guid.endswith('}\n'):
-=======
         if guid.startswith(b'{') and guid.endswith(b'}\n'):
->>>>>>> dd6874fc
             return guid[:-1]
     except StopIteration:
         pass
@@ -380,11 +369,8 @@
                 self.ip=get_ip_from_name(data['name'])
         except (KeyError, AttributeError, NameError) as e:
             print(e)
-<<<<<<< HEAD
         if not self.ip and self.name == LOOPBACK_NAME:
             self.ip = "127.0.0.1"
-=======
->>>>>>> dd6874fc
         try:
             self.mac = data['mac']
         except KeyError:
@@ -408,15 +394,8 @@
 
 try:
     from UserDict import UserDict
-<<<<<<< HEAD
 except ImportError:
     from collections import UserDict
-=======
-    from UserDict import DictMixin
-except ImportError:
-    from collections import UserDict
-    from collections import MutableMapping as DictMixin
->>>>>>> dd6874fc
 
 class NetworkInterfaceDict(UserDict):
     """Store information about network interfaces and convert between names""" 
