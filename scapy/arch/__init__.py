## This file is part of Scapy
## See http://www.secdev.org/projects/scapy for more informations
## Copyright (C) Philippe Biondi <phil@secdev.org>
## This program is published under a GPLv2 license

"""
Operating system specific functionality.
"""

from __future__ import absolute_import
import socket

from scapy.consts import LINUX, OPENBSD, FREEBSD, NETBSD, DARWIN, \
    SOLARIS, WINDOWS, BSD, IS_64BITS, LOOPBACK_NAME, plt, MATPLOTLIB_INLINED, \
    MATPLOTLIB_DEFAULT_PLOT_KARGS, PYX, parent_function
from scapy.error import *
import scapy.config
from scapy.pton_ntop import inet_pton
from scapy.data import *
<<<<<<< HEAD
from scapy.modules.six.moves import map
=======
from scapy.utils import orb
from six.moves import map
>>>>>>> dd6874fc

def str2mac(s):
    return ("%02x:"*6)[:-1] % tuple(map(orb, s)) 

if not WINDOWS:
    if not scapy.config.conf.use_pcap and not scapy.config.conf.use_dnet:
        from scapy.arch.bpf.core import get_if_raw_addr

def get_if_addr(iff):
    return socket.inet_ntoa(str_bytes(get_if_raw_addr(iff)))
    
def get_if_hwaddr(iff):
    addrfamily, mac = get_if_raw_hwaddr(iff)
    if addrfamily in [ARPHDR_ETHER,ARPHDR_LOOPBACK]:
        return str2mac(mac)
    else:
        raise Scapy_Exception("Unsupported address family (%i) for interface [%s]" % (addrfamily,iff))


# Next step is to import following architecture specific functions:
# def get_if_raw_hwaddr(iff)
# def get_if_raw_addr(iff):
# def get_if_list():
# def get_working_if():
# def attach_filter(s, filter, iface):
# def set_promisc(s,iff,val=1):
# def read_routes():
# def read_routes6():
# def get_if(iff,cmd):
# def get_if_index(iff):

if LINUX:
    from scapy.arch.linux import *
    if scapy.config.conf.use_pcap or scapy.config.conf.use_dnet:
        from scapy.arch.pcapdnet import *
elif BSD:
    from scapy.arch.unix import read_routes, read_routes6, in6_getifaddr

    if scapy.config.conf.use_pcap or scapy.config.conf.use_dnet:
        from scapy.arch.pcapdnet import *
    else:
        from scapy.arch.bpf.supersocket import L2bpfListenSocket, L2bpfSocket, L3bpfSocket
        from scapy.arch.bpf.core import *
        scapy.config.conf.use_bpf = True
        scapy.config.conf.L2listen = L2bpfListenSocket
        scapy.config.conf.L2socket = L2bpfSocket
        scapy.config.conf.L3socket = L3bpfSocket
elif SOLARIS:
    from scapy.arch.solaris import *
elif WINDOWS:
    from scapy.arch.windows import *
    # import only if parent is not route.py
    # because compatibility.py will require route.py to work (through sendrecv.py)
    parents = parent_function()
    if len(parents) >= 3:
        if not parents[2][1].endswith("route.py"):
            from scapy.arch.windows.compatibility import *
    else:
        from scapy.arch.windows.compatibility import *

if scapy.config.conf.iface is None:
    scapy.config.conf.iface = LOOPBACK_NAME


def get_if_addr6(iff):
    """
    Returns the main global unicast address associated with provided 
    interface, in human readable form. If no global address is found,
    None is returned. 
    """
    for x in in6_getifaddr():
        if x[2] == iff and x[1] == IPV6_ADDR_GLOBAL:
            return x[0]
        
    return None

def get_if_raw_addr6(iff):
    """
    Returns the main global unicast address associated with provided 
    interface, in network format. If no global address is found, None 
    is returned. 
    """
    ip6= get_if_addr6(iff)
    if ip6 is not None:
        return inet_pton(socket.AF_INET6, ip6)
    
    return None<|MERGE_RESOLUTION|>--- conflicted
+++ resolved
@@ -8,6 +8,7 @@
 """
 
 from __future__ import absolute_import
+from scapy.compat import *
 import socket
 
 from scapy.consts import LINUX, OPENBSD, FREEBSD, NETBSD, DARWIN, \
@@ -17,12 +18,7 @@
 import scapy.config
 from scapy.pton_ntop import inet_pton
 from scapy.data import *
-<<<<<<< HEAD
 from scapy.modules.six.moves import map
-=======
-from scapy.utils import orb
-from six.moves import map
->>>>>>> dd6874fc
 
 def str2mac(s):
     return ("%02x:"*6)[:-1] % tuple(map(orb, s)) 
