## This file is part of Scapy
## See http://www.secdev.org/projects/scapy for more informations
## Copyright (C) Philippe Biondi <phil@secdev.org>
## This program is published under a GPLv2 license

"""
Linux specific functions.
"""

from __future__ import absolute_import
import sys,os,struct,socket,time
from select import select
from fcntl import ioctl

from scapy.consts import LOOPBACK_NAME, IS_64BITS
import scapy.utils
import scapy.utils6
from scapy.packet import Packet, Padding
from scapy.config import conf
from scapy.data import *
from scapy.supersocket import SuperSocket
import scapy.arch
from scapy.error import warning, Scapy_Exception, log_interactive, log_loading
from scapy.arch.common import get_if
<<<<<<< HEAD
from scapy.modules.six.moves import map
=======
from six.moves import map
>>>>>>> dd6874fc



# From bits/ioctls.h
SIOCGIFHWADDR  = 0x8927          # Get hardware address    
SIOCGIFADDR    = 0x8915          # get PA address          
SIOCGIFNETMASK = 0x891b          # get network PA mask     
SIOCGIFNAME    = 0x8910          # get iface name          
SIOCSIFLINK    = 0x8911          # set iface channel       
SIOCGIFCONF    = 0x8912          # get iface list          
SIOCGIFFLAGS   = 0x8913          # get flags               
SIOCSIFFLAGS   = 0x8914          # set flags               
SIOCGIFINDEX   = 0x8933          # name -> if_index mapping
SIOCGIFCOUNT   = 0x8938          # get number of devices
SIOCGSTAMP     = 0x8906          # get packet timestamp (as a timeval)

# From if.h
IFF_UP = 0x1               # Interface is up.
IFF_BROADCAST = 0x2        # Broadcast address valid.
IFF_DEBUG = 0x4            # Turn on debugging.
IFF_LOOPBACK = 0x8         # Is a loopback net.
IFF_POINTOPOINT = 0x10     # Interface is point-to-point link.
IFF_NOTRAILERS = 0x20      # Avoid use of trailers.
IFF_RUNNING = 0x40         # Resources allocated.
IFF_NOARP = 0x80           # No address resolution protocol.
IFF_PROMISC = 0x100        # Receive all packets.

# From netpacket/packet.h
PACKET_ADD_MEMBERSHIP  = 1
PACKET_DROP_MEMBERSHIP = 2
PACKET_RECV_OUTPUT     = 3
PACKET_RX_RING         = 5
PACKET_STATISTICS      = 6
PACKET_MR_MULTICAST    = 0
PACKET_MR_PROMISC      = 1
PACKET_MR_ALLMULTI     = 2

# From bits/socket.h
SOL_PACKET = 263
# From asm/socket.h
SO_ATTACH_FILTER = 26
SOL_SOCKET = 1

# From net/route.h
RTF_UP = 0x0001  # Route usable
RTF_REJECT = 0x0200

# From if_packet.h
PACKET_HOST = 0  # To us
PACKET_BROADCAST = 1  # To all
PACKET_MULTICAST = 2  # To group
PACKET_OTHERHOST = 3  # To someone else
PACKET_OUTGOING = 4  # Outgoing of any type
PACKET_LOOPBACK = 5  # MC/BRD frame looped back
PACKET_USER = 6  # To user space
PACKET_KERNEL = 7  # To kernel space
PACKET_FASTROUTE = 6  # Fastrouted frame
# Unused, PACKET_FASTROUTE and PACKET_LOOPBACK are invisible to user space


with os.popen("%s -V 2> /dev/null" % conf.prog.tcpdump) as _f:
    if _f.close() >> 8 == 0x7f:
        log_loading.warning("Failed to execute tcpdump. Check it is installed and in the PATH")
        TCPDUMP=0
    else:
        TCPDUMP=1
del(_f)
    

def get_if_raw_hwaddr(iff):
    return struct.unpack("16xh6s8x",get_if(iff,SIOCGIFHWADDR))

def get_if_raw_addr(iff):
    try:
        return get_if(iff, SIOCGIFADDR)[20:24]
    except IOError:
        return b"\0\0\0\0"


def get_if_list():
    try:
        f=open("/proc/net/dev","r")
    except IOError:
        warning("Can't open /proc/net/dev !")
        return []
    lst = []
    f.readline()
    f.readline()
    for l in f:
        lst.append(l.split(":")[0].strip())
    return lst
def get_working_if():
    for i in get_if_list():
        if i == LOOPBACK_NAME:                
            continue
        ifflags = struct.unpack("16xH14x",get_if(i,SIOCGIFFLAGS))[0]
        if ifflags & IFF_UP:
            return i
    return LOOPBACK_NAME

def attach_filter(s, bpf_filter, iface):
    # XXX We generate the filter on the interface conf.iface 
    # because tcpdump open the "any" interface and ppp interfaces
    # in cooked mode. As we use them in raw mode, the filter will not
    # work... one solution could be to use "any" interface and translate
    # the filter from cooked mode to raw mode
    # mode
    if not TCPDUMP:
        return
    try:
        f = os.popen("%s -i %s -ddd -s 1600 '%s'" % (
            conf.prog.tcpdump,
            conf.iface if iface is None else iface,
            bpf_filter,
        ))
    except OSError as msg:
        log_interactive.warning("Failed to execute tcpdump: (%s)")
        return
    lines = f.readlines()
    if f.close():
        raise Scapy_Exception("Filter parse error")
    nb = int(lines[0])
    bpf = ""
    for l in lines[1:]:
<<<<<<< HEAD
        bpf += struct.pack("HBBI",*map(int,l.split()))
=======
        bpf += struct.pack("HBBI",*list(map(int,l.split())))
>>>>>>> dd6874fc

    # XXX. Argl! We need to give the kernel a pointer on the BPF,
    # python object header seems to be 20 bytes. 36 bytes for x86 64bits arch.
    bpfh = struct.pack("HL", nb, id(bpf) + (36 if IS_64BITS else 20))
    s.setsockopt(SOL_SOCKET, SO_ATTACH_FILTER, bpfh)

def set_promisc(s,iff,val=1):
    mreq = struct.pack("IHH8s", get_if_index(iff), PACKET_MR_PROMISC, 0, "")
    if val:
        cmd = PACKET_ADD_MEMBERSHIP
    else:
        cmd = PACKET_DROP_MEMBERSHIP
    s.setsockopt(SOL_PACKET, cmd, mreq)



def read_routes():
    try:
        f=open("/proc/net/route","r")
    except IOError:
        warning("Can't open /proc/net/route !")
        return []
    routes = []
    s=socket.socket(socket.AF_INET, socket.SOCK_DGRAM)
    ifreq = ioctl(s, SIOCGIFADDR,struct.pack("16s16x",LOOPBACK_NAME))
    addrfamily = struct.unpack("h",ifreq[16:18])[0]
    if addrfamily == socket.AF_INET:
        ifreq2 = ioctl(s, SIOCGIFNETMASK,struct.pack("16s16x",LOOPBACK_NAME))
        msk = socket.ntohl(struct.unpack("I",ifreq2[20:24])[0])
        dst = socket.ntohl(struct.unpack("I",ifreq[20:24])[0]) & msk
        ifaddr = scapy.utils.inet_ntoa(ifreq[20:24])
        routes.append((dst, msk, "0.0.0.0", LOOPBACK_NAME, ifaddr))
    else:
        warning("Interface lo: unkown address family (%i)"% addrfamily)

    for l in f.readlines()[1:]:
        iff,dst,gw,flags,x,x,x,msk,x,x,x = l.split()
        flags = int(flags,16)
        if flags & RTF_UP == 0:
            continue
        if flags & RTF_REJECT:
            continue
        try:
            ifreq = ioctl(s, SIOCGIFADDR,struct.pack("16s16x",iff))
        except IOError: # interface is present in routing tables but does not have any assigned IP
            ifaddr="0.0.0.0"
        else:
            addrfamily = struct.unpack("h",ifreq[16:18])[0]
            if addrfamily == socket.AF_INET:
                ifaddr = scapy.utils.inet_ntoa(ifreq[20:24])
            else:
                warning("Interface %s: unkown address family (%i)"%(iff, addrfamily))
                continue
        routes.append((socket.htonl(int(dst,16))&0xffffffff,
                       socket.htonl(int(msk,16))&0xffffffff,
                       scapy.utils.inet_ntoa(struct.pack("I",int(gw,16))),
                       iff, ifaddr))
    
    f.close()
    return routes

############
### IPv6 ###
############

def in6_getifaddr():
    """
    Returns a list of 3-tuples of the form (addr, scope, iface) where
    'addr' is the address of scope 'scope' associated to the interface
    'ifcace'.

    This is the list of all addresses of all interfaces available on
    the system.
    """
    ret = []
    try:
        f = open("/proc/net/if_inet6","r")
    except IOError as err:    
        return ret
    l = f.readlines()
    for i in l:
        # addr, index, plen, scope, flags, ifname
        tmp = i.split()
        addr = struct.unpack('4s4s4s4s4s4s4s4s', tmp[0])
        addr = scapy.utils6.in6_ptop(':'.join(addr))
        ret.append((addr, int(tmp[3], 16), tmp[5])) # (addr, scope, iface)
    return ret

def read_routes6():
    try:
        f = open("/proc/net/ipv6_route","r")
    except IOError as err:
        return []
    # 1. destination network
    # 2. destination prefix length
    # 3. source network displayed
    # 4. source prefix length
    # 5. next hop
    # 6. metric
    # 7. reference counter (?!?)
    # 8. use counter (?!?)
    # 9. flags
    # 10. device name
    routes = []
    def proc2r(p):
        ret = struct.unpack('4s4s4s4s4s4s4s4s', p)
        ret = ':'.join(ret)
        return scapy.utils6.in6_ptop(ret)
    
    lifaddr = in6_getifaddr() 
    for l in f.readlines():
        d,dp,s,sp,nh,m,rc,us,fl,dev = l.split()
        fl = int(fl, 16)

        if fl & RTF_UP == 0:
            continue
        if fl & RTF_REJECT:
            continue

        d = proc2r(d) ; dp = int(dp, 16)
        s = proc2r(s) ; sp = int(sp, 16)
        nh = proc2r(nh)

        cset = [] # candidate set (possible source addresses)
        if dev == LOOPBACK_NAME:
            if d == '::':
                continue
            cset = ['::1']
        else:
            devaddrs = [x for x in lifaddr if x[2] == dev]
            cset = scapy.utils6.construct_source_candidate_set(d, dp, devaddrs, LOOPBACK_NAME)
        
        if len(cset) != 0:
            routes.append((d, dp, nh, dev, cset))
    f.close()
    return routes   


def get_if_index(iff):
    return int(struct.unpack("I",get_if(iff, SIOCGIFINDEX)[16:20])[0])

if os.uname()[4] in [ 'x86_64', 'aarch64' ]:
    def get_last_packet_timestamp(sock):
        ts = ioctl(sock, SIOCGSTAMP, "1234567890123456")
        s,us = struct.unpack("QQ",ts)
        return s+us/1000000.0
else:
    def get_last_packet_timestamp(sock):
        ts = ioctl(sock, SIOCGSTAMP, "12345678")
        s,us = struct.unpack("II",ts)
        return s+us/1000000.0


def _flush_fd(fd):
    if type(fd) is not int:
        fd = fd.fileno()
    while 1:
        r,w,e = select([fd],[],[],0)
        if r:
            os.read(fd,MTU)
        else:
            break





class L3PacketSocket(SuperSocket):
    desc = "read/write packets at layer 3 using Linux PF_PACKET sockets"
    def __init__(self, type = ETH_P_ALL, filter=None, promisc=None, iface=None, nofilter=0):
        self.type = type
        self.ins = socket.socket(socket.AF_PACKET, socket.SOCK_RAW, socket.htons(type))
        self.ins.setsockopt(socket.SOL_SOCKET, socket.SO_RCVBUF, 0)
        if iface:
            self.ins.bind((iface, type))
        if not nofilter:
            if conf.except_filter:
                if filter:
                    filter = "(%s) and not (%s)" % (filter, conf.except_filter)
                else:
                    filter = "not (%s)" % conf.except_filter
            if filter is not None:
                attach_filter(self.ins, filter, iface)
        _flush_fd(self.ins)
        self.ins.setsockopt(socket.SOL_SOCKET, socket.SO_RCVBUF, 2**30)
        self.outs = socket.socket(socket.AF_PACKET, socket.SOCK_RAW, socket.htons(type))
        self.outs.setsockopt(socket.SOL_SOCKET, socket.SO_SNDBUF, 2**30)
        self.promisc = conf.promisc if promisc is None else promisc
        if self.promisc:
            if iface is None:
                self.iff = get_if_list()
            else:
                if iface.__class__ is list:
                    self.iff = iface
                else:
                    self.iff = [iface]
            for i in self.iff:
                set_promisc(self.ins, i)
    def close(self):
        if self.closed:
            return
        self.closed = 1
        if self.promisc:
            for i in self.iff:
                set_promisc(self.ins, i, 0)
        SuperSocket.close(self)
    def recv(self, x=MTU):
        pkt, sa_ll = self.ins.recvfrom(x)
        if sa_ll[2] == socket.PACKET_OUTGOING:
            return None
        if sa_ll[3] in conf.l2types:
            cls = conf.l2types[sa_ll[3]]
            lvl = 2
        elif sa_ll[1] in conf.l3types:
            cls = conf.l3types[sa_ll[1]]
            lvl = 3
        else:
            cls = conf.default_l2
            warning("Unable to guess type (interface=%s protocol=%#x family=%i). Using %s" % (sa_ll[0],sa_ll[1],sa_ll[3],cls.name))
            lvl = 2

        try:
            pkt = cls(pkt)
        except KeyboardInterrupt:
            raise
        except:
            if conf.debug_dissector:
                raise
            pkt = conf.raw_layer(pkt)
        if lvl == 2:
            pkt = pkt.payload
            
        if pkt is not None:
            pkt.time = get_last_packet_timestamp(self.ins)
        return pkt
    
    def send(self, x):
        iff,a,gw  = x.route()
        if iff is None:
            iff = conf.iface
        sdto = (iff, self.type)
        self.outs.bind(sdto)
        sn = self.outs.getsockname()
        ll = lambda x:x
        if type(x) in conf.l3types:
            sdto = (iff, conf.l3types[type(x)])
        if sn[3] in conf.l2types:
            ll = lambda x:conf.l2types[sn[3]]()/x
        sx = bytes(ll(x))
        x.sent_time = time.time()
        try:
            self.outs.sendto(sx, sdto)
        except socket.error as msg:
            if msg[0] == 22 and len(sx) < conf.min_pkt_size:
                self.outs.send(sx + b"\x00" * (conf.min_pkt_size - len(sx)))
            elif conf.auto_fragment and msg[0] == 90:
                for p in x.fragment():
                    self.outs.sendto(bytes(ll(p)), sdto)
            else:
                raise



class L2Socket(SuperSocket):
    desc = "read/write packets at layer 2 using Linux PF_PACKET sockets"
    def __init__(self, iface=None, type=ETH_P_ALL, promisc=None, filter=None, nofilter=0):
        self.iface = conf.iface if iface is None else iface
        self.ins = socket.socket(socket.AF_PACKET, socket.SOCK_RAW, socket.htons(type))
        self.ins.setsockopt(socket.SOL_SOCKET, socket.SO_RCVBUF, 0)
        if not nofilter: 
            if conf.except_filter:
                if filter:
                    filter = "(%s) and not (%s)" % (filter, conf.except_filter)
                else:
                    filter = "not (%s)" % conf.except_filter
            if filter is not None:
                attach_filter(self.ins, filter, iface)
        self.promisc = conf.sniff_promisc if promisc is None else promisc
        if self.promisc:
            set_promisc(self.ins, self.iface)
        self.ins.bind((self.iface, type))
        _flush_fd(self.ins)
        self.ins.setsockopt(socket.SOL_SOCKET, socket.SO_RCVBUF, 2**30)
        self.outs = self.ins
        self.outs.setsockopt(socket.SOL_SOCKET, socket.SO_SNDBUF, 2**30)
        sa_ll = self.outs.getsockname()
        if sa_ll[3] in conf.l2types:
            self.LL = conf.l2types[sa_ll[3]]
        elif sa_ll[1] in conf.l3types:
            self.LL = conf.l3types[sa_ll[1]]
        else:
            self.LL = conf.default_l2
            warning("Unable to guess type (interface=%s protocol=%#x family=%i). Using %s" % (sa_ll[0],sa_ll[1],sa_ll[3],self.LL.name))
    def close(self):
        if self.closed:
            return
        self.closed = 1
        if self.promisc:
            set_promisc(self.ins, self.iface, 0)
        SuperSocket.close(self)
    def recv(self, x=MTU):
        pkt, sa_ll = self.ins.recvfrom(x)
        if sa_ll[2] == socket.PACKET_OUTGOING:
            return None
        try:
            q = self.LL(pkt)
        except KeyboardInterrupt:
            raise
        except:
            if conf.debug_dissector:
                raise
            q = conf.raw_layer(pkt)
        q.time = get_last_packet_timestamp(self.ins)
        return q
    def send(self, x):
        try:
            return SuperSocket.send(self, x)
        except socket.error as msg:
            if msg[0] == 22 and len(x) < conf.min_pkt_size:
                padding = b"\x00" * (conf.min_pkt_size - len(x))
                if isinstance(x, Packet):
                    return SuperSocket.send(self, x / Padding(load=padding))
                else:
                    return SuperSocket.send(self, bytes(x) + padding)
            raise


class L2ListenSocket(SuperSocket):
    desc = "read packets at layer 2 using Linux PF_PACKET sockets"
    def __init__(self, iface = None, type = ETH_P_ALL, promisc=None, filter=None, nofilter=0):
        self.type = type
        self.outs = None
        self.ins = socket.socket(socket.AF_PACKET, socket.SOCK_RAW, socket.htons(type))
        self.ins.setsockopt(socket.SOL_SOCKET, socket.SO_RCVBUF, 0)
        if iface is not None:
            self.ins.bind((iface, type))
        if not nofilter:
            if conf.except_filter:
                if filter:
                    filter = "(%s) and not (%s)" % (filter, conf.except_filter)
                else:
                    filter = "not (%s)" % conf.except_filter
            if filter is not None:
                attach_filter(self.ins, filter, iface)
        if promisc is None:
            promisc = conf.sniff_promisc
        self.promisc = promisc
        if iface is None:
            self.iff = get_if_list()
        else:
            if iface.__class__ is list:
                self.iff = iface
            else:
                self.iff = [iface]
        if self.promisc:
            for i in self.iff:
                set_promisc(self.ins, i)
        _flush_fd(self.ins)
        self.ins.setsockopt(socket.SOL_SOCKET, socket.SO_RCVBUF, 2**30)
    def close(self):
        if self.promisc:
            for i in self.iff:
                set_promisc(self.ins, i, 0)
        SuperSocket.close(self)

    def recv(self, x=MTU):
        pkt, sa_ll = self.ins.recvfrom(x)
        if sa_ll[3] in conf.l2types :
            cls = conf.l2types[sa_ll[3]]
        elif sa_ll[1] in conf.l3types:
            cls = conf.l3types[sa_ll[1]]
        else:
            cls = conf.default_l2
            warning("Unable to guess type (interface=%s protocol=%#x "
                    "family=%i). Using %s" % (sa_ll[0], sa_ll[1], sa_ll[3],
                                              cls.name))

        try:
            pkt = cls(pkt)
        except KeyboardInterrupt:
            raise
        except:
            if conf.debug_dissector:
                raise
            pkt = conf.raw_layer(pkt)
        pkt.time = get_last_packet_timestamp(self.ins)
        pkt.direction = sa_ll[2]
        return pkt
    
    def send(self, x):
        raise Scapy_Exception("Can't send anything with L2ListenSocket")


conf.L3socket = L3PacketSocket
conf.L2socket = L2Socket
conf.L2listen = L2ListenSocket

conf.iface = get_working_if()<|MERGE_RESOLUTION|>--- conflicted
+++ resolved
@@ -22,11 +22,7 @@
 import scapy.arch
 from scapy.error import warning, Scapy_Exception, log_interactive, log_loading
 from scapy.arch.common import get_if
-<<<<<<< HEAD
 from scapy.modules.six.moves import map
-=======
-from six.moves import map
->>>>>>> dd6874fc
 
 
 
@@ -151,11 +147,7 @@
     nb = int(lines[0])
     bpf = ""
     for l in lines[1:]:
-<<<<<<< HEAD
         bpf += struct.pack("HBBI",*map(int,l.split()))
-=======
-        bpf += struct.pack("HBBI",*list(map(int,l.split())))
->>>>>>> dd6874fc
 
     # XXX. Argl! We need to give the kernel a pointer on the BPF,
     # python object header seems to be 20 bytes. 36 bytes for x86 64bits arch.
