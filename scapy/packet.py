## This file is part of Scapy
## See http://www.secdev.org/projects/scapy for more informations
## Copyright (C) Philippe Biondi <phil@secdev.org>
## This program is published under a GPLv2 license

"""
Packet class. Binding mechanism. fuzz() method.
"""

import time,itertools
import copy
from fields import StrField,ConditionalField,Emph,PacketListField,BitField
from config import conf
from base_classes import BasePacket,Gen,SetGen,Packet_metaclass,NewDefaultValues
from volatile import VolatileValue
from utils import import_hexcap,tex_escape,colgen,get_temp_file
from error import Scapy_Exception,log_runtime
import subprocess

try:
    import pyx
except ImportError:
    pass


class RawVal:
    def __init__(self, val=""):
        self.val = val
    def __str__(self):
        return str(self.val)
    def __repr__(self):
        return "<RawVal [%r]>" % self.val


class Packet(BasePacket):
    __metaclass__ = Packet_metaclass
    name=None

    fields_desc = []

    aliastypes = []
    overload_fields = {}

    underlayer = None

    sent_time = None
    payload_guess = []
    initialized = 0
    show_indent=1
    explicit = 0
    raw_packet_cache = None
    raw_packet_cache_fields = None

    @classmethod
    def from_hexcap(cls):
        return cls(import_hexcap())

    @classmethod
    def upper_bonds(self):
        for fval,upper in self.payload_guess:
            print "%-20s  %s" % (upper.__name__, ", ".join("%-12s" % ("%s=%r"%i) for i in fval.iteritems()))

    @classmethod
    def lower_bonds(self):
        for lower,fval in self.overload_fields.iteritems():
            print "%-20s  %s" % (lower.__name__, ", ".join("%-12s" % ("%s=%r"%i) for i in fval.iteritems()))

    def __init__(self, _pkt="", post_transform=None, _internal=0, _underlayer=None, **fields):
        self.time  = time.time()
        self.sent_time = 0
        if self.name is None:
            self.name = self.__class__.__name__
        self.aliastypes = [ self.__class__ ] + self.aliastypes
        self.default_fields = {}
        self.overloaded_fields = {}
        self.fields={}
        self.fieldtype={}
        self.packetfields=[]
        self.__dict__["payload"] = NoPayload()
        self.init_fields()
        self.underlayer = _underlayer
        self.initialized = 1
        self.original = _pkt
        if _pkt:
            self.dissect(_pkt)
            if not _internal:
                self.dissection_done(self)
        for f in fields.keys():
            self.fields[f] = self.get_field(f).any2i(self,fields[f])
        if type(post_transform) is list:
            self.post_transforms = post_transform
        elif post_transform is None:
            self.post_transforms = []
        else:
            self.post_transforms = [post_transform]

    def init_fields(self):
        self.do_init_fields(self.fields_desc)

    def do_init_fields(self, flist):
        for f in flist:
            self.default_fields[f.name] = copy.deepcopy(f.default)
            self.fieldtype[f.name] = f
            if f.holds_packets:
                self.packetfields.append(f)
            
    def dissection_done(self,pkt):
        """DEV: will be called after a dissection is completed"""
        self.post_dissection(pkt)
        self.payload.dissection_done(pkt)
        
    def post_dissection(self, pkt):
        """DEV: is called after the dissection of the whole packet"""
        pass

    def get_field(self, fld):
        """DEV: returns the field instance from the name of the field"""
        return self.fieldtype[fld]
        
    def add_payload(self, payload):
        if payload is None:
            return
        elif not isinstance(self.payload, NoPayload):
            self.payload.add_payload(payload)
        else:
            if isinstance(payload, Packet):
                self.__dict__["payload"] = payload
                payload.add_underlayer(self)
                for t in self.aliastypes:
                    if payload.overload_fields.has_key(t):
                        self.overloaded_fields = payload.overload_fields[t]
                        break
            elif type(payload) is str:
                self.__dict__["payload"] = conf.raw_layer(load=payload)
            else:
                raise TypeError("payload must be either 'Packet' or 'str', not [%s]" % repr(payload))
    def remove_payload(self):
        self.payload.remove_underlayer(self)
        self.__dict__["payload"] = NoPayload()
        self.overloaded_fields = {}
    def add_underlayer(self, underlayer):
        self.underlayer = underlayer
    def remove_underlayer(self,other):
        self.underlayer = None
    def copy(self):
        """Returns a deep copy of the instance."""
        clone = self.__class__()
        clone.fields = self.copy_fields_dict(self.fields)
        clone.default_fields = self.copy_fields_dict(self.default_fields)
        clone.overloaded_fields = self.overloaded_fields.copy()
        clone.overload_fields = self.overload_fields.copy()
        clone.underlayer = self.underlayer
        clone.explicit = self.explicit
        clone.raw_packet_cache = self.raw_packet_cache
        clone.raw_packet_cache_fields = self.copy_fields_dict(
            self.raw_packet_cache_fields
        )
        clone.post_transforms = self.post_transforms[:]
        clone.__dict__["payload"] = self.payload.copy()
        clone.payload.add_underlayer(clone)
        return clone

    def getfieldval(self, attr):
        if attr in self.fields:
            return self.fields[attr]
        if attr in self.overloaded_fields:
            return self.overloaded_fields[attr]
        if attr in self.default_fields:
            return self.default_fields[attr]
        return self.payload.getfieldval(attr)
    
    def getfield_and_val(self, attr):
        if attr in self.fields:
            return self.get_field(attr),self.fields[attr]
        if attr in self.overloaded_fields:
            return self.get_field(attr),self.overloaded_fields[attr]
        if attr in self.default_fields:
            return self.get_field(attr),self.default_fields[attr]
        return self.payload.getfield_and_val(attr)
    
    def __getattr__(self, attr):
        if self.initialized:
            fld,v = self.getfield_and_val(attr)
            if fld is not None:
                return fld.i2h(self, v)
            return v
        raise AttributeError(attr)

    def setfieldval(self, attr, val):
        if self.default_fields.has_key(attr):
            fld = self.get_field(attr)
            if fld is None:
                any2i = lambda x,y: y
            else:
                any2i = fld.any2i
            self.fields[attr] = any2i(self, val)
            self.explicit = 0
            self.raw_packet_cache = None
            self.raw_packet_cache_fields = None
        elif attr == "payload":
            self.remove_payload()
            self.add_payload(val)
        else:
            self.payload.setfieldval(attr,val)

    def __setattr__(self, attr, val):
        if self.initialized:
            try:
                self.setfieldval(attr,val)
            except AttributeError:
                pass
            else:
                return
        self.__dict__[attr] = val

    def delfieldval(self, attr):
        if self.fields.has_key(attr):
            del(self.fields[attr])
            self.explicit = 0 # in case a default value must be explicited
            self.raw_packet_cache = None
            self.raw_packet_cache_fields = None
        elif self.default_fields.has_key(attr):
            pass
        elif attr == "payload":
            self.remove_payload()
        else:
            self.payload.delfieldval(attr)

    def __delattr__(self, attr):
        if self.initialized:
            try:
                self.delfieldval(attr)
            except AttributeError:
                pass
            else:
                return
        if self.__dict__.has_key(attr):
            del(self.__dict__[attr])
        else:
            raise AttributeError(attr)
            
    def __repr__(self):
        s = ""
        ct = conf.color_theme
        for f in self.fields_desc:
            if isinstance(f, ConditionalField) and not f._evalcond(self):
                continue
            if f.name in self.fields:
                val = f.i2repr(self, self.fields[f.name])
            elif f.name in self.overloaded_fields:
                val =  f.i2repr(self, self.overloaded_fields[f.name])
            else:
                continue
            if isinstance(f, Emph) or f in conf.emph:
                ncol = ct.emph_field_name
                vcol = ct.emph_field_value
            else:
                ncol = ct.field_name
                vcol = ct.field_value

                
            s += " %s%s%s" % (ncol(f.name),
                              ct.punct("="),
                              vcol(val))
        return "%s%s %s %s%s%s"% (ct.punct("<"),
                                  ct.layer_name(self.__class__.__name__),
                                  s,
                                  ct.punct("|"),
                                  repr(self.payload),
                                  ct.punct(">"))
    def __str__(self):
        return self.build()
    def __div__(self, other):
        if isinstance(other, Packet):
            cloneA = self.copy()
            cloneB = other.copy()
            cloneA.add_payload(cloneB)
            return cloneA
        elif type(other) is str:
            return self/conf.raw_layer(load=other)
        else:
            return other.__rdiv__(self)
    __truediv__ = __div__
    def __rdiv__(self, other):
        if type(other) is str:
            return conf.raw_layer(load=other)/self
        else:
            raise TypeError
    __rtruediv__ = __rdiv__
    def __mul__(self, other):
        if type(other) is int:
            return  [self]*other
        else:
            raise TypeError
    def __rmul__(self,other):
        return self.__mul__(other)
    
    def __nonzero__(self):
        return True
    def __len__(self):
        return len(self.__str__())
    def copy_field_value(self, fieldname, value):
        return self.get_field(fieldname).do_copy(value)
    def copy_fields_dict(self, fields):
        if fields is None:
            return None
        return dict([fname, self.copy_field_value(fname, fval)]
                    for fname, fval in fields.iteritems())
    def self_build(self, field_pos_list=None):
        if self.raw_packet_cache is not None:
            for fname, fval in self.raw_packet_cache_fields.iteritems():
                if self.getfieldval(fname) != fval:
                    self.raw_packet_cache = None
                    self.raw_packet_cache_fields = None
                    break
            if self.raw_packet_cache is not None:
                return self.raw_packet_cache
        p=""
        for f in self.fields_desc:
            val = self.getfieldval(f.name)
            if isinstance(val, RawVal):
                sval = str(val)
                p += sval
                if field_pos_list is not None:
                    field_pos_list.append( (f.name, sval.encode("string_escape"), len(p), len(sval) ) )
            else:
                p = f.addfield(self, p, val)
        return p

    def do_build_payload(self):
        return self.payload.do_build()

    def do_build(self):
        if not self.explicit:
            self = self.__iter__().next()
        pkt = self.self_build()
        for t in self.post_transforms:
            pkt = t(pkt)
        pay = self.do_build_payload()
        if self.raw_packet_cache is None:
            return self.post_build(pkt, pay)
        else:
            return pkt + pay
    
    def build_padding(self):
        return self.payload.build_padding()

    def build(self):
        p = self.do_build()
        p += self.build_padding()
        p = self.build_done(p)
        return p
    
    def post_build(self, pkt, pay):
        """DEV: called right after the current layer is build."""
        return pkt+pay

    def build_done(self, p):
        return self.payload.build_done(p)

    def do_build_ps(self):
        p=""
        pl = []
        q=""
        for f in self.fields_desc:
            if isinstance(f, ConditionalField) and not f._evalcond(self):
                continue
            p = f.addfield(self, p, self.getfieldval(f.name) )
            if type(p) is str:
                r = p[len(q):]
                q = p
            else:
                r = ""
            pl.append( (f, f.i2repr(self,self.getfieldval(f.name)), r) )
            
        pkt,lst = self.payload.build_ps(internal=1)
        p += pkt
        lst.append( (self, pl) )
        
        return p,lst
    
    def build_ps(self,internal=0):
        p,lst = self.do_build_ps()
#        if not internal:
#            pkt = self
#            while pkt.haslayer(conf.padding_layer):
#                pkt = pkt.getlayer(conf.padding_layer)
#                lst.append( (pkt, [ ("loakjkjd", pkt.load, pkt.load) ] ) )
#                p += pkt.load
#                pkt = pkt.payload
        return p,lst


    def psdump(self, filename=None, **kargs):
        """psdump(filename=None, layer_shift=0, rebuild=1)
Creates an EPS file describing a packet. If filename is not provided a temporary file is created and gs is called."""
        canvas = self.canvas_dump(**kargs)
        if filename is None:
            fname = get_temp_file(autoext=".eps")
            canvas.writeEPSfile(fname)
            subprocess.Popen([conf.prog.psreader, fname+".eps"])
        else:
            canvas.writeEPSfile(filename)

    def pdfdump(self, filename=None, **kargs):
        """pdfdump(filename=None, layer_shift=0, rebuild=1)
        Creates a PDF file describing a packet. If filename is not provided a temporary file is created and xpdf is called."""
        canvas = self.canvas_dump(**kargs)
        if filename is None:
            fname = get_temp_file(autoext=".pdf")
            canvas.writePDFfile(fname)
            subprocess.Popen([conf.prog.pdfreader, fname+".pdf"])
        else:
            canvas.writePDFfile(filename)

        
    def canvas_dump(self, layer_shift=0, rebuild=1):
        canvas = pyx.canvas.canvas()
        if rebuild:
            p,t = self.__class__(str(self)).build_ps()
        else:
            p,t = self.build_ps()
        YTXT=len(t)
        for n,l in t:
            YTXT += len(l)
        YTXT = float(YTXT)
        YDUMP=YTXT

        XSTART = 1
        XDSTART = 10
        y = 0.0
        yd = 0.0
        xd = 0 
        XMUL= 0.55
        YMUL = 0.4
    
        backcolor=colgen(0.6, 0.8, 1.0, trans=pyx.color.rgb)
        forecolor=colgen(0.2, 0.5, 0.8, trans=pyx.color.rgb)
#        backcolor=makecol(0.376, 0.729, 0.525, 1.0)
        
        
        def hexstr(x):
            s = []
            for c in x:
                s.append("%02x" % ord(c))
            return " ".join(s)

                
        def make_dump_txt(x,y,txt):
            return pyx.text.text(XDSTART+x*XMUL, (YDUMP-y)*YMUL, r"\tt{%s}"%hexstr(txt), [pyx.text.size.Large])

        def make_box(o):
            return pyx.box.rect(o.left(), o.bottom(), o.width(), o.height(), relcenter=(0.5,0.5))

        def make_frame(lst):
            if len(lst) == 1:
                b = lst[0].bbox()
                b.enlarge(pyx.unit.u_pt)
                return b.path()
            else:
                fb = lst[0].bbox()
                fb.enlarge(pyx.unit.u_pt)
                lb = lst[-1].bbox()
                lb.enlarge(pyx.unit.u_pt)
                if len(lst) == 2 and fb.left() > lb.right():
                    return pyx.path.path(pyx.path.moveto(fb.right(), fb.top()),
                                         pyx.path.lineto(fb.left(), fb.top()),
                                         pyx.path.lineto(fb.left(), fb.bottom()),
                                         pyx.path.lineto(fb.right(), fb.bottom()),
                                         pyx.path.moveto(lb.left(), lb.top()),
                                         pyx.path.lineto(lb.right(), lb.top()),
                                         pyx.path.lineto(lb.right(), lb.bottom()),
                                         pyx.path.lineto(lb.left(), lb.bottom()))
                else:
                    # XXX
                    gb = lst[1].bbox()
                    if gb != lb:
                        gb.enlarge(pyx.unit.u_pt)
                    kb = lst[-2].bbox()
                    if kb != gb and kb != lb:
                        kb.enlarge(pyx.unit.u_pt)
                    return pyx.path.path(pyx.path.moveto(fb.left(), fb.top()),
                                         pyx.path.lineto(fb.right(), fb.top()),
                                         pyx.path.lineto(fb.right(), kb.bottom()),
                                         pyx.path.lineto(lb.right(), kb.bottom()),
                                         pyx.path.lineto(lb.right(), lb.bottom()),
                                         pyx.path.lineto(lb.left(), lb.bottom()),
                                         pyx.path.lineto(lb.left(), gb.top()),
                                         pyx.path.lineto(fb.left(), gb.top()),
                                         pyx.path.closepath(),)
                                         

        def make_dump(s, shift=0, y=0, col=None, bkcol=None, larg=16):
            c = pyx.canvas.canvas()
            tlist = []
            while s:
                dmp,s = s[:larg-shift],s[larg-shift:]
                txt = make_dump_txt(shift, y, dmp)
                tlist.append(txt)
                shift += len(dmp)
                if shift >= 16:
                    shift = 0
                    y += 1
            if col is None:
                col = pyx.color.rgb.red
            if bkcol is None:
                col = pyx.color.rgb.white
            c.stroke(make_frame(tlist),[col,pyx.deco.filled([bkcol]),pyx.style.linewidth.Thick])
            for txt in tlist:
                c.insert(txt)
            return c, tlist[-1].bbox(), shift, y
                            

        last_shift,last_y=0,0.0
        while t:
            bkcol = backcolor.next()
            proto,fields = t.pop()
            y += 0.5
            pt = pyx.text.text(XSTART, (YTXT-y)*YMUL, r"\font\cmssfont=cmss10\cmssfont{%s}" % proto.name, [ pyx.text.size.Large])
            y += 1
            ptbb=pt.bbox()
            ptbb.enlarge(pyx.unit.u_pt*2)
            canvas.stroke(ptbb.path(),[pyx.color.rgb.black, pyx.deco.filled([bkcol])])
            canvas.insert(pt)
            for fname, fval, fdump in fields:
                col = forecolor.next()
                ft = pyx.text.text(XSTART, (YTXT-y)*YMUL, r"\font\cmssfont=cmss10\cmssfont{%s}" % tex_escape(fname.name))
                if isinstance(fval, str):
                    if len(fval) > 18:
                        fval = fval[:18]+"[...]"
                else:
                    fval=""
                vt = pyx.text.text(XSTART+3, (YTXT-y)*YMUL, r"\font\cmssfont=cmss10\cmssfont{%s}" % tex_escape(fval))
                y += 1.0
                if fdump:
                    dt,target,last_shift,last_y = make_dump(fdump, last_shift, last_y, col, bkcol)

                    dtb = dt.bbox()
                    dtb=target
                    vtb = vt.bbox()
                    bxvt = make_box(vtb)
                    bxdt = make_box(dtb)
                    dtb.enlarge(pyx.unit.u_pt)
                    try:
                        if yd < 0:
                            cnx = pyx.connector.curve(bxvt,bxdt,absangle1=0, absangle2=-90)
                        else:
                            cnx = pyx.connector.curve(bxvt,bxdt,absangle1=0, absangle2=90)
                    except:
                        pass
                    else:
                        canvas.stroke(cnx,[pyx.style.linewidth.thin,pyx.deco.earrow.small,col])
                        
                    canvas.insert(dt)
                
                canvas.insert(ft)
                canvas.insert(vt)
            last_y += layer_shift
    
        return canvas



    def extract_padding(self, s):
        """DEV: to be overloaded to extract current layer's padding. Return a couple of strings (actual layer, padding)"""
        return s,None

    def post_dissect(self, s):
        """DEV: is called right after the current layer has been dissected"""
        return s

    def pre_dissect(self, s):
        """DEV: is called right before the current layer is dissected"""
        return s

    def do_dissect(self, s):
        raw = s
        self.raw_packet_cache_fields = {}
        for f in self.fields_desc:
            if not s:
                break
            s, fval = f.getfield(self, s)
            # We need to track fields with mutable values to discard
            # .raw_packet_cache when needed.
            if f.islist or f.holds_packets:
                self.raw_packet_cache_fields[f.name] = f.do_copy(fval)
            self.fields[f.name] = fval
        assert(raw.endswith(s))
        self.raw_packet_cache = raw[:-len(s)] if s else raw
        self.explicit = 1
        return s

    def do_dissect_payload(self, s):
        if s:
            cls = self.guess_payload_class(s)
            try:
                p = cls(s, _internal=1, _underlayer=self)
            except KeyboardInterrupt:
                raise
            except:
                if conf.debug_dissector:
                    if isinstance(cls,type) and issubclass(cls,Packet):
                        log_runtime.error("%s dissector failed" % cls.name)
                    else:
                        log_runtime.error("%s.guess_payload_class() returned [%s]" % (self.__class__.__name__,repr(cls)))
                    if cls is not None:
                        raise
                p = conf.raw_layer(s, _internal=1, _underlayer=self)
            self.add_payload(p)

    def dissect(self, s):
        s = self.pre_dissect(s)

        s = self.do_dissect(s)

        s = self.post_dissect(s)
            
        payl,pad = self.extract_padding(s)
        self.do_dissect_payload(payl)
        if pad and conf.padding:
            self.add_payload(conf.padding_layer(pad))


    def guess_payload_class(self, payload):
        """DEV: Guesses the next payload class from layer bonds. Can be overloaded to use a different mechanism."""
        for t in self.aliastypes:
            for fval, cls in t.payload_guess:
                ok = 1
                for k in fval.keys():
                    if not hasattr(self, k) or fval[k] != self.getfieldval(k):
                        ok = 0
                        break
                if ok:
                    return cls
        return self.default_payload_class(payload)
    
    def default_payload_class(self, payload):
        """DEV: Returns the default payload class if nothing has been found by the guess_payload_class() method."""
        return conf.raw_layer

    def hide_defaults(self):
        """Removes fields' values that are the same as default values."""
        for k in self.fields.keys():
            if self.default_fields.has_key(k):
                if self.default_fields[k] == self.fields[k]:
                    del(self.fields[k])
        self.payload.hide_defaults()
            
    def clone_with(self, payload=None, **kargs):
        pkt = self.__class__()
        pkt.explicit = 1
        pkt.fields = kargs
        pkt.default_fields = self.copy_fields_dict(self.default_fields)
        pkt.time = self.time
        pkt.underlayer = self.underlayer
        pkt.overload_fields = self.overload_fields.copy()
        pkt.post_transforms = self.post_transforms
        pkt.raw_packet_cache = self.raw_packet_cache
        pkt.raw_packet_cache_fields = self.copy_fields_dict(
            self.raw_packet_cache_fields
        )
        if payload is not None:
            pkt.add_payload(payload)
        return pkt

    def __iter__(self):
        def loop(todo, done, self=self):
            if todo:
                eltname = todo.pop()
                elt = self.getfieldval(eltname)
                if not isinstance(elt, Gen):
                    if self.get_field(eltname).islist:
                        elt = SetGen([elt])
                    else:
                        elt = SetGen(elt)
                for e in elt:
                    done[eltname]=e
                    for x in loop(todo[:], done):
                        yield x
            else:
                if isinstance(self.payload,NoPayload):
                    payloads = [None]
                else:
                    payloads = self.payload
                for payl in payloads:
                    done2=done.copy()
                    for k in done2:
                        if isinstance(done2[k], VolatileValue):
                            done2[k] = done2[k]._fix()
                    pkt = self.clone_with(payload=payl, **done2)
                    yield pkt

        if self.explicit or self.raw_packet_cache is not None:
            todo = []
            done = self.fields
        else:
            todo = [ k for (k,v) in itertools.chain(self.default_fields.iteritems(),
                                                    self.overloaded_fields.iteritems())
                     if isinstance(v, VolatileValue) ] + self.fields.keys()
            done = {}
        return loop(todo, done)

    def __gt__(self, other):
        """True if other is an answer from self (self ==> other)."""
        if isinstance(other, Packet):
            return other < self
        elif type(other) is str:
            return 1
        else:
            raise TypeError((self, other))
    def __lt__(self, other):
        """True if self is an answer from other (other ==> self)."""
        if isinstance(other, Packet):
            return self.answers(other)
        elif type(other) is str:
            return 1
        else:
            raise TypeError((self, other))

    def __eq__(self, other):
        if not isinstance(other, self.__class__):
            return False
        for f in self.fields_desc:
            if f not in other.fields_desc:
                return False
            if self.getfieldval(f.name) != other.getfieldval(f.name):
                return False
        return self.payload == other.payload

    def __ne__(self, other):
        return not self.__eq__(other)

    def hashret(self):
        """DEV: returns a string that has the same value for a request and its answer."""
        return self.payload.hashret()
    def answers(self, other):
        """DEV: true if self is an answer from other"""
        if other.__class__ == self.__class__:
            return self.payload.answers(other.payload)
        return 0

    def haslayer(self, cls):
        """true if self has a layer that is an instance of cls. Superseded by "cls in self" syntax."""
        if self.__class__ == cls or self.__class__.__name__ == cls:
            return 1
        for f in self.packetfields:
            fvalue_gen = self.getfieldval(f.name)
            if fvalue_gen is None:
                continue
            if not f.islist:
                fvalue_gen = SetGen(fvalue_gen,_iterpacket=0)
            for fvalue in fvalue_gen:
                if isinstance(fvalue, Packet):
                    ret = fvalue.haslayer(cls)
                    if ret:
                        return ret
        return self.payload.haslayer(cls)
    def getlayer(self, cls, nb=1, _track=None):
        """Return the nb^th layer that is an instance of cls."""
        if type(cls) is int:
            nb = cls+1
            cls = None
        if type(cls) is str and "." in cls:
            ccls,fld = cls.split(".",1)
        else:
            ccls,fld = cls,None
        if cls is None or self.__class__ == cls or self.__class__.name == ccls:
            if nb == 1:
                if fld is None:
                    return self
                else:
                    return self.getfieldval(fld)
            else:
                nb -=1
        for f in self.packetfields:
            fvalue_gen = self.getfieldval(f.name)
            if fvalue_gen is None:
                continue
            if not f.islist:
                fvalue_gen = SetGen(fvalue_gen,_iterpacket=0)
            for fvalue in fvalue_gen:
                if isinstance(fvalue, Packet):
                    track=[]
                    ret = fvalue.getlayer(cls, nb, _track=track)
                    if ret is not None:
                        return ret
                    nb = track[0]
        return self.payload.getlayer(cls,nb,_track=_track)

    def firstlayer(self):
        q = self
        while q.underlayer is not None:
            q = q.underlayer
        return q

    def __getitem__(self, cls):
        if type(cls) is slice:
            lname = cls.start
            if cls.stop:
                ret = self.getlayer(cls.start, cls.stop)
            else:
                ret = self.getlayer(cls.start)
            if ret is None and cls.step is not None:
                ret = cls.step
        else:
            lname=cls
            ret = self.getlayer(cls)
        if ret is None:
            if type(lname) is Packet_metaclass:
                lname = lname.__name__
            elif type(lname) is not str:
                lname = repr(lname)
            raise IndexError("Layer [%s] not found" % lname)
        return ret

    def __delitem__(self, cls):
        del(self[cls].underlayer.payload)

    def __setitem__(self, cls, val):
        self[cls].underlayer.payload = val
    
    def __contains__(self, cls):
        """"cls in self" returns true if self has a layer which is an instance of cls."""
        return self.haslayer(cls)

    def route(self):
        return (None,None,None)

    def fragment(self, *args, **kargs):
        return self.payload.fragment(*args, **kargs)
    

    def display(self,*args,**kargs):  # Deprecated. Use show()
        """Deprecated. Use show() method."""
        self.show(*args,**kargs)
    def show(self, indent=3, lvl="", label_lvl=""):
        """Prints a hierarchical view of the packet. "indent" gives the size of indentation for each layer."""
        ct = conf.color_theme
        print "%s%s %s %s" % (label_lvl,
                              ct.punct("###["),
                              ct.layer_name(self.name),
                              ct.punct("]###"))
        for f in self.fields_desc:
            if isinstance(f, ConditionalField) and not f._evalcond(self):
                continue
            if isinstance(f, Emph) or f in conf.emph:
                ncol = ct.emph_field_name
                vcol = ct.emph_field_value
            else:
                ncol = ct.field_name
                vcol = ct.field_value
            fvalue = self.getfieldval(f.name)
            if isinstance(fvalue, Packet) or (f.islist and f.holds_packets and type(fvalue) is list):
                print "%s  \\%-10s\\" % (label_lvl+lvl, ncol(f.name))
                fvalue_gen = SetGen(fvalue,_iterpacket=0)
                for fvalue in fvalue_gen:
                    fvalue.show(indent=indent, label_lvl=label_lvl+lvl+"   |")
            else:
                begn = "%s  %-10s%s " % (label_lvl+lvl,
                                        ncol(f.name),
                                        ct.punct("="),)
                reprval = f.i2repr(self,fvalue)
                if type(reprval) is str:
                    reprval = reprval.replace("\n", "\n"+" "*(len(label_lvl)
                                                              +len(lvl)
                                                              +len(f.name)
                                                              +4))
                print "%s%s" % (begn,vcol(reprval))
        self.payload.show(indent=indent, lvl=lvl+(" "*indent*self.show_indent), label_lvl=label_lvl)
    def show2(self):
        """Prints a hierarchical view of an assembled version of the packet, so that automatic fields are calculated (checksums, etc.)"""
        self.__class__(str(self)).show()

    def sprintf(self, fmt, relax=1):
        """sprintf(format, [relax=1]) -> str
where format is a string that can include directives. A directive begins and
ends by % and has the following format %[fmt[r],][cls[:nb].]field%.

fmt is a classic printf directive, "r" can be appended for raw substitution
(ex: IP.flags=0x18 instead of SA), nb is the number of the layer we want
(ex: for IP/IP packets, IP:2.src is the src of the upper IP layer).
Special case : "%.time%" is the creation time.
Ex : p.sprintf("%.time% %-15s,IP.src% -> %-15s,IP.dst% %IP.chksum% "
               "%03xr,IP.proto% %r,TCP.flags%")

Moreover, the format string can include conditionnal statements. A conditionnal
statement looks like : {layer:string} where layer is a layer name, and string
is the string to insert in place of the condition if it is true, i.e. if layer
is present. If layer is preceded by a "!", the result si inverted. Conditions
can be imbricated. A valid statement can be :
  p.sprintf("This is a{TCP: TCP}{UDP: UDP}{ICMP:n ICMP} packet")
  p.sprintf("{IP:%IP.dst% {ICMP:%ICMP.type%}{TCP:%TCP.dport%}}")

A side effect is that, to obtain "{" and "}" characters, you must use
"%(" and "%)".
"""

        escape = { "%": "%",
                   "(": "{",
                   ")": "}" }


        # Evaluate conditions 
        while "{" in fmt:
            i = fmt.rindex("{")
            j = fmt[i+1:].index("}")
            cond = fmt[i+1:i+j+1]
            k = cond.find(":")
            if k < 0:
                raise Scapy_Exception("Bad condition in format string: [%s] (read sprintf doc!)"%cond)
            cond,format = cond[:k],cond[k+1:]
            res = False
            if cond[0] == "!":
                res = True
                cond = cond[1:]
            if self.haslayer(cond):
                res = not res
            if not res:
                format = ""
            fmt = fmt[:i]+format+fmt[i+j+2:]

        # Evaluate directives
        s = ""
        while "%" in fmt:
            i = fmt.index("%")
            s += fmt[:i]
            fmt = fmt[i+1:]
            if fmt and fmt[0] in escape:
                s += escape[fmt[0]]
                fmt = fmt[1:]
                continue
            try:
                i = fmt.index("%")
                sfclsfld = fmt[:i]
                fclsfld = sfclsfld.split(",")
                if len(fclsfld) == 1:
                    f = "s"
                    clsfld = fclsfld[0]
                elif len(fclsfld) == 2:
                    f,clsfld = fclsfld
                else:
                    raise Scapy_Exception
                if "." in clsfld:
                    cls,fld = clsfld.split(".")
                else:
                    cls = self.__class__.__name__
                    fld = clsfld
                num = 1
                if ":" in cls:
                    cls,num = cls.split(":")
                    num = int(num)
                fmt = fmt[i+1:]
            except:
                raise Scapy_Exception("Bad format string [%%%s%s]" % (fmt[:25], fmt[25:] and "..."))
            else:
                if fld == "time":
                    val = time.strftime("%H:%M:%S.%%06i", time.localtime(self.time)) % int((self.time-int(self.time))*1000000)
                elif cls == self.__class__.__name__ and hasattr(self, fld):
                    if num > 1:
                        val = self.payload.sprintf("%%%s,%s:%s.%s%%" % (f,cls,num-1,fld), relax)
                        f = "s"
                    elif f[-1] == "r":  # Raw field value
                        val = getattr(self,fld)
                        f = f[:-1]
                        if not f:
                            f = "s"
                    else:
                        val = getattr(self,fld)
                        if fld in self.fieldtype:
                            val = self.fieldtype[fld].i2repr(self,val)
                else:
                    val = self.payload.sprintf("%%%s%%" % sfclsfld, relax)
                    f = "s"
                s += ("%"+f) % val
            
        s += fmt
        return s

    def mysummary(self):
        """DEV: can be overloaded to return a string that summarizes the layer.
           Only one mysummary() is used in a whole packet summary: the one of the upper layer,
           except if a mysummary() also returns (as a couple) a list of layers whose
           mysummary() must be called if they are present."""
        return ""

    def _do_summary(self):
        found,s,needed = self.payload._do_summary()
        if s:
            s = " / "+s
        ret = ""
        if not found or self.__class__ in needed:
            ret = self.mysummary()
            if type(ret) is tuple:
                ret,n = ret
                needed += n
        if ret or needed:
            found = 1
        if not ret:
            ret = self.__class__.__name__
        if self.__class__ in conf.emph:
            impf = []
            for f in self.fields_desc:
                if f in conf.emph:
                    impf.append("%s=%s" % (f.name, f.i2repr(self, self.getfieldval(f.name))))
            ret = "%s [%s]" % (ret," ".join(impf))
        ret = "%s%s" % (ret,s)
        return found,ret,needed

    def summary(self, intern=0):
        """Prints a one line summary of a packet."""
        found,s,needed = self._do_summary()
        return s

    
    def lastlayer(self,layer=None):
        """Returns the uppest layer of the packet"""
        return self.payload.lastlayer(self)

    def decode_payload_as(self,cls):
        """Reassembles the payload and decode it using another packet class"""
        s = str(self.payload)
        self.payload = cls(s, _internal=1, _underlayer=self)
        pp = self
        while pp.underlayer is not None:
            pp = pp.underlayer
        self.payload.dissection_done(pp)

    def libnet(self):
        """Not ready yet. Should give the necessary C code that interfaces with libnet to recreate the packet"""
        print "libnet_build_%s(" % self.__class__.name.lower()
        det = self.__class__(str(self))
        for f in self.fields_desc:
            val = det.getfieldval(f.name)
            if val is None:
                val = 0
            elif type(val) is int:
                val = str(val)
            else:
                val = '"%s"' % str(val)
            print "\t%s, \t\t/* %s */" % (val,f.name)
        print ");"
    def command(self):
        """Returns a string representing the command you have to type to obtain the same packet"""
        f = []
        for fn,fv in self.fields.items():
            fld = self.get_field(fn)
            if isinstance(fv, Packet):
                fv = fv.command()
            elif fld.islist and fld.holds_packets and type(fv) is list:
                fv = "[%s]" % ",".join( map(Packet.command, fv))
            else:
                fv = repr(fv)
            f.append("%s=%s" % (fn, fv))
        c = "%s(%s)" % (self.__class__.__name__, ", ".join(f))
        pc = self.payload.command()
        if pc:
            c += "/"+pc
        return c                    

class NoPayload(Packet):
    def __new__(cls, *args, **kargs):
        singl = cls.__dict__.get("__singl__")
        if singl is None:
            cls.__singl__ = singl = Packet.__new__(cls)
            Packet.__init__(singl)
        return singl
    def __init__(self, *args, **kargs):
        pass
    def dissection_done(self,pkt):
        return
    def add_payload(self, payload):
        raise Scapy_Exception("Can't add payload to NoPayload instance")
    def remove_payload(self):
        pass
    def add_underlayer(self,underlayer):
        pass
    def remove_underlayer(self,other):
        pass
    def copy(self):
        return self
    def __repr__(self):
        return ""
    def __str__(self):
        return ""
    def __nonzero__(self):
        return False
    def do_build(self):
        return ""
    def build(self):
        return ""
    def build_padding(self):
        return ""
    def build_done(self, p):
        return p
    def build_ps(self, internal=0):
        return "",[]
    def getfieldval(self, attr):
        raise AttributeError(attr)
    def getfield_and_val(self, attr):
        raise AttributeError(attr)
    def setfieldval(self, attr, val):
        raise AttributeError(attr)
    def delfieldval(self, attr):
        raise AttributeError(attr)
    def __getattr__(self, attr):
        if attr in self.__dict__:
            return self.__dict__[attr]
        elif attr in self.__class__.__dict__:
            return self.__class__.__dict__[attr]
        else:
            raise AttributeError, attr
    def hide_defaults(self):
        pass
    def __iter__(self):
        return iter([])
    def __eq__(self, other):
        if isinstance(other, NoPayload):
            return True
        return False
    def hashret(self):
        return ""
    def answers(self, other):
        return isinstance(other, NoPayload) or isinstance(other, conf.padding_layer)
    def haslayer(self, cls):
        return 0
    def getlayer(self, cls, nb=1, _track=None):
        if _track is not None:
            _track.append(nb)
        return None
    def fragment(self, *args, **kargs):
        raise Scapy_Exception("cannot fragment this packet")        
    def show(self, indent=3, lvl="", label_lvl=""):
        pass
    def sprintf(self, fmt, relax):
        if relax:
            return "??"
        else:
            raise Scapy_Exception("Format not found [%s]"%fmt)
    def _do_summary(self):
        return 0,"",[]
    def lastlayer(self,layer):
        return layer
    def command(self):
        return ""
    
####################
## packet classes ##
####################

            
class Raw(Packet):
    name = "Raw"
    fields_desc = [ StrField("load", "") ]
    def answers(self, other):
        return 1
#        s = str(other)
#        t = self.load
#        l = min(len(s), len(t))
#        return  s[:l] == t[:l]
    def mysummary(self):
        cs = conf.raw_summary
        if cs:
            if callable(cs):
                return "Raw %s" % cs(self.load)
            else:
                return "Raw %r" % self.load
        return Packet.mysummary(self)
        
class Padding(Raw):
    name = "Padding"
    def self_build(self):
        return ""
    def build_padding(self):
        return (self.load if self.raw_packet_cache is None
                else self.raw_packet_cache) + self.payload.build_padding()

conf.raw_layer = Raw
conf.padding_layer = Padding
if conf.default_l2 is None:
    conf.default_l2 = Raw

#################
## Bind layers ##
#################


def bind_bottom_up(lower, upper, __fval=None, **fval):
    if __fval is not None:
        fval.update(__fval)
    lower.payload_guess = lower.payload_guess[:]
    lower.payload_guess.append((fval, upper))
    

def bind_top_down(lower, upper, __fval=None, **fval):
    if __fval is not None:
        fval.update(__fval)
    upper.overload_fields = upper.overload_fields.copy()
    upper.overload_fields[lower] = fval
    
@conf.commands.register
def bind_layers(lower, upper, __fval=None, **fval):
    """Bind 2 layers on some specific fields' values"""
    if __fval is not None:
        fval.update(__fval)
    bind_top_down(lower, upper, **fval)
    bind_bottom_up(lower, upper, **fval)

def split_bottom_up(lower, upper, __fval=None, **fval):
    if __fval is not None:
        fval.update(__fval)
    def do_filter((f,u),upper=upper,fval=fval):
        if u != upper:
            return True
        for k in fval:
            if k not in f or f[k] != fval[k]:
                return True
        return False
    lower.payload_guess = filter(do_filter, lower.payload_guess)
        
def split_top_down(lower, upper, __fval=None, **fval):
    if __fval is not None:
        fval.update(__fval)
    if lower in upper.overload_fields:
        ofval = upper.overload_fields[lower]
        for k in fval:
            if k not in ofval or ofval[k] != fval[k]:
                return
        upper.overload_fields = upper.overload_fields.copy()
        del(upper.overload_fields[lower])

@conf.commands.register
def split_layers(lower, upper, __fval=None, **fval):
    """Split 2 layers previously bound"""
    if __fval is not None:
        fval.update(__fval)
    split_bottom_up(lower, upper, **fval)
    split_top_down(lower, upper, **fval)


@conf.commands.register
def ls(obj=None, case_sensitive=False):
    """List  available layers, or infos on a given layer class or name"""
    is_string = isinstance(obj, basestring)

    if obj is None or is_string:
<<<<<<< HEAD

        if obj is None:
            all_layers = sorted(conf.layers, key=lambda x: x.__name__)
        else:
            pattern = re.compile(obj, 0 if case_sensitive else re.I)
            all_layers = sorted((layer for layer in conf.layers
                            if (pattern.search(layer.__name__ or '')
                                or pattern.search(layer.name or ''))),
                            key=lambda x: x.__name__)

        for layer in all_layers:
            print "%-10s : %s" % (layer.__name__, layer.name)

=======
        
        import __builtin__
        all_names = __builtin__.__dict__.copy()
        all_names.update(globals())
        all_layers = sorted(conf.layers, key=lambda x: x.__name__)

    if obj is None:
        for layer in all_layers:
            print "%-10s : %s" % (layer.__name__, layer.name)

    elif is_string:
        for layer in all_layers:
            pattern = obj
            name = layer.__name__ or ''
            desc = layer.name or ''
            if case_sensitive:
                match = pattern in name or pattern in desc
            else:
                match = pattern.lower() in name.lower() or pattern.lower() in desc.lower()
            if match:
                print "%-10s : %s" % (name, desc)

>>>>>>> 7f025ac1
    else:
        is_pkt = isinstance(obj, Packet)
        if (isinstance(obj, type) and issubclass(obj, Packet)) or is_pkt:
            for f in obj.fields_desc:
                cur_fld = f
                attrs = []
                while isinstance(cur_fld, (Emph, ConditionalField)):
                    attrs.append(cur_fld.__class__.__name__[:4])
                    cur_fld = cur_fld.fld
                class_name = "%s (%s)" % (
                    cur_fld.__class__.__name__,
                    ", ".join(attrs)) if attrs else cur_fld.__class__.__name__
                if isinstance(cur_fld, BitField):
                    class_name += " (%d bit%s)" % (cur_fld.size,
                                                   "s" if cur_fld.size > 1
                                                   else "")
                print "%-10s : %-25s =" % (f.name, class_name),
                if is_pkt:
                    print "%-15r" % getattr(obj,f.name),
                print "(%r)" % f.default
            if is_pkt and not isinstance(obj.payload, NoPayload):
                print "--"
                ls(obj.payload)

        else:
            print "Not a packet class or name. Type 'ls()' to list packet classes."


    
#############
## Fuzzing ##
#############

@conf.commands.register
def fuzz(p, _inplace=0):
    """Transform a layer into a fuzzy layer by replacing some default values by random objects"""
    if not _inplace:
        p = p.copy()
    q = p
    while not isinstance(q, NoPayload):
        for f in q.fields_desc:
            if isinstance(f, PacketListField):
                for r in getattr(q, f.name):
                    print "fuzzing", repr(r)
                    fuzz(r, _inplace=1)
            elif f.default is not None:
                rnd = f.randval()
                if rnd is not None:
                    q.default_fields[f.name] = rnd
        q = q.payload
    return p


<|MERGE_RESOLUTION|>--- conflicted
+++ resolved
@@ -7,6 +7,7 @@
 Packet class. Binding mechanism. fuzz() method.
 """
 
+import re
 import time,itertools
 import copy
 from fields import StrField,ConditionalField,Emph,PacketListField,BitField
@@ -1243,7 +1244,6 @@
     is_string = isinstance(obj, basestring)
 
     if obj is None or is_string:
-<<<<<<< HEAD
 
         if obj is None:
             all_layers = sorted(conf.layers, key=lambda x: x.__name__)
@@ -1257,30 +1257,6 @@
         for layer in all_layers:
             print "%-10s : %s" % (layer.__name__, layer.name)
 
-=======
-        
-        import __builtin__
-        all_names = __builtin__.__dict__.copy()
-        all_names.update(globals())
-        all_layers = sorted(conf.layers, key=lambda x: x.__name__)
-
-    if obj is None:
-        for layer in all_layers:
-            print "%-10s : %s" % (layer.__name__, layer.name)
-
-    elif is_string:
-        for layer in all_layers:
-            pattern = obj
-            name = layer.__name__ or ''
-            desc = layer.name or ''
-            if case_sensitive:
-                match = pattern in name or pattern in desc
-            else:
-                match = pattern.lower() in name.lower() or pattern.lower() in desc.lower()
-            if match:
-                print "%-10s : %s" % (name, desc)
-
->>>>>>> 7f025ac1
     else:
         is_pkt = isinstance(obj, Packet)
         if (isinstance(obj, type) and issubclass(obj, Packet)) or is_pkt:
