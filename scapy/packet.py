--- conflicted
+++ resolved
@@ -6,13 +6,11 @@
 """
 Packet class. Binding mechanism. fuzz() method.
 """
+
+from __future__ import absolute_import
 from __future__ import print_function
-
-from __future__ import absolute_import
-<<<<<<< HEAD
-from __future__ import print_function
-=======
->>>>>>> dd6874fc
+from scapy.compat import *
+
 import re
 import time,itertools
 import copy
@@ -25,16 +23,9 @@
 from scapy.volatile import VolatileValue
 from scapy.utils import import_hexcap,tex_escape,colgen,get_temp_file
 from scapy.error import Scapy_Exception, log_runtime
-from scapy.data import str_bytes, bytes_str
 from scapy.consts import PYX
-<<<<<<< HEAD
 import scapy.modules.six as six
 from scapy.modules.six.moves import filter, map
-=======
-import six
-from six.moves import filter
-from six.moves import map
->>>>>>> dd6874fc
 
 try:
     import pyx
@@ -1119,11 +1110,7 @@
     def libnet(self):
         """Not ready yet. Should give the necessary C code that interfaces with libnet to recreate the packet"""
         print("libnet_build_%s(" % self.__class__.name.lower())
-<<<<<<< HEAD
-        det = self.__class__(str(self))
-=======
-        det = self.__class__(bytes(self))
->>>>>>> dd6874fc
+        det = self.__class__(raw(self))
         for f in self.fields_desc:
             val = det.getfieldval(f.name)
             if val is None:
