## This file is part of Scapy
## See http://www.secdev.org/projects/scapy for more informations
## Copyright (C) Philippe Biondi <phil@secdev.org>
## This program is published under a GPLv2 license

"""
Packet class. Binding mechanism. fuzz() method.
"""

from __future__ import absolute_import
from __future__ import print_function
from scapy.compat import *

import re
import time,itertools
import copy
import subprocess

from scapy.fields import StrField, ConditionalField, Emph, PacketListField, BitField, \
    MultiEnumField, EnumField, FlagsField
from scapy.config import conf
from scapy.base_classes import BasePacket, Gen, SetGen, Packet_metaclass
from scapy.volatile import VolatileValue
from scapy.utils import import_hexcap,tex_escape,colgen,get_temp_file
from scapy.error import Scapy_Exception, log_runtime
from scapy.consts import PYX
import scapy.modules.six as six
from scapy.modules.six.moves import filter, map

try:
    import pyx
except ImportError:
    pass


class RawVal:
    def __init__(self, val=""):
        self.val = val
    def __str__(self):
        return str(self.val)
    def __bytes__(self):
        return raw(self.val)
    def __repr__(self):
        return "<RawVal [%r]>" % self.val


class Packet(six.with_metaclass(Packet_metaclass, BasePacket)):
    __slots__ = [
        "time", "sent_time", "name", "default_fields",
        "overload_fields", "overloaded_fields", "fields", "fieldtype",
        "packetfields",
        "original", "explicit", "raw_packet_cache",
        "raw_packet_cache_fields", "_pkt", "post_transforms",
        # then payload and underlayer
        "payload", "underlayer",
        "name",
        # used for sr()
        "_answered",
        # used when sniffing
        "direction", "sniffed_on"
    ]
    name = None
    fields_desc = []
    overload_fields = {}
    payload_guess = []
    show_indent = 1
    show_summary = True

    @classmethod
    def from_hexcap(cls):
        return cls(import_hexcap())

    @classmethod
    def upper_bonds(self):
        for fval,upper in self.payload_guess:
            print("%-20s  %s" % (upper.__name__, ", ".join("%-12s" % ("%s=%r"%i) for i in six.iteritems(fval))))

    @classmethod
    def lower_bonds(self):
        for lower,fval in six.iteritems(self._overload_fields):
            print("%-20s  %s" % (lower.__name__, ", ".join("%-12s" % ("%s=%r"%i) for i in six.iteritems(fval))))

    def _unpickle(self, dlist):
        """Used to unpack pickling"""
        self.__init__(b"".join(dlist))
        return self

    def __reduce__(self):
        """Used by pickling methods"""
        return (self.__class__, (), (self.build(),))

    def __reduce_ex__(self, proto):
        """Used by pickling methods"""
        return self.__reduce__()

    def __getstate__(self):
        """Mark object as pickable"""
        return self.__reduce__()[2]

    def __setstate__(self, state):
        """Rebuild state using pickable methods"""
        return self._unpickle(state)

    def __deepcopy__(self, memo):
        """Used by copy.deepcopy"""
        return self.copy()

    def __init__(self, _pkt=b"", post_transform=None, _internal=0, _underlayer=None, **fields):
        self.time  = time.time()
        self.sent_time = None
        self.name = (self.__class__.__name__
                     if self._name is None else
                     self._name)
        self.default_fields = {}
        self.overload_fields = self._overload_fields
        self.overloaded_fields = {}
        self.fields = {}
        self.fieldtype = {}
        self.packetfields = []
        self.payload = NoPayload()
        self.init_fields()
        self.underlayer = _underlayer
        self.original = _pkt
        self.explicit = 0
        self.raw_packet_cache = None
        self.raw_packet_cache_fields = None
        if _pkt:
            self.dissect(_pkt)
            if not _internal:
                self.dissection_done(self)
        for f, v in six.iteritems(fields):
            self.fields[f] = self.get_field(f).any2i(self, v)
        if type(post_transform) is list:
            self.post_transforms = post_transform
        elif post_transform is None:
            self.post_transforms = []
        else:
            self.post_transforms = [post_transform]

    def init_fields(self):
        """
        Initialize each fields of the fields_desc dict
        """
        self.do_init_fields(self.fields_desc)

    def do_init_fields(self, flist):
        """
        Initialize each fields of the fields_desc dict
        """
        for f in flist:
            self.default_fields[f.name] = copy.deepcopy(f.default)
            self.fieldtype[f.name] = f
            if f.holds_packets:
                self.packetfields.append(f)
            
    def dissection_done(self,pkt):
        """DEV: will be called after a dissection is completed"""
        self.post_dissection(pkt)
        self.payload.dissection_done(pkt)
        
    def post_dissection(self, pkt):
        """DEV: is called after the dissection of the whole packet"""
        pass

    def get_field(self, fld):
        """DEV: returns the field instance from the name of the field"""
        return self.fieldtype[fld]
        
    def add_payload(self, payload):
        if payload is None:
            return
        elif not isinstance(self.payload, NoPayload):
            self.payload.add_payload(payload)
        else:
            if isinstance(payload, Packet):
                self.payload = payload
                payload.add_underlayer(self)
                for t in self.aliastypes:
                    if t in payload.overload_fields:
                        self.overloaded_fields = payload.overload_fields[t]
                        break
            elif type(payload) is bytes:
                self.payload = conf.raw_layer(load=payload)
            else:
                raise TypeError("payload must be either 'Packet' or 'bytes', not [%s]" % repr(payload))
    def remove_payload(self):
        self.payload.remove_underlayer(self)
        self.payload = NoPayload()
        self.overloaded_fields = {}
    def add_underlayer(self, underlayer):
        self.underlayer = underlayer
    def remove_underlayer(self,other):
        self.underlayer = None
    def copy(self):
        """Returns a deep copy of the instance."""
        clone = self.__class__()
        clone.fields = self.copy_fields_dict(self.fields)
        clone.default_fields = self.copy_fields_dict(self.default_fields)
        clone.overloaded_fields = self.overloaded_fields.copy()
        clone.underlayer = self.underlayer
        clone.explicit = self.explicit
        clone.raw_packet_cache = self.raw_packet_cache
        clone.raw_packet_cache_fields = self.copy_fields_dict(
            self.raw_packet_cache_fields
        )
        clone.post_transforms = self.post_transforms[:]
        clone.payload = self.payload.copy()
        clone.payload.add_underlayer(clone)
        clone.time = self.time
        return clone

    def getfieldval(self, attr):
        if attr in self.fields:
            return self.fields[attr]
        if attr in self.overloaded_fields:
            return self.overloaded_fields[attr]
        if attr in self.default_fields:
            return self.default_fields[attr]
        return self.payload.getfieldval(attr)

    def getbyteval(self, attr):
        fld,v = self.getfield_and_val(attr)
        return fld.i2b(self, v)
    
    def getstrval(self, attr):
        fld,v = self.getfield_and_val(attr)
        return fld.i2repr(self, v)

    def getdictval(self, attr):
        fld,v = self.getfield_and_val(attr)
        return fld.i2dict(self, v)
    
    def getfield_and_val(self, attr):
        if attr in self.fields:
            return self.get_field(attr),self.fields[attr]
        if attr in self.overloaded_fields:
            return self.get_field(attr),self.overloaded_fields[attr]
        if attr in self.default_fields:
            return self.get_field(attr),self.default_fields[attr]
        return self.payload.getfield_and_val(attr)

    def __getattr__(self, attr):
        if attr == "fields":
            raise AttributeError()
        fld,v = self.getfield_and_val(attr)
        if fld is not None:
            return fld.i2h(self, v)
        return v

    def setfieldval(self, attr, val):
        if attr in self.default_fields:
            fld = self.get_field(attr)
            if fld is None:
                any2i = lambda x,y: y
            else:
                any2i = fld.any2i
            self.fields[attr] = any2i(self, val)
            self.explicit = 0
            self.raw_packet_cache = None
            self.raw_packet_cache_fields = None
        elif attr == "payload":
            self.remove_payload()
            self.add_payload(val)
        else:
            self.payload.setfieldval(attr,val)

    def __setattr__(self, attr, val):
        if attr in self.__all_slots__:
            return object.__setattr__(self, attr, val)
        try:
            return self.setfieldval(attr,val)
        except AttributeError:
            pass
        return object.__setattr__(self, attr, val)

    def delfieldval(self, attr):
        if attr in self.fields:
            del(self.fields[attr])
            self.explicit = 0 # in case a default value must be explicited
            self.raw_packet_cache = None
            self.raw_packet_cache_fields = None
        elif attr in self.default_fields:
            pass
        elif attr == "payload":
            self.remove_payload()
        else:
            self.payload.delfieldval(attr)

    def __delattr__(self, attr):
        if attr == "payload":
            return self.remove_payload()
        if attr in self.__all_slots__:
            return object.__delattr__(self, attr)
        try:
            return self.delfieldval(attr)
        except AttributeError:
            pass
        return object.__delattr__(self, attr)
            
    def __repr__(self):
        s = ""
        ct = conf.color_theme
        for f in self.fields_desc:
            if isinstance(f, ConditionalField) and not f._evalcond(self):
                continue
            if f.name in self.fields:
                val = f.i2repr(self, self.fields[f.name])
            elif f.name in self.overloaded_fields:
                val =  f.i2repr(self, self.overloaded_fields[f.name])
            else:
                continue
            if isinstance(f, Emph) or f in conf.emph:
                ncol = ct.emph_field_name
                vcol = ct.emph_field_value
            else:
                ncol = ct.field_name
                vcol = ct.field_value

                
            s += " %s%s%s" % (ncol(f.name),
                              ct.punct("="),
                              vcol(val))
        return "%s%s %s %s%s%s"% (ct.punct("<"),
                                  ct.layer_name(self.__class__.__name__),
                                  s,
                                  ct.punct("|"),
                                  repr(self.payload),
                                  ct.punct(">"))
    def __str__(self):
        #raise OSError(self.__class__)
        return str(self.build())
    def __bytes__(self):
        return self.build()
    def __div__(self, other):
        if isinstance(other, Packet):
            cloneA = self.copy()
            cloneB = other.copy()
            cloneA.add_payload(cloneB)
            return cloneA
        elif type(other) in [bytes, str]:
            other = raw(other)
            return self / conf.raw_layer(load=other)
        else:
            return other.__rdiv__(self)
    __truediv__ = __div__
    def __rdiv__(self, other):
        if type(other) in [bytes, str]:
            other = raw(other)
            return conf.raw_layer(load=other)/self
        else:
            raise TypeError
    __rtruediv__ = __rdiv__
    def __mul__(self, other):
        if type(other) is int:
            return  [self]*other
        else:
            raise TypeError
    def __rmul__(self, other):
        return self.__mul__(other)
    def __nonzero__(self):
        return True
    __bool__ = __nonzero__
    def __len__(self):
        return len(self.__bytes__())
    def copy_field_value(self, fieldname, value):
        return self.get_field(fieldname).do_copy(value)
    def copy_fields_dict(self, fields):
        if fields is None:
            return None
        return {fname: self.copy_field_value(fname, fval)
                for fname, fval in six.iteritems(fields)}
    def self_build(self, field_pos_list=None):
        """
        Create the default layer regarding fields_desc dict

        :param field_pos_list:
        """
        if self.raw_packet_cache is not None:
            for fname, fval in six.iteritems(self.raw_packet_cache_fields):
                if self.getfieldval(fname) != fval:
                    self.raw_packet_cache = None
                    self.raw_packet_cache_fields = None
                    break
            if self.raw_packet_cache is not None:
                return self.raw_packet_cache
        p=b""
        for f in self.fields_desc:
            val = self.getfieldval(f.name)
            if isinstance(val, RawVal):
                sval = raw(val)
                p += sval
                if field_pos_list is not None:
                    field_pos_list.append( (f.name, sval.encode("string_escape"), len(p), len(sval) ) )
            else:
                p = f.addfield(self, p, val)
        return p

    def do_build_payload(self):
        """
        Create the default version of the payload layer

        :return: a string of payload layer
        """
        return self.payload.do_build()

    def do_build(self):
        """
        Create the default version of the layer

        :return: a string of the packet with the payload
        """
        if not self.explicit:
            self = next(self.__iter__())
        pkt = self.self_build()
        for t in self.post_transforms:
            pkt = t(pkt)
        pay = self.do_build_payload()
        if self.raw_packet_cache is None:
            return self.post_build(pkt, pay)
        else:
            return pkt + pay
    
    def build_padding(self):
        return self.payload.build_padding()

    def build(self):
        """
        Create the current layer

        :return: string of the packet with the payload
        """
        p = self.do_build()
        p += self.build_padding()
        p = self.build_done(p)
        return p
    
    def post_build(self, pkt, pay):
        """
        DEV: called right after the current layer is build.

        :param str pkt: the current packet (build by self_buil function)
        :param str pay: the packet payload (build by do_build_payload function)
        :return: a string of the packet with the payload
        """
        return pkt+pay

    def build_done(self, p):
        return self.payload.build_done(p)

    def do_build_ps(self):
        p=b""
        pl = []
        q=b""
        for f in self.fields_desc:
            if isinstance(f, ConditionalField) and not f._evalcond(self):
                continue
            p = f.addfield(self, p, self.getfieldval(f.name) )
            if type(p) is bytes:
                r = p[len(q):]
                q = p
            else:
                r = b""
            pl.append( (f, f.i2repr(self,self.getfieldval(f.name)), r) )
            
        pkt,lst = self.payload.build_ps(internal=1)
        p += pkt
        lst.append( (self, pl) )
        
        return p,lst
    
    def build_ps(self,internal=0):
        p,lst = self.do_build_ps()
#        if not internal:
#            pkt = self
#            while pkt.haslayer(conf.padding_layer):
#                pkt = pkt.getlayer(conf.padding_layer)
#                lst.append( (pkt, [ ("loakjkjd", pkt.load, pkt.load) ] ) )
#                p += pkt.load
#                pkt = pkt.payload
        return p,lst


    def psdump(self, filename=None, **kargs):
        """
        psdump(filename=None, layer_shift=0, rebuild=1)

        Creates an EPS file describing a packet. If filename is not provided a
        temporary file is created and gs is called.

        :param filename: the file's filename
        """
        canvas = self.canvas_dump(**kargs)
        if filename is None:
            fname = get_temp_file(autoext=".eps")
            canvas.writeEPSfile(fname)
            subprocess.Popen([conf.prog.psreader, fname+".eps"])
        else:
            canvas.writeEPSfile(filename)

    def pdfdump(self, filename=None, **kargs):
        """
        pdfdump(filename=None, layer_shift=0, rebuild=1)

        Creates a PDF file describing a packet. If filename is not provided a
        temporary file is created and xpdf is called.

        :param filename: the file's filename
        """
        canvas = self.canvas_dump(**kargs)
        if filename is None:
            fname = get_temp_file(autoext=".pdf")
            canvas.writePDFfile(fname)
            subprocess.Popen([conf.prog.pdfreader, fname+".pdf"])
        else:
            canvas.writePDFfile(filename)

        
    def canvas_dump(self, layer_shift=0, rebuild=1):
        if PYX == 0:
            raise ImportError("PyX and its depedencies must be installed")
        canvas = pyx.canvas.canvas()
        if rebuild:
            p,t = self.__class__(raw(self)).build_ps()
        else:
            p,t = self.build_ps()
        YTXT=len(t)
        for n,l in t:
            YTXT += len(l)
        YTXT = float(YTXT)
        YDUMP=YTXT

        XSTART = 1
        XDSTART = 10
        y = 0.0
        yd = 0.0
        xd = 0 
        XMUL= 0.55
        YMUL = 0.4
    
        backcolor=colgen(0.6, 0.8, 1.0, trans=pyx.color.rgb)
        forecolor=colgen(0.2, 0.5, 0.8, trans=pyx.color.rgb)
#        backcolor=makecol(0.376, 0.729, 0.525, 1.0)
        
        
        def hexstr(x):
            s = []
            for c in x:
                s.append("%02x" % ord(c))
            return " ".join(s)

                
        def make_dump_txt(x,y,txt):
            return pyx.text.text(XDSTART+x*XMUL, (YDUMP-y)*YMUL, r"\tt{%s}"%hexstr(txt), [pyx.text.size.Large])

        def make_box(o):
            return pyx.box.rect(o.left(), o.bottom(), o.width(), o.height(), relcenter=(0.5,0.5))

        def make_frame(lst):
            if len(lst) == 1:
                b = lst[0].bbox()
                b.enlarge(pyx.unit.u_pt)
                return b.path()
            else:
                fb = lst[0].bbox()
                fb.enlarge(pyx.unit.u_pt)
                lb = lst[-1].bbox()
                lb.enlarge(pyx.unit.u_pt)
                if len(lst) == 2 and fb.left() > lb.right():
                    return pyx.path.path(pyx.path.moveto(fb.right(), fb.top()),
                                         pyx.path.lineto(fb.left(), fb.top()),
                                         pyx.path.lineto(fb.left(), fb.bottom()),
                                         pyx.path.lineto(fb.right(), fb.bottom()),
                                         pyx.path.moveto(lb.left(), lb.top()),
                                         pyx.path.lineto(lb.right(), lb.top()),
                                         pyx.path.lineto(lb.right(), lb.bottom()),
                                         pyx.path.lineto(lb.left(), lb.bottom()))
                else:
                    # XXX
                    gb = lst[1].bbox()
                    if gb != lb:
                        gb.enlarge(pyx.unit.u_pt)
                    kb = lst[-2].bbox()
                    if kb != gb and kb != lb:
                        kb.enlarge(pyx.unit.u_pt)
                    return pyx.path.path(pyx.path.moveto(fb.left(), fb.top()),
                                         pyx.path.lineto(fb.right(), fb.top()),
                                         pyx.path.lineto(fb.right(), kb.bottom()),
                                         pyx.path.lineto(lb.right(), kb.bottom()),
                                         pyx.path.lineto(lb.right(), lb.bottom()),
                                         pyx.path.lineto(lb.left(), lb.bottom()),
                                         pyx.path.lineto(lb.left(), gb.top()),
                                         pyx.path.lineto(fb.left(), gb.top()),
                                         pyx.path.closepath(),)
                                         

        def make_dump(s, shift=0, y=0, col=None, bkcol=None, larg=16):
            c = pyx.canvas.canvas()
            tlist = []
            while s:
                dmp,s = s[:larg-shift],s[larg-shift:]
                txt = make_dump_txt(shift, y, dmp)
                tlist.append(txt)
                shift += len(dmp)
                if shift >= 16:
                    shift = 0
                    y += 1
            if col is None:
                col = pyx.color.rgb.red
            if bkcol is None:
                col = pyx.color.rgb.white
            c.stroke(make_frame(tlist),[col,pyx.deco.filled([bkcol]),pyx.style.linewidth.Thick])
            for txt in tlist:
                c.insert(txt)
            return c, tlist[-1].bbox(), shift, y
                            

        last_shift,last_y=0,0.0
        while t:
            bkcol = next(backcolor)
            proto,fields = t.pop()
            y += 0.5
            pt = pyx.text.text(XSTART, (YTXT-y)*YMUL, r"\font\cmssfont=cmss10\cmssfont{%s}" % proto.name, [ pyx.text.size.Large])
            y += 1
            ptbb=pt.bbox()
            ptbb.enlarge(pyx.unit.u_pt*2)
            canvas.stroke(ptbb.path(),[pyx.color.rgb.black, pyx.deco.filled([bkcol])])
            canvas.insert(pt)
            for fname, fval, fdump in fields:
                col = next(forecolor)
                ft = pyx.text.text(XSTART, (YTXT-y)*YMUL, r"\font\cmssfont=cmss10\cmssfont{%s}" % tex_escape(fname.name))
                if isinstance(fval, str):
                    if len(fval) > 18:
                        fval = fval[:18]+"[...]"
                else:
                    fval=""
                vt = pyx.text.text(XSTART+3, (YTXT-y)*YMUL, r"\font\cmssfont=cmss10\cmssfont{%s}" % tex_escape(fval))
                y += 1.0
                if fdump:
                    dt,target,last_shift,last_y = make_dump(fdump, last_shift, last_y, col, bkcol)

                    dtb = dt.bbox()
                    dtb=target
                    vtb = vt.bbox()
                    bxvt = make_box(vtb)
                    bxdt = make_box(dtb)
                    dtb.enlarge(pyx.unit.u_pt)
                    try:
                        if yd < 0:
                            cnx = pyx.connector.curve(bxvt,bxdt,absangle1=0, absangle2=-90)
                        else:
                            cnx = pyx.connector.curve(bxvt,bxdt,absangle1=0, absangle2=90)
                    except:
                        pass
                    else:
                        canvas.stroke(cnx,[pyx.style.linewidth.thin,pyx.deco.earrow.small,col])
                        
                    canvas.insert(dt)
                
                canvas.insert(ft)
                canvas.insert(vt)
            last_y += layer_shift
    
        return canvas



    def extract_padding(self, s):
        """
        DEV: to be overloaded to extract current layer's padding.

        :param str s: the current layer
        :return: a couple of strings (actual layer, padding)
        """
        return s,None

    def post_dissect(self, s):
        """DEV: is called right after the current layer has been dissected"""
        return s

    def pre_dissect(self, s):
        """DEV: is called right before the current layer is dissected"""
        return s

    def do_dissect(self, s):
        s = raw(s)
        _raw = s
        self.raw_packet_cache_fields = {}
        for f in self.fields_desc:
            if not s:
                break
            s, fval = f.getfield(self, s)
            # We need to track fields with mutable values to discard
            # .raw_packet_cache when needed.
            if f.islist or f.holds_packets or f.ismutable:
                self.raw_packet_cache_fields[f.name] = f.do_copy(fval)
            self.fields[f.name] = fval
        assert(_raw.endswith(s))
        self.raw_packet_cache = _raw[:-len(s)] if s else _raw
        self.explicit = 1
        return s

    def do_dissect_payload(self, s):
        """
        Perform the dissection of the layer's payload

        :param str s: the raw layer
        """
        if s:
            cls = self.guess_payload_class(s)
            try:
                p = cls(s, _internal=1, _underlayer=self)
            except KeyboardInterrupt:
                raise
            except:
                if conf.debug_dissector:
                    if isinstance(cls,type) and issubclass(cls, Packet):
                        log_runtime.error("%s dissector failed" % cls.name)
                    else:
                        log_runtime.error("%s.guess_payload_class() returned [%s]" % (self.__class__.__name__,repr(cls)))
                    if cls is not None:
                        raise
                p = conf.raw_layer(s, _internal=1, _underlayer=self)
            self.add_payload(p)

    def dissect(self, s):
        s = self.pre_dissect(s)

        s = self.do_dissect(s)

        s = self.post_dissect(s)
            
        payl,pad = self.extract_padding(s)
        self.do_dissect_payload(payl)
        if pad and conf.padding:
            self.add_payload(conf.padding_layer(pad))


    def guess_payload_class(self, payload):
        """
        DEV: Guesses the next payload class from layer bonds.
        Can be overloaded to use a different mechanism.

        :param str payload: the layer's payload
        :return: the payload class
        """
        for t in self.aliastypes:
            for fval, cls in t.payload_guess:
                ok = 1
                for k, v in six.iteritems(fval):
                    if not hasattr(self, k) or v != self.getfieldval(k):
                        ok = 0
                        break
                if ok:
                    return cls
        return self.default_payload_class(payload)
    
    def default_payload_class(self, payload):
        """
        DEV: Returns the default payload class if nothing has been found by the
        guess_payload_class() method.

        :param str payload: the layer's payload
        :return: the default payload class define inside the configuration file
        """
        return conf.raw_layer

    def hide_defaults(self):
        """Removes fields' values that are the same as default values."""
        for k, v in self.fields.items():  # use .items(): self.fields is modified in the loop
            if k in self.default_fields:
                if self.default_fields[k] == v:
                    del self.fields[k]
        self.payload.hide_defaults()

    def clone_with(self, payload=None, **kargs):
        pkt = self.__class__()
        pkt.explicit = 1
        pkt.fields = kargs
        pkt.default_fields = self.copy_fields_dict(self.default_fields)
        pkt.overloaded_fields = self.overloaded_fields.copy()
        pkt.time = self.time
        pkt.underlayer = self.underlayer
        pkt.post_transforms = self.post_transforms
        pkt.raw_packet_cache = self.raw_packet_cache
        pkt.raw_packet_cache_fields = self.copy_fields_dict(
            self.raw_packet_cache_fields
        )
        if payload is not None:
            pkt.add_payload(payload)
        return pkt

    def __iter__(self):
        def loop(todo, done, self=self):
            if todo:
                eltname = todo.pop()
                elt = self.getfieldval(eltname)
                if not isinstance(elt, Gen):
                    if self.get_field(eltname).islist:
                        elt = SetGen([elt])
                    else:
                        elt = SetGen(elt)
                for e in elt:
                    done[eltname]=e
                    for x in loop(todo[:], done):
                        yield x
            else:
                if isinstance(self.payload,NoPayload):
                    payloads = [None]
                else:
                    payloads = self.payload
                for payl in payloads:
                    done2=done.copy()
                    for k in done2:
                        if isinstance(done2[k], VolatileValue):
                            done2[k] = done2[k]._fix()
                    pkt = self.clone_with(payload=payl, **done2)
                    yield pkt

        if self.explicit or self.raw_packet_cache is not None:
            todo = []
            done = self.fields
        else:
            todo = [k for (k,v) in itertools.chain(six.iteritems(self.default_fields),
                                                   six.iteritems(self.overloaded_fields))
                    if isinstance(v, VolatileValue)] + list(self.fields.keys())
            done = {}
        return loop(todo, done)

    def __gt__(self, other):
        """True if other is an answer from self (self ==> other)."""
        if isinstance(other, Packet):
            return other < self
        elif type(other) is bytes:
            return 1
        else:
            raise TypeError((self, other))
    def __lt__(self, other):
        """True if self is an answer from other (other ==> self)."""
        if isinstance(other, Packet):
            return self.answers(other)
        elif type(other) is bytes:
            return 1
        else:
            raise TypeError((self, other))

    def __eq__(self, other):
        if not isinstance(other, self.__class__):
            return False
        for f in self.fields_desc:
            if f not in other.fields_desc:
                return False
            if self.getfieldval(f.name) != other.getfieldval(f.name):
                return False
        return self.payload == other.payload

    def __ne__(self, other):
        return not self.__eq__(other)

    def hashret(self):
        """DEV: returns a string that has the same value for a request and its answer."""
        return self.payload.hashret()
    def answers(self, other):
        """DEV: true if self is an answer from other"""
        if other.__class__ == self.__class__:
            return self.payload.answers(other.payload)
        return 0

    def haslayer(self, cls):
        """true if self has a layer that is an instance of cls. Superseded by "cls in self" syntax."""
        if self.__class__ == cls or self.__class__.__name__ == cls:
            return 1
        for f in self.packetfields:
            fvalue_gen = self.getfieldval(f.name)
            if fvalue_gen is None:
                continue
            if not f.islist:
                fvalue_gen = SetGen(fvalue_gen,_iterpacket=0)
            for fvalue in fvalue_gen:
                if isinstance(fvalue, Packet):
                    ret = fvalue.haslayer(cls)
                    if ret:
                        return ret
        return self.payload.haslayer(cls)
    def getlayer(self, cls, nb=1, _track=None):
        """Return the nb^th layer that is an instance of cls."""
        if type(cls) is int:
            nb = cls+1
            cls = None
        if type(cls) is str and "." in cls:
            ccls,fld = cls.split(".",1)
        else:
            ccls,fld = cls,None
        if cls is None or self.__class__ == cls or self.__class__.__name__ == ccls:
            if nb == 1:
                if fld is None:
                    return self
                else:
                    return self.getfieldval(fld)
            else:
                nb -=1
        for f in self.packetfields:
            fvalue_gen = self.getfieldval(f.name)
            if fvalue_gen is None:
                continue
            if not f.islist:
                fvalue_gen = SetGen(fvalue_gen,_iterpacket=0)
            for fvalue in fvalue_gen:
                if isinstance(fvalue, Packet):
                    track=[]
                    ret = fvalue.getlayer(cls, nb, _track=track)
                    if ret is not None:
                        return ret
                    nb = track[0]
        return self.payload.getlayer(cls,nb,_track=_track)

    def firstlayer(self):
        q = self
        while q.underlayer is not None:
            q = q.underlayer
        return q

    def __getitem__(self, cls):
        if type(cls) is slice:
            lname = cls.start
            if cls.stop:
                ret = self.getlayer(cls.start, cls.stop)
            else:
                ret = self.getlayer(cls.start)
            if ret is None and cls.step is not None:
                ret = cls.step
        else:
            lname=cls
            ret = self.getlayer(cls)
        if ret is None:
            if type(lname) is Packet_metaclass:
                lname = lname.__name__
            elif type(lname) is not bytes:
                lname = repr(lname)
            raise IndexError("Layer [%s] not found" % lname)
        return ret

    def __delitem__(self, cls):
        del(self[cls].underlayer.payload)

    def __setitem__(self, cls, val):
        self[cls].underlayer.payload = val
    
    def __contains__(self, cls):
        """"cls in self" returns true if self has a layer which is an instance of cls."""
        return self.haslayer(cls)

    def route(self):
        return (None,None,None)

    def fragment(self, *args, **kargs):
        return self.payload.fragment(*args, **kargs)
    

    def display(self,*args,**kargs):  # Deprecated. Use show()
        """Deprecated. Use show() method."""
        self.show(*args,**kargs)
    
    def _show_or_dump(self, dump=False, indent=3, lvl="", label_lvl="", first_call=True):
        """
        Internal method that shows or dumps a hierarchical view of a packet.
        Called by show.

        :param dump: determine if it prints or returns the string value
        :param int indent: the size of indentation for each layer
        :param str lvl: additional information about the layer lvl
        :param str label_lvl: additional information about the layer fields
        :param first_call: determine if the current function is the first
        :return: return a hierarchical view if dump, else print it
        """

        if dump:
            from scapy.themes import AnsiColorTheme
            ct = AnsiColorTheme() # No color for dump output
        else:
            ct = conf.color_theme
        s = "%s%s %s %s \n" % (label_lvl,
                              ct.punct("###["),
                              ct.layer_name(self.name),
                              ct.punct("]###"))
        for f in self.fields_desc:
            if isinstance(f, ConditionalField) and not f._evalcond(self):
                continue
            if isinstance(f, Emph) or f in conf.emph:
                ncol = ct.emph_field_name
                vcol = ct.emph_field_value
            else:
                ncol = ct.field_name
                vcol = ct.field_value
            fvalue = self.getfieldval(f.name)
            if isinstance(fvalue, Packet) or (f.islist and f.holds_packets and type(fvalue) is list):
                s += "%s  \\%-10s\\\n" % (label_lvl+lvl, ncol(f.name))
                fvalue_gen = SetGen(fvalue,_iterpacket=0)
                for _fvalue in fvalue_gen:
                    s += _fvalue._show_or_dump(dump=dump, indent=indent, label_lvl=label_lvl+lvl+"   |", first_call=False)
            else:
                begn = "%s  %-10s%s " % (label_lvl+lvl,
                                        ncol(f.name),
                                        ct.punct("="),)
                reprval = f.i2repr(self,fvalue)
                if type(reprval) is str:
                    reprval = reprval.replace("\n", "\n"+" "*(len(label_lvl)
                                                              +len(lvl)
                                                              +len(f.name)
                                                              +4))
                s += "%s%s\n" % (begn,vcol(reprval))
        if self.payload:
            s += self.payload._show_or_dump(dump=dump, indent=indent, lvl=lvl+(" "*indent*self.show_indent), label_lvl=label_lvl, first_call=False)

        if first_call and not dump:
            print(s)
        else:
            return s

    def show(self, dump=False, indent=3, lvl="", label_lvl=""):
        """
        Prints or returns (when "dump" is true) a hierarchical view of the
        packet.

        :param dump: determine if it prints or returns the string value
        :param int indent: the size of indentation for each layer
        :param str lvl: additional information about the layer lvl
        :param str label_lvl: additional information about the layer fields
        :return: return a hierarchical view if dump, else print it
        """
        return self._show_or_dump(dump, indent, lvl, label_lvl)

    def show2(self, dump=False, indent=3, lvl="", label_lvl=""):
<<<<<<< HEAD
        """Prints or returns (when "dump" is true) a hierarchical view of an assembled version of the packet, so that automatic fields are calculated (checksums, etc.)"""
        return self.__class__(raw(self)).show(dump, indent, lvl, label_lvl)
=======
        """
        Prints or returns (when "dump" is true) a hierarchical view of an
        assembled version of the packet, so that automatic fields are
        calculated (checksums, etc.)

        :param dump: determine if it prints or returns the string value
        :param int indent: the size of indentation for each layer
        :param str lvl: additional information about the layer lvl
        :param str label_lvl: additional information about the layer fields
        :return: return a hierarchical view if dump, else print it
        """
        return self.__class__(str(self)).show(dump, indent, lvl, label_lvl)
>>>>>>> 535885ed

    def sprintf(self, fmt, relax=1):
        """sprintf(format, [relax=1]) -> str
where format is a string that can include directives. A directive begins and
ends by % and has the following format %[fmt[r],][cls[:nb].]field%.

fmt is a classic printf directive, "r" can be appended for raw substitution
(ex: IP.flags=0x18 instead of SA), nb is the number of the layer we want
(ex: for IP/IP packets, IP:2.src is the src of the upper IP layer).
Special case : "%.time%" is the creation time.
Ex : p.sprintf("%.time% %-15s,IP.src% -> %-15s,IP.dst% %IP.chksum% "
               "%03xr,IP.proto% %r,TCP.flags%")

Moreover, the format string can include conditional statements. A conditional
statement looks like : {layer:string} where layer is a layer name, and string
is the string to insert in place of the condition if it is true, i.e. if layer
is present. If layer is preceded by a "!", the result is inverted. Conditions
can be imbricated. A valid statement can be :
  p.sprintf("This is a{TCP: TCP}{UDP: UDP}{ICMP:n ICMP} packet")
  p.sprintf("{IP:%IP.dst% {ICMP:%ICMP.type%}{TCP:%TCP.dport%}}")

A side effect is that, to obtain "{" and "}" characters, you must use
"%(" and "%)".
"""

        escape = { "%": "%",
                   "(": "{",
                   ")": "}" }


        # Evaluate conditions 
        while "{" in fmt:
            i = fmt.rindex("{")
            j = fmt[i+1:].index("}")
            cond = fmt[i+1:i+j+1]
            k = cond.find(":")
            if k < 0:
                raise Scapy_Exception("Bad condition in format string: [%s] (read sprintf doc!)"%cond)
            cond,format = cond[:k],cond[k+1:]
            res = False
            if cond[0] == "!":
                res = True
                cond = cond[1:]
            if self.haslayer(cond):
                res = not res
            if not res:
                format = ""
            fmt = fmt[:i]+format+fmt[i+j+2:]

        # Evaluate directives
        s = ""
        while "%" in fmt:
            i = fmt.index("%")
            s += fmt[:i]
            fmt = fmt[i+1:]
            if fmt and fmt[0] in escape:
                s += escape[fmt[0]]
                fmt = fmt[1:]
                continue
            try:
                i = fmt.index("%")
                sfclsfld = fmt[:i]
                fclsfld = sfclsfld.split(",")
                if len(fclsfld) == 1:
                    f = "s"
                    clsfld = fclsfld[0]
                elif len(fclsfld) == 2:
                    f,clsfld = fclsfld
                else:
                    raise Scapy_Exception
                if "." in clsfld:
                    cls,fld = clsfld.split(".")
                else:
                    cls = self.__class__.__name__
                    fld = clsfld
                num = 1
                if ":" in cls:
                    cls,num = cls.split(":")
                    num = int(num)
                fmt = fmt[i+1:]
            except:
                raise Scapy_Exception("Bad format string [%%%s%s]" % (fmt[:25], fmt[25:] and "..."))
            else:
                if fld == "time":
                    val = time.strftime("%H:%M:%S.%%06i", time.localtime(self.time)) % int((self.time-int(self.time))*1000000)
                elif cls == self.__class__.__name__ and hasattr(self, fld):
                    if num > 1:
                        val = self.payload.sprintf("%%%s,%s:%s.%s%%" % (f,cls,num-1,fld), relax)
                        f = "s"
                    elif f[-1] == "r":  # Raw field value
                        val = getattr(self,fld)
                        f = f[:-1]
                        if not f:
                            f = "s"
                    else:
                        val = getattr(self,fld)
                        if fld in self.fieldtype:
                            val = self.fieldtype[fld].i2repr(self,val)
                else:
                    val = self.payload.sprintf("%%%s%%" % sfclsfld, relax)
                    f = "s"
                s += ("%"+f) % val
            
        s += fmt
        return s

    def mysummary(self):
        """DEV: can be overloaded to return a string that summarizes the layer.
           Only one mysummary() is used in a whole packet summary: the one of the upper layer,
           except if a mysummary() also returns (as a couple) a list of layers whose
           mysummary() must be called if they are present."""
        return ""

    def _do_summary(self):
        found, s, needed = self.payload._do_summary()
        ret = ""
        if not found or self.__class__ in needed:
            ret = self.mysummary()
            if type(ret) is tuple:
                ret,n = ret
                needed += n
        if ret or needed:
            found = 1
        if not ret:
            ret = self.__class__.__name__ if self.show_summary else ""
        if self.__class__ in conf.emph:
            impf = []
            for f in self.fields_desc:
                if f in conf.emph:
                    impf.append("%s=%s" % (f.name, f.i2repr(self, self.getfieldval(f.name))))
            ret = "%s [%s]" % (ret," ".join(impf))
        if ret and s:
            ret = "%s / %s" % (ret, s)
        else:
            ret = "%s%s" % (ret,s)
        return found, ret, needed

    def summary(self, intern=0):
        """Prints a one line summary of a packet."""
        found, s, needed = self._do_summary()
        return s

    
    def lastlayer(self,layer=None):
        """Returns the uppest layer of the packet"""
        return self.payload.lastlayer(self)

    def decode_payload_as(self,cls):
        """Reassembles the payload and decode it using another packet class"""
        s = raw(self.payload)
        self.payload = cls(s, _internal=1, _underlayer=self)
        pp = self
        while pp.underlayer is not None:
            pp = pp.underlayer
        self.payload.dissection_done(pp)

<<<<<<< HEAD
    def libnet(self):
        """Not ready yet. Should give the necessary C code that interfaces with libnet to recreate the packet"""
        print("libnet_build_%s(" % self.__class__.name.lower())
        det = self.__class__(raw(self))
        for f in self.fields_desc:
            val = det.getfieldval(f.name)
            if val is None:
                val = 0
            elif type(val) is int:
                val = str(val)
            else:
                val = '"%s"' % str(val)
            print("\t%s, \t\t/* %s */" % (val,f.name))
        print(");")
=======
>>>>>>> 535885ed
    def command(self):
        """Returns a string representing the command you have to type to obtain the same packet"""
        f = []
        for fn,fv in self.fields.items():
            fld = self.get_field(fn)
            if isinstance(fv, Packet):
                fv = fv.command()
            elif fld.islist and fld.holds_packets and type(fv) is list:
                fv = "[%s]" % ",".join( map(Packet.command, fv))
            elif isinstance(fld, FlagsField):
                fv = int(fv)
            else:
                fv = repr(fv)
            f.append("%s=%s" % (fn, fv))
        c = "%s(%s)" % (self.__class__.__name__, ", ".join(f))
        pc = self.payload.command()
        if pc:
            c += "/"+pc
        return c                    

class NoPayload(Packet):
    def __new__(cls, *args, **kargs):
        singl = cls.__dict__.get("__singl__")
        if singl is None:
            cls.__singl__ = singl = Packet.__new__(cls)
            Packet.__init__(singl)
        return singl
    def __init__(self, *args, **kargs):
        pass
    def dissection_done(self,pkt):
        return
    def add_payload(self, payload):
        raise Scapy_Exception("Can't add payload to NoPayload instance")
    def remove_payload(self):
        pass
    def add_underlayer(self,underlayer):
        pass
    def remove_underlayer(self,other):
        pass
    def copy(self):
        return self
    def __repr__(self):
        return ""
    def __str__(self):
        return ""
    def __bytes__(self):
        return b""
    def __nonzero__(self):
        return False
    __bool__ = __nonzero__
    def do_build(self):
        return b""
    def build(self):
        return b""
    def build_padding(self):
        return b""
    def build_done(self, p):
        return p
    def build_ps(self, internal=0):
        return b"",[]
    def getfieldval(self, attr):
        raise AttributeError(attr)
    def getfield_and_val(self, attr):
        raise AttributeError(attr)
    def setfieldval(self, attr, val):
        raise AttributeError(attr)
    def delfieldval(self, attr):
        raise AttributeError(attr)
    def hide_defaults(self):
        pass
    def __iter__(self):
        return iter([])
    def __eq__(self, other):
        if isinstance(other, NoPayload):
            return True
        return False
    def hashret(self):
        return b""
    def answers(self, other):
        return isinstance(other, NoPayload) or isinstance(other, conf.padding_layer)
    def haslayer(self, cls):
        return 0
    def getlayer(self, cls, nb=1, _track=None):
        if _track is not None:
            _track.append(nb)
        return None
    def fragment(self, *args, **kargs):
        raise Scapy_Exception("cannot fragment this packet")        
    def show(self, indent=3, lvl="", label_lvl=""):
        pass
    def sprintf(self, fmt, relax):
        if relax:
            return "??"
        else:
            raise Scapy_Exception("Format not found [%s]"%fmt)
    def _do_summary(self):
        return 0,"",[]
    def lastlayer(self,layer):
        return layer
    def command(self):
        return ""
    
####################
## packet classes ##
####################

            
class Raw(Packet):
    name = "Raw"
    fields_desc = [ StrField("load", b"") ]
    def answers(self, other):
        return 1
#        s = raw(other)
#        t = self.load
#        l = min(len(s), len(t))
#        return  s[:l] == t[:l]
    def mysummary(self):
        cs = conf.raw_summary
        if cs:
            if callable(cs):
                return "Raw %s" % cs(self.load)
            else:
                return "Raw %r" % self.load
        return Packet.mysummary(self)
        
class Padding(Raw):
    name = "Padding"
    def self_build(self):
        return b""
    def build_padding(self):
        return (self.getbyteval("load") if self.raw_packet_cache is None
                else self.raw_packet_cache) + self.payload.build_padding()
conf.raw_layer = Raw
conf.padding_layer = Padding
if conf.default_l2 is None:
    conf.default_l2 = Raw

#################
## Bind layers ##
#################


def bind_bottom_up(lower, upper, __fval=None, **fval):
    if __fval is not None:
        fval.update(__fval)
    lower.payload_guess = lower.payload_guess[:]
    lower.payload_guess.append((fval, upper))
    

def bind_top_down(lower, upper, __fval=None, **fval):
    if __fval is not None:
        fval.update(__fval)
    upper._overload_fields = upper._overload_fields.copy()
    upper._overload_fields[lower] = fval
    
@conf.commands.register
def bind_layers(lower, upper, __fval=None, **fval):
    """Bind 2 layers on some specific fields' values"""
    if __fval is not None:
        fval.update(__fval)
    bind_top_down(lower, upper, **fval)
    bind_bottom_up(lower, upper, **fval)

def split_bottom_up(lower, upper, __fval=None, **fval):
    if __fval is not None:
        fval.update(__fval)
    def do_filter(xxx_todo_changeme,upper=upper,fval=fval):
        (f,u) = xxx_todo_changeme
        if u != upper:
            return True
        for k in fval:
            if k not in f or f[k] != fval[k]:
                return True
        return False
    lower.payload_guess = list(filter(do_filter, lower.payload_guess))
        
def split_top_down(lower, upper, __fval=None, **fval):
    if __fval is not None:
        fval.update(__fval)
    if lower in upper._overload_fields:
        ofval = upper._overload_fields[lower]
        for k in fval:
            if k not in ofval or ofval[k] != fval[k]:
                return
        upper._overload_fields = upper._overload_fields.copy()
        del(upper._overload_fields[lower])

@conf.commands.register
def split_layers(lower, upper, __fval=None, **fval):
    """Split 2 layers previously bound"""
    if __fval is not None:
        fval.update(__fval)
    split_bottom_up(lower, upper, **fval)
    split_top_down(lower, upper, **fval)


@conf.commands.register
def ls(obj=None, case_sensitive=False, verbose=False):
    """List  available layers, or infos on a given layer class or name"""
    is_string = isinstance(obj, six.string_types)

    if obj is None or is_string:
        if obj is None:
            all_layers = sorted(conf.layers, key=lambda x: x.__name__)
        else:
            pattern = re.compile(obj, 0 if case_sensitive else re.I)
            all_layers = sorted((layer for layer in conf.layers
                                if (pattern.search(layer.__name__ or '')
                                    or pattern.search(layer.name or ''))),
                                key=lambda x: x.__name__)
        for layer in all_layers:
            print("%-10s : %s" % (layer.__name__, layer._name))

    else:
        is_pkt = isinstance(obj, Packet)
        if (isinstance(obj, type) and issubclass(obj, Packet)) or is_pkt:
            for f in obj.fields_desc:
                cur_fld = f
                attrs = []
                long_attrs = []
                while isinstance(cur_fld, (Emph, ConditionalField)):
                    if isinstance(cur_fld, ConditionalField):
                        attrs.append(cur_fld.__class__.__name__[:4])
                    cur_fld = cur_fld.fld
                if verbose and isinstance(cur_fld, EnumField) \
                   and hasattr(cur_fld, "i2s"):
                    if len(cur_fld.i2s) < 50:
                        long_attrs.extend(
                            "%s: %d" % (strval, numval)
                            for numval, strval in
                            sorted(six.iteritems(cur_fld.i2s))
                        )
                elif isinstance(cur_fld, MultiEnumField):
                    fld_depend = cur_fld.depends_on(obj.__class__
                                                    if is_pkt else obj)
                    attrs.append("Depends on %s" % fld_depend.name)
                    if verbose:
                        cur_i2s = cur_fld.i2s_multi.get(
                            cur_fld.depends_on(obj if is_pkt else obj()), {}
                        )
                        if len(cur_i2s) < 50:
                            long_attrs.extend(
                                "%s: %d" % (strval, numval)
                                for numval, strval in
                                sorted(six.iteritems(cur_i2s))
                            )
                elif verbose and isinstance(cur_fld, FlagsField):
                    names = cur_fld.names
                    long_attrs.append(", ".join(names))
                class_name = "%s (%s)" % (
                    cur_fld.__class__.__name__,
                    ", ".join(attrs)) if attrs else cur_fld.__class__.__name__
                if isinstance(cur_fld, BitField):
                    class_name += " (%d bit%s)" % (cur_fld.size,
                                                   "s" if cur_fld.size > 1
                                                   else "")
                print("%-10s : %-35s =" % (f.name, class_name), end=' ')
                if is_pkt:
                    print("%-15r" % (getattr(obj, f.name),), end=' ')
                print("(%r)" % (f.default,))
                for attr in long_attrs:
                    print("%-15s%s" % ("", attr))
            if is_pkt and not isinstance(obj.payload, NoPayload):
                print("--")
                ls(obj.payload)

        else:
            print("Not a packet class or name. Type 'ls()' to list packet classes.")


    
#############
## Fuzzing ##
#############

@conf.commands.register
def fuzz(p, _inplace=0):
    """Transform a layer into a fuzzy layer by replacing some default values by random objects"""
    if not _inplace:
        p = p.copy()
    q = p
    while not isinstance(q, NoPayload):
        for f in q.fields_desc:
            if isinstance(f, PacketListField):
                for r in getattr(q, f.name):
                    print("fuzzing", repr(r))
                    fuzz(r, _inplace=1)
            elif f.default is not None:
                rnd = f.randval()
                if rnd is not None:
                    q.default_fields[f.name] = rnd
        q = q.payload
    return p


<|MERGE_RESOLUTION|>--- conflicted
+++ resolved
@@ -1030,10 +1030,6 @@
         return self._show_or_dump(dump, indent, lvl, label_lvl)
 
     def show2(self, dump=False, indent=3, lvl="", label_lvl=""):
-<<<<<<< HEAD
-        """Prints or returns (when "dump" is true) a hierarchical view of an assembled version of the packet, so that automatic fields are calculated (checksums, etc.)"""
-        return self.__class__(raw(self)).show(dump, indent, lvl, label_lvl)
-=======
         """
         Prints or returns (when "dump" is true) a hierarchical view of an
         assembled version of the packet, so that automatic fields are
@@ -1045,8 +1041,7 @@
         :param str label_lvl: additional information about the layer fields
         :return: return a hierarchical view if dump, else print it
         """
-        return self.__class__(str(self)).show(dump, indent, lvl, label_lvl)
->>>>>>> 535885ed
+        return self.__class__(raw(self)).show(dump, indent, lvl, label_lvl)
 
     def sprintf(self, fmt, relax=1):
         """sprintf(format, [relax=1]) -> str
@@ -1203,23 +1198,6 @@
             pp = pp.underlayer
         self.payload.dissection_done(pp)
 
-<<<<<<< HEAD
-    def libnet(self):
-        """Not ready yet. Should give the necessary C code that interfaces with libnet to recreate the packet"""
-        print("libnet_build_%s(" % self.__class__.name.lower())
-        det = self.__class__(raw(self))
-        for f in self.fields_desc:
-            val = det.getfieldval(f.name)
-            if val is None:
-                val = 0
-            elif type(val) is int:
-                val = str(val)
-            else:
-                val = '"%s"' % str(val)
-            print("\t%s, \t\t/* %s */" % (val,f.name))
-        print(");")
-=======
->>>>>>> 535885ed
     def command(self):
         """Returns a string representing the command you have to type to obtain the same packet"""
         f = []
