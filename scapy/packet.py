# SPDX-License-Identifier: GPL-2.0-only
# This file is part of Scapy
# See https://scapy.net/ for more information
# Copyright (C) Philippe Biondi <phil@secdev.org>

"""
Packet class

Provides:
 - the default Packet classes
 - binding mechanisms
 - fuzz() method
 - exploration methods: explore() / ls()
"""

from collections import defaultdict

import json
import re
import time
import itertools
import copy
import types
import warnings

from scapy.fields import (
    AnyField,
    BitField,
    ConditionalField,
    Emph,
    EnumField,
    Field,
    FlagsField,
    FlagValue,
    MayEnd,
    MultiEnumField,
    MultipleTypeField,
    PadField,
    PacketListField,
    RawVal,
    StrField,
)
from scapy.config import conf, _version_checker
from scapy.compat import raw, orb, bytes_encode
from scapy.base_classes import BasePacket, Gen, SetGen, Packet_metaclass, \
    _CanvasDumpExtended
from scapy.interfaces import _GlobInterfaceType
from scapy.volatile import RandField, VolatileValue
from scapy.utils import import_hexcap, tex_escape, colgen, issubtype, \
    pretty_list, EDecimal
from scapy.error import Scapy_Exception, log_runtime, warning
from scapy.libs.test_pyx import PYX

# Typing imports
from typing import (
    Any,
    Callable,
    Dict,
    Iterator,
    List,
    NoReturn,
    Optional,
    Set,
    Tuple,
    Type,
    TypeVar,
    Union,
    Sequence,
    cast,
)
from scapy.compat import Self

try:
    import pyx
except ImportError:
    pass


_T = TypeVar("_T", Dict[str, Any], Optional[Dict[str, Any]])


class Packet(
    BasePacket,
    _CanvasDumpExtended,
    metaclass=Packet_metaclass
):
    __slots__ = [
        "time", "sent_time", "name",
        "default_fields", "fields", "fieldtype",
        "overload_fields", "overloaded_fields",
        "packetfields",
        "original", "explicit", "raw_packet_cache",
        "raw_packet_cache_fields", "_pkt", "post_transforms",
        "stop_dissection_after",
        # then payload, underlayer and parent
        "payload", "underlayer", "parent",
        "name",
        # used for sr()
        "_answered",
        # used when sniffing
        "direction", "sniffed_on",
        # handle snaplen Vs real length
        "wirelen",
        "comment",
        "process_information"
    ]
    name = None
    fields_desc = []  # type: List[AnyField]
    deprecated_fields = {}  # type: Dict[str, Tuple[str, str]]
    overload_fields = {}  # type: Dict[Type[Packet], Dict[str, Any]]
    payload_guess = []  # type: List[Tuple[Dict[str, Any], Type[Packet]]]
    show_indent = 1
    show_summary = True
    match_subclass = False
    class_dont_cache = {}  # type: Dict[Type[Packet], bool]
    class_packetfields = {}  # type: Dict[Type[Packet], Any]
    class_default_fields = {}  # type: Dict[Type[Packet], Dict[str, Any]]
    class_default_fields_ref = {}  # type: Dict[Type[Packet], List[str]]
    class_fieldtype = {}  # type: Dict[Type[Packet], Dict[str, AnyField]]  # noqa: E501

    @classmethod
    def from_hexcap(cls):
        # type: (Type[Packet]) -> Packet
        return cls(import_hexcap())

    @classmethod
    def upper_bonds(self):
        # type: () -> None
        for fval, upper in self.payload_guess:
            print(
                "%-20s  %s" % (
                    upper.__name__,
                    ", ".join("%-12s" % ("%s=%r" % i) for i in fval.items()),
                )
            )

    @classmethod
    def lower_bonds(self):
        # type: () -> None
        for lower, fval in self._overload_fields.items():
            print(
                "%-20s  %s" % (
                    lower.__name__,
                    ", ".join("%-12s" % ("%s=%r" % i) for i in fval.items()),
                )
            )

    def __init__(self,
                 _pkt=b"",  # type: Union[bytes, bytearray]
                 post_transform=None,  # type: Any
                 _internal=0,  # type: int
                 _underlayer=None,  # type: Optional[Packet]
                 _parent=None,  # type: Optional[Packet]
                 stop_dissection_after=None,  # type: Optional[Type[Packet]]
                 **fields  # type: Any
                 ):
        # type: (...) -> None
        self.time = time.time()  # type: Union[EDecimal, float]
        self.sent_time = None  # type: Union[EDecimal, float, None]
        self.name = (self.__class__.__name__
                     if self._name is None else
                     self._name)
        self.default_fields = {}  # type: Dict[str, Any]
        self.overload_fields = self._overload_fields
        self.overloaded_fields = {}  # type: Dict[str, Any]
        self.fields = {}  # type: Dict[str, Any]
        self.fieldtype = {}  # type: Dict[str, AnyField]
        self.packetfields = []  # type: List[AnyField]
        self.payload = NoPayload()  # type: Packet
        self.init_fields(bool(_pkt))
        self.underlayer = _underlayer
        self.parent = _parent
        if isinstance(_pkt, bytearray):
            _pkt = bytes(_pkt)
        self.original = _pkt
        self.explicit = 0
        self.raw_packet_cache = None  # type: Optional[bytes]
        self.raw_packet_cache_fields = None  # type: Optional[Dict[str, Any]]  # noqa: E501
        self.wirelen = None  # type: Optional[int]
        self.direction = None  # type: Optional[int]
        self.sniffed_on = None  # type: Optional[_GlobInterfaceType]
        self.comment = None  # type: Optional[bytes]
        self.process_information = None  # type: Optional[Dict[str, Any]]
        self.stop_dissection_after = stop_dissection_after
        if _pkt:
            self.dissect(_pkt)
            if not _internal:
                self.dissection_done(self)
        # We use this strange initialization so that the fields
        # are initialized in their declaration order.
        # It is required to always support MultipleTypeField
        for field in self.fields_desc:
            fname = field.name
            try:
                value = fields.pop(fname)
            except KeyError:
                continue
            self.fields[fname] = value if isinstance(value, RawVal) else \
                self.get_field(fname).any2i(self, value)
        # The remaining fields are unknown
        for fname in fields:
            if fname in self.deprecated_fields:
                # Resolve deprecated fields
                value = fields[fname]
                fname = self._resolve_alias(fname)
                self.fields[fname] = value if isinstance(value, RawVal) else \
                    self.get_field(fname).any2i(self, value)
                continue
            raise AttributeError(fname)
        if isinstance(post_transform, list):
            self.post_transforms = post_transform
        elif post_transform is None:
            self.post_transforms = []
        else:
            self.post_transforms = [post_transform]

    _PickleType = Tuple[
        Union[EDecimal, float],
        Optional[Union[EDecimal, float, None]],
        Optional[int],
        Optional[_GlobInterfaceType],
        Optional[int],
        Optional[bytes],
    ]

    def __reduce__(self):
        # type: () -> Tuple[Type[Packet], Tuple[bytes], Packet._PickleType]
        """Used by pickling methods"""
        return (self.__class__, (self.build(),), (
            self.time,
            self.sent_time,
            self.direction,
            self.sniffed_on,
            self.wirelen,
            self.comment
        ))

    def __setstate__(self, state):
        # type: (Packet._PickleType) -> Packet
        """Rebuild state using pickable methods"""
        self.time = state[0]
        self.sent_time = state[1]
        self.direction = state[2]
        self.sniffed_on = state[3]
        self.wirelen = state[4]
        self.comment = state[5]
        return self

    def __deepcopy__(self,
                     memo,  # type: Any
                     ):
        # type: (...) -> Packet
        """Used by copy.deepcopy"""
        return self.copy()

    def init_fields(self, for_dissect_only=False):
        # type: (bool) -> None
        """
        Initialize each fields of the fields_desc dict
        """

        if self.class_dont_cache.get(self.__class__, False):
            self.do_init_fields(self.fields_desc)
        else:
            self.do_init_cached_fields(for_dissect_only=for_dissect_only)

    def do_init_fields(self,
                       flist,  # type: Sequence[AnyField]
                       ):
        # type: (...) -> None
        """
        Initialize each fields of the fields_desc dict
        """
        default_fields = {}
        for f in flist:
            default_fields[f.name] = copy.deepcopy(f.default)
            self.fieldtype[f.name] = f
            if f.holds_packets:
                self.packetfields.append(f)
        # We set default_fields last to avoid race issues
        self.default_fields = default_fields

    def do_init_cached_fields(self, for_dissect_only=False):
        # type: (bool) -> None
        """
        Initialize each fields of the fields_desc dict, or use the cached
        fields information
        """

        cls_name = self.__class__

        # Build the fields information
        if Packet.class_default_fields.get(cls_name, None) is None:
            self.prepare_cached_fields(self.fields_desc)

        # Use fields information from cache
        default_fields = Packet.class_default_fields.get(cls_name, None)
        if default_fields:
            self.default_fields = default_fields
            self.fieldtype = Packet.class_fieldtype[cls_name]
            self.packetfields = Packet.class_packetfields[cls_name]

            # Optimization: no need for references when only dissecting.
            if for_dissect_only:
                return

            # Deepcopy default references
            for fname in Packet.class_default_fields_ref[cls_name]:
                value = self.default_fields[fname]
                try:
                    self.fields[fname] = value.copy()
                except AttributeError:
                    # Python 2.7 - list only
                    self.fields[fname] = value[:]

    def prepare_cached_fields(self, flist):
        # type: (Sequence[AnyField]) -> None
        """
        Prepare the cached fields of the fields_desc dict
        """

        cls_name = self.__class__

        # Fields cache initialization
        if not flist:
            return

        class_default_fields = dict()
        class_default_fields_ref = list()
        class_fieldtype = dict()
        class_packetfields = list()

        # Fields initialization
        for f in flist:
            if isinstance(f, MultipleTypeField):
                # Abort
                self.class_dont_cache[cls_name] = True
                self.do_init_fields(self.fields_desc)
                return

            class_default_fields[f.name] = copy.deepcopy(f.default)
            class_fieldtype[f.name] = f
            if f.holds_packets:
                class_packetfields.append(f)

            # Remember references
            if isinstance(f.default, (list, dict, set, RandField, Packet)):
                class_default_fields_ref.append(f.name)

        # Apply
        Packet.class_default_fields_ref[cls_name] = class_default_fields_ref
        Packet.class_fieldtype[cls_name] = class_fieldtype
        Packet.class_packetfields[cls_name] = class_packetfields
        # Last to avoid racing issues
        Packet.class_default_fields[cls_name] = class_default_fields

    def dissection_done(self, pkt):
        # type: (Packet) -> None
        """DEV: will be called after a dissection is completed"""
        self.post_dissection(pkt)
        self.payload.dissection_done(pkt)

    def post_dissection(self, pkt):
        # type: (Packet) -> None
        """DEV: is called after the dissection of the whole packet"""
        pass

    def get_field(self, fld):
        # type: (str) -> AnyField
        """DEV: returns the field instance from the name of the field"""
        return self.fieldtype[fld]

    def add_payload(self, payload):
        # type: (Union[Packet, bytes]) -> None
        if payload is None:
            return
        elif not isinstance(self.payload, NoPayload):
            self.payload.add_payload(payload)
        else:
            if isinstance(payload, Packet):
                self.payload = payload
                payload.add_underlayer(self)
                for t in self.aliastypes:
                    if t in payload.overload_fields:
                        self.overloaded_fields = payload.overload_fields[t]
                        break
            elif isinstance(payload, (bytes, str, bytearray, memoryview)):
                self.payload = conf.raw_layer(load=bytes_encode(payload))
            else:
                raise TypeError("payload must be 'Packet', 'bytes', 'str', 'bytearray', or 'memoryview', not [%s]" % repr(payload))  # noqa: E501

    def remove_payload(self):
        # type: () -> None
        self.payload.remove_underlayer(self)
        self.payload = NoPayload()
        self.overloaded_fields = {}

    def add_underlayer(self, underlayer):
        # type: (Packet) -> None
        self.underlayer = underlayer

    def remove_underlayer(self, other):
        # type: (Packet) -> None
        self.underlayer = None

    def add_parent(self, parent):
        # type: (Packet) -> None
        """Set packet parent.
        When packet is an element in PacketListField, parent field would
        point to the list owner packet."""
        self.parent = parent

    def remove_parent(self, other):
        # type: (Packet) -> None
        """Remove packet parent.
        When packet is an element in PacketListField, parent field would
        point to the list owner packet."""
        self.parent = None

    def copy(self) -> Self:
        """Returns a deep copy of the instance."""
        clone = self.__class__()
        clone.fields = self.copy_fields_dict(self.fields)
        clone.default_fields = self.copy_fields_dict(self.default_fields)
        clone.overloaded_fields = self.overloaded_fields.copy()
        clone.underlayer = self.underlayer
        clone.parent = self.parent
        clone.explicit = self.explicit
        clone.raw_packet_cache = self.raw_packet_cache
        clone.raw_packet_cache_fields = self.copy_fields_dict(
            self.raw_packet_cache_fields
        )
        clone.wirelen = self.wirelen
        clone.post_transforms = self.post_transforms[:]
        clone.payload = self.payload.copy()
        clone.payload.add_underlayer(clone)
        clone.time = self.time
        clone.comment = self.comment
        clone.direction = self.direction
        clone.sniffed_on = self.sniffed_on
        return clone

    def _resolve_alias(self, attr):
        # type: (str) -> str
        new_attr, version = self.deprecated_fields[attr]
        warnings.warn(
            "%s has been deprecated in favor of %s since %s !" % (
                attr, new_attr, version
            ), DeprecationWarning
        )
        return new_attr

    def getfieldval(self, attr):
        # type: (str) -> Any
        if self.deprecated_fields and attr in self.deprecated_fields:
            attr = self._resolve_alias(attr)
        if attr in self.fields:
            return self.fields[attr]
        if attr in self.overloaded_fields:
            return self.overloaded_fields[attr]
        if attr in self.default_fields:
            return self.default_fields[attr]
        return self.payload.getfieldval(attr)

    def getfield_and_val(self, attr):
        # type: (str) -> Tuple[AnyField, Any]
        if self.deprecated_fields and attr in self.deprecated_fields:
            attr = self._resolve_alias(attr)
        if attr in self.fields:
            return self.get_field(attr), self.fields[attr]
        if attr in self.overloaded_fields:
            return self.get_field(attr), self.overloaded_fields[attr]
        if attr in self.default_fields:
            return self.get_field(attr), self.default_fields[attr]
        raise ValueError

    def __getattr__(self, attr):
        # type: (str) -> Any
        try:
            fld, v = self.getfield_and_val(attr)
        except ValueError:
            return self.payload.__getattr__(attr)
        if fld is not None:
            return v if isinstance(v, RawVal) else fld.i2h(self, v)
        return v

    def setfieldval(self, attr, val):
        # type: (str, Any) -> None
        if self.deprecated_fields and attr in self.deprecated_fields:
            attr = self._resolve_alias(attr)
        if attr in self.default_fields:
            fld = self.get_field(attr)
            if fld is None:
                any2i = lambda x, y: y  # type: Callable[..., Any]
            else:
                any2i = fld.any2i
            self.fields[attr] = val if isinstance(val, RawVal) else \
                any2i(self, val)
            self.explicit = 0
            self.raw_packet_cache = None
            self.raw_packet_cache_fields = None
            self.wirelen = None
        elif attr == "payload":
            self.remove_payload()
            self.add_payload(val)
        else:
            self.payload.setfieldval(attr, val)

    def __setattr__(self, attr, val):
        # type: (str, Any) -> None
        if attr in self.__all_slots__:
            return object.__setattr__(self, attr, val)
        try:
            return self.setfieldval(attr, val)
        except AttributeError:
            pass
        return object.__setattr__(self, attr, val)

    def delfieldval(self, attr):
        # type: (str) -> None
        if attr in self.fields:
            del self.fields[attr]
            self.explicit = 0  # in case a default value must be explicit
            self.raw_packet_cache = None
            self.raw_packet_cache_fields = None
            self.wirelen = None
        elif attr in self.default_fields:
            pass
        elif attr == "payload":
            self.remove_payload()
        else:
            self.payload.delfieldval(attr)

    def __delattr__(self, attr):
        # type: (str) -> None
        if attr == "payload":
            return self.remove_payload()
        if attr in self.__all_slots__:
            return object.__delattr__(self, attr)
        try:
            return self.delfieldval(attr)
        except AttributeError:
            pass
        return object.__delattr__(self, attr)

    def _superdir(self):
        # type: () -> Set[str]
        """
        Return a list of slots and methods, including those from subclasses.
        """
        attrs = set()  # type: Set[str]
        cls = self.__class__
        if hasattr(cls, '__all_slots__'):
            attrs.update(cls.__all_slots__)
        for bcls in cls.__mro__:
            if hasattr(bcls, '__dict__'):
                attrs.update(bcls.__dict__)
        return attrs

    def __dir__(self):
        # type: () -> List[str]
        """
        Add fields to tab completion list.
        """
        return sorted(itertools.chain(self._superdir(), self.default_fields))

    def __repr__(self):
        # type: () -> str
        s = ""
        ct = conf.color_theme
        for f in self.fields_desc:
            if isinstance(f, ConditionalField) and not f._evalcond(self):
                continue
            if f.name in self.fields:
                fval = self.fields[f.name]
                if isinstance(fval, (list, dict, set)) and len(fval) == 0:
                    continue
                val = f.i2repr(self, fval)
            elif f.name in self.overloaded_fields:
                fover = self.overloaded_fields[f.name]
                if isinstance(fover, (list, dict, set)) and len(fover) == 0:
                    continue
                val = f.i2repr(self, fover)
            else:
                continue
            if isinstance(f, Emph) or f in conf.emph:
                ncol = ct.emph_field_name
                vcol = ct.emph_field_value
            else:
                ncol = ct.field_name
                vcol = ct.field_value

            s += " %s%s%s" % (ncol(f.name),
                              ct.punct("="),
                              vcol(val))
        return "%s%s %s %s%s%s" % (ct.punct("<"),
                                   ct.layer_name(self.__class__.__name__),
                                   s,
                                   ct.punct("|"),
                                   repr(self.payload),
                                   ct.punct(">"))

    def __str__(self):
        # type: () -> str
        return self.summary()

    def __bytes__(self):
        # type: () -> bytes
        return self.build()

    def __div__(self, other):
        # type: (Any) -> Self
        if isinstance(other, Packet):
            cloneA = self.copy()
            cloneB = other.copy()
            cloneA.add_payload(cloneB)
            return cloneA
        elif isinstance(other, (bytes, str, bytearray, memoryview)):
            return self / conf.raw_layer(load=bytes_encode(other))
        else:
            return other.__rdiv__(self)  # type: ignore
    __truediv__ = __div__

    def __rdiv__(self, other):
        # type: (Any) -> Packet
        if isinstance(other, (bytes, str, bytearray, memoryview)):
            return conf.raw_layer(load=bytes_encode(other)) / self
        else:
            raise TypeError
    __rtruediv__ = __rdiv__

    def __mul__(self, other):
        # type: (Any) -> List[Packet]
        if isinstance(other, int):
            return [self] * other
        else:
            raise TypeError

    def __rmul__(self, other):
        # type: (Any) -> List[Packet]
        return self.__mul__(other)

    def __nonzero__(self):
        # type: () -> bool
        return True
    __bool__ = __nonzero__

    def __len__(self):
        # type: () -> int
        return len(self.__bytes__())

    def copy_field_value(self, fieldname, value):
        # type: (str, Any) -> Any
        return self.get_field(fieldname).do_copy(value)

    def copy_fields_dict(self, fields):
        # type: (_T) -> _T
        if fields is None:
            return None
        return {fname: self.copy_field_value(fname, fval)
                for fname, fval in fields.items()}

    def _raw_packet_cache_field_value(self, fld, val, copy=False):
        # type: (AnyField, Any, bool) -> Optional[Any]
        """Get a value representative of a mutable field to detect changes"""
        _cpy = lambda x: fld.do_copy(x) if copy else x  # type: Callable[[Any], Any]
        if fld.holds_packets:
            # avoid copying whole packets (perf: #GH3894)
            if fld.islist:
                return [
                    (_cpy(x.fields), x.payload.raw_packet_cache) for x in val
                ]
            else:
                return (_cpy(val.fields), val.payload.raw_packet_cache)
        elif fld.islist or fld.ismutable:
            return _cpy(val)
        return None

    def clear_cache(self):
        # type: () -> None
        """Clear the raw packet cache for the field and all its subfields"""
        self.raw_packet_cache = None
        for fname, fval in self.fields.items():
            fld = self.get_field(fname)
            if fld.holds_packets:
                if isinstance(fval, Packet):
                    fval.clear_cache()
                elif isinstance(fval, list):
                    for fsubval in fval:
                        fsubval.clear_cache()
        self.payload.clear_cache()

    def self_build(self):
        # type: () -> bytes
        """
        Create the default layer regarding fields_desc dict

        :param field_pos_list:
        """
        if self.raw_packet_cache is not None and \
                self.raw_packet_cache_fields is not None:
            for fname, fval in self.raw_packet_cache_fields.items():
                fld, val = self.getfield_and_val(fname)
                if self._raw_packet_cache_field_value(fld, val) != fval:
                    self.raw_packet_cache = None
                    self.raw_packet_cache_fields = None
                    self.wirelen = None
                    break
            if self.raw_packet_cache is not None:
                return self.raw_packet_cache
        p = b""
        for f in self.fields_desc:
            val = self.getfieldval(f.name)
            if isinstance(val, RawVal):
                p += bytes(val)
            else:
                try:
                    p = f.addfield(self, p, val)
                except Exception as ex:
                    try:
                        ex.args = (
                            "While dissecting field '%s': " % f.name +
                            ex.args[0],
                        ) + ex.args[1:]
                    except (AttributeError, IndexError):
                        pass
                    raise ex
        return p

    def do_build_payload(self):
        # type: () -> bytes
        """
        Create the default version of the payload layer

        :return: a string of payload layer
        """
        return self.payload.do_build()

    def do_build(self):
        # type: () -> bytes
        """
        Create the default version of the layer

        :return: a string of the packet with the payload
        """
        if not self.explicit:
            self = next(iter(self))
        pkt = self.self_build()
        for t in self.post_transforms:
            pkt = t(pkt)
        pay = self.do_build_payload()
        if self.raw_packet_cache is None:
            return self.post_build(pkt, pay)
        else:
            return pkt + pay

    def build_padding(self):
        # type: () -> bytes
        return self.payload.build_padding()

    def return_relevant_fields(self, pkt):
        """
        Recursively collect all the fields that we can fuzz
        """
        relevant_fields = []
        
        # If we provided fields in the constrcution, override the default ones
        for field_name in pkt.fields:
            if not isinstance(pkt.default_fields[field_name], VolatileValue):
                pkt.default_fields[field_name] = pkt.fields[field_name]

        for field_name in pkt.default_fields:
            if field_name in pkt.overloaded_fields:
                # This is not actually fuzzable, as it gets overloaded
                # print(f"Skipping: {p._name}-{f}")
                continue

            field = pkt.default_fields[field_name]
            class_name = type(field).__name__
            # print(f"Class type: {class_name} for: {pkt._name}-{field_name}")
            if class_name in ['NoneType', 'int', 'str', 'list', 'bytes']:
                continue

            # We will want to fix this in the future... maybe make it into a min-max?
            # These are inside dot11
            if class_name in ['FlagValue', 'RSNCipherSuite', 'PMKIDListPacket']:
                print(f"Skipping: {pkt.name}-{field_name} due to: {class_name}")
                continue

            # print(f"Adding: {pkt.name}-{field_name}")
            relevant_fields.append(f"{pkt.name}-{field_name}")

        if type(pkt.payload).__name__ != 'NoPayload':
            relevant_fields += self.return_relevant_fields(pkt.payload)

        return relevant_fields

    def locate_field(self, pkt, name):
        """ Locate a given field name inside a pkt (recursively) """
        packet_type = name[0:name.index('-')]
        packet_field = name[name.index('-')+1:]

        if pkt.name == packet_type:
            if (packet_field not in pkt.fields and packet_field not in pkt.default_fields):
                raise ValueError(f"Cannot find {packet_field} inside {packet_type}")

            if packet_field in pkt.default_fields:
<<<<<<< HEAD
                return (pkt, pkt.default_fields[packet_field])

            if packet_field in pkt.fields:
                return (pkt, pkt.fields[packet_field])
=======
                return pkt.default_fields[packet_field]

            if packet_field in pkt.fields:
                return pkt.fields[packet_field]
>>>>>>> 7041e337
            
            raise ValueError("Shouldn't have reached this point")
        else:
            return pkt.locate_field(pkt.payload, name)

        return None

    def prepare_combinations(self, complexity: int) -> Dict:
<<<<<<< HEAD
        """Prepare fuzzing by returning a 'states' of fields"""
=======
>>>>>>> 7041e337
        relevant_fields = self.return_relevant_fields(self)

        # If there is more than one field, do a combination, otherwise just put it
        if len(relevant_fields) > 1:
            potential_states = itertools.combinations(relevant_fields, complexity)
        else:
            potential_states = [relevant_fields]

        states = []

        for potential_state in potential_states:
            state = {
                'active': False,
                'done': False,
                'combinations': 0
            }

            fields = []
            for field in potential_state:
                fields.append({'name': field, 'done': False, 'combinations': 0, 'active': False})

            state['fields'] = fields

            states.append(state)

        return states


    def forward(self, states):
        """
        Go through each field, find if they can still move
        if they can great, move them, otherwise reset them to default
        and move to the next one
        """
        if states is None:
            raise ValueError("Please provide states")

        if len(states) == 0:
            raise ValueError("States should include at least one permutation")

        # Find the first state that has 'done' False
        state_fuzzed = None
        for (_, state) in enumerate(states):
            if not state['done']:
                state_fuzzed = state
                fields = state['fields']

                # Mark it as active, and reset the values
                if not state['active']:
                    print(f"Now fuzzing: {fields}")
                    state['active'] = True
                    for field_item in fields:
<<<<<<< HEAD
                        (_, field_obj) = self.locate_field(self, field_item['name'])
=======
                        field_obj = self.locate_field(self, field_item['name'])
>>>>>>> 7041e337

                        if not isinstance(field_obj, VolatileValue):
                            err = (f"field_obj: '{field_item['name']}' "
                                   f"isn't VolatileValue: {type(field_obj)=}")
                            raise ValueError(err)

                        if "default" in dir(field_obj):
                            # Some fields have a 'default'
                            if type(field_obj.default).__name__ in ['str', 'bytes']:
                                # Store the value so we can use it
                                field_obj.default = field_obj.default
                            elif type(field_obj.default).__name__ == 'int':
                                field_obj.state_pos = field_obj.default
                            else:
                                field_obj.default = None

                        # Some fields don't have a 'default', try to use 'min'
                        if "min" in dir(field_obj) and type(field_obj.min).__name__ == 'int':
                            field_obj.state_pos = field_obj.min

                            if "default" not in dir(field_obj) or field_obj.default is None:
                                # set it to something if it doesn't have a value
                                field_obj.default = field_obj.min
                        else:
                            # Some have nothing
                            field_obj.default = 0
                            field_obj.min = 0
                            field_obj.state_pos = 0

                        # RandString has a 'size' rather than max
                        if 'size' in dir(field_obj):
                            if isinstance(field_obj.size, int):
                                field_obj.max = field_obj.size
                            else:
                                field_obj.max = field_obj.size.max

                        # Make sure it exists
                        if 'max' not in dir(field_obj):
                            field_obj.max = field_obj.min

                break

        if state_fuzzed is None: # Means we couldn't find a state to fuzz
            return (states, False)

        # Find the first field that is not done and move it forward
        found_a_fuzzable_field = False
        for (field_idx, field) in enumerate(state_fuzzed['fields']):
            if not field['done']:
<<<<<<< HEAD
                (packet_holder, field_fuzzed) = self.locate_field(self, field['name'])
=======
                field_fuzzed = self.locate_field(self, field['name'])
>>>>>>> 7041e337
                if field_fuzzed.max == field_fuzzed.min and field_fuzzed.max == 0:
                    print(f"'{field['name']}' max == 0")

                if "state_pos" not in dir(field_fuzzed):
                    # Make sure next_field exists, as it might be the first element
                    if next_field is not None:
                        next_field['done'] = True # Mark it as done
                    continue

                # print(f"'{field['name']}' {field_fuzzed.state_pos=}")
                # If there are more than 128 combinations, do jumps
                if field_fuzzed.max - field_fuzzed.min > 128:
                    jump = round((field_fuzzed.max - field_fuzzed.min) / 128)
                    field_fuzzed.state_pos += jump
                else:
                    field_fuzzed.state_pos += 1

                # If we recached max for this field, try the next one
                if field_fuzzed.state_pos > field_fuzzed.max:
                    # Reset the position back to default
                    if type(field_fuzzed.default).__name__ in ['str', 'bytes']:
                        field_fuzzed.state_pos = 0 # 0 is when we send the default
                    elif type(field_fuzzed.default).__name__ != 'int':
                        raise ValueError("field_fuzzed.default is not int")
                    else:
                        field_fuzzed.state_pos = field_fuzzed.default
<<<<<<< HEAD

                    # Make the 'fields' no longer list this value as non-default
                    field_name = field['name']
                    packet_field = field_name[field_name.index('-')+1:]
                    del packet_holder.fields[packet_field]

=======
                        
>>>>>>> 7041e337
                    field['done'] = True
                    field['active'] = False

                    curr_pos = field_idx

                    # Make sure we aren't the last one
                    are_we_last = (curr_pos + 1) == len(state_fuzzed['fields'])

                    while not are_we_last:
                        next_field = state_fuzzed['fields'][curr_pos+1]

                        if not next_field['done']:
                            # Try to move to the next item
<<<<<<< HEAD
                            (_, field_fuzzed) = self.locate_field(self, next_field['name'])
=======
                            field_fuzzed = self.locate_field(self, next_field['name'])
>>>>>>> 7041e337

                            if 'state_pos' not in dir(field_fuzzed):
                                err = f"We will fail for: {field_fuzzed}"
                                raise ValueError(err)

                            field_fuzzed.state_pos += 1
                            if field_fuzzed.state_pos > field_fuzzed.max:
                                if type(field_fuzzed.default).__name__ in ['str', 'bytes']:
                                    field_fuzzed.state_pos = 0 # 0 is when we send the default
                                elif type(field_fuzzed.default).__name__ != 'int':
                                    raise ValueError("field_fuzzed.default is not int")
                                else:
                                    field_fuzzed.state_pos = field_fuzzed.default
<<<<<<< HEAD

=======
                                    
>>>>>>> 7041e337
                                next_field['done'] = True
                            else:
                                # Reset the item before us to not done
                                state_fuzzed['fields'][curr_pos]['done'] = False

                                # Reset the previous item pos to the begining
<<<<<<< HEAD
                                (_, field_fuzzed) = self.locate_field(
=======
                                field_fuzzed = self.locate_field(
>>>>>>> 7041e337
                                    self,
                                    state_fuzzed['fields'][curr_pos]['name']
                                )

                                if type(field_fuzzed.default).__name__ in ['str', 'bytes']:
                                    field_fuzzed.state_pos = 0 # 0 is when we send the default
                                elif type(field_fuzzed.default).__name__ != 'int':
                                    raise ValueError("field_fuzzed.default is not int")
                                else:
                                    field_fuzzed.state_pos = field_fuzzed.default

                                field['combinations'] += 1
                                field['active'] = True
                                state_fuzzed['combinations'] += 1
                                found_a_fuzzable_field = True
                                break

                        curr_pos += 1
                        are_we_last = (curr_pos + 1) == len(state_fuzzed['fields'])

                else:
                    field['combinations'] += 1
                    field['active'] = True
                    state_fuzzed['combinations'] += 1

                    found_a_fuzzable_field = True

                    break

        if not found_a_fuzzable_field:
            # We reached the end...
            state['done'] = True
            state['active'] = False

            # Try to find the next one that is fuzzable (state)
            (states, found_a_fuzzable_field) = self.forward(states)

<<<<<<< HEAD
        if found_a_fuzzable_field:
            # If we found a field to fuzz, put it in the 'fields' so that
            #  command() will return its non-default value
            for state in states:
                if not state['active']:
                    continue
                
                fields = state['fields']
                for field in fields:
                    field_name = field["name"]
                    packet_field = field_name[field_name.index('-')+1:]
                    
                    (packet_holder, field_obj) = self.locate_field(self, field_name)
                    packet_holder.fields[packet_field] = field_obj._fix()
                    
                break

=======
>>>>>>> 7041e337
        return (states, found_a_fuzzable_field)

    def build(self):
        # type: () -> bytes
        """
        Create the current layer

        :return: string of the packet with the payload
        """
        p = self.do_build()
        p += self.build_padding()
        p = self.build_done(p)
        return p

    def post_build(self, pkt, pay):
        # type: (bytes, bytes) -> bytes
        """
        DEV: called right after the current layer is build.

        :param str pkt: the current packet (build by self_build function)
        :param str pay: the packet payload (build by do_build_payload function)
        :return: a string of the packet with the payload
        """
        return pkt + pay

    def build_done(self, p):
        # type: (bytes) -> bytes
        return self.payload.build_done(p)

    def do_build_ps(self):
        # type: () -> Tuple[bytes, List[Tuple[Packet, List[Tuple[Field[Any, Any], str, bytes]]]]]  # noqa: E501
        p = b""
        pl = []
        q = b""
        for f in self.fields_desc:
            if isinstance(f, ConditionalField) and not f._evalcond(self):
                continue
            p = f.addfield(self, p, self.getfieldval(f.name))
            if isinstance(p, bytes):
                r = p[len(q):]
                q = p
            else:
                r = b""
            pl.append((f, f.i2repr(self, self.getfieldval(f.name)), r))

        pkt, lst = self.payload.build_ps(internal=1)
        p += pkt
        lst.append((self, pl))

        return p, lst

    def build_ps(self, internal=0):
        # type: (int) -> Tuple[bytes, List[Tuple[Packet, List[Tuple[Any, Any, bytes]]]]]  # noqa: E501
        p, lst = self.do_build_ps()
#        if not internal:
#            pkt = self
#            while pkt.haslayer(conf.padding_layer):
#                pkt = pkt.getlayer(conf.padding_layer)
#                lst.append( (pkt, [ ("loakjkjd", pkt.load, pkt.load) ] ) )
#                p += pkt.load
#                pkt = pkt.payload
        return p, lst

    def canvas_dump(self, layer_shift=0, rebuild=1):
        # type: (int, int) -> pyx.canvas.canvas
        if PYX == 0:
            raise ImportError("PyX and its dependencies must be installed")
        canvas = pyx.canvas.canvas()
        if rebuild:
            _, t = self.__class__(raw(self)).build_ps()
        else:
            _, t = self.build_ps()
        YTXTI = len(t)
        for _, l in t:
            YTXTI += len(l)
        YTXT = float(YTXTI)
        YDUMP = YTXT

        XSTART = 1
        XDSTART = 10
        y = 0.0
        yd = 0.0
        XMUL = 0.55
        YMUL = 0.4

        backcolor = colgen(0.6, 0.8, 1.0, trans=pyx.color.rgb)
        forecolor = colgen(0.2, 0.5, 0.8, trans=pyx.color.rgb)
#        backcolor=makecol(0.376, 0.729, 0.525, 1.0)

        def hexstr(x):
            # type: (bytes) -> str
            return " ".join("%02x" % orb(c) for c in x)

        def make_dump_txt(x, y, txt):
            # type: (int, float, bytes) -> pyx.text.text
            return pyx.text.text(
                XDSTART + x * XMUL,
                (YDUMP - y) * YMUL,
                r"\tt{%s}" % hexstr(txt),
                [pyx.text.size.Large]
            )

        def make_box(o):
            # type: (pyx.bbox.bbox) -> pyx.bbox.bbox
            return pyx.box.rect(
                o.left(), o.bottom(), o.width(), o.height(),
                relcenter=(0.5, 0.5)
            )

        def make_frame(lst):
            # type: (List[Any]) -> pyx.path.path
            if len(lst) == 1:
                b = lst[0].bbox()
                b.enlarge(pyx.unit.u_pt)
                return b.path()
            else:
                fb = lst[0].bbox()
                fb.enlarge(pyx.unit.u_pt)
                lb = lst[-1].bbox()
                lb.enlarge(pyx.unit.u_pt)
                if len(lst) == 2 and fb.left() > lb.right():
                    return pyx.path.path(pyx.path.moveto(fb.right(), fb.top()),
                                         pyx.path.lineto(fb.left(), fb.top()),
                                         pyx.path.lineto(fb.left(), fb.bottom()),  # noqa: E501
                                         pyx.path.lineto(fb.right(), fb.bottom()),  # noqa: E501
                                         pyx.path.moveto(lb.left(), lb.top()),
                                         pyx.path.lineto(lb.right(), lb.top()),
                                         pyx.path.lineto(lb.right(), lb.bottom()),  # noqa: E501
                                         pyx.path.lineto(lb.left(), lb.bottom()))  # noqa: E501
                else:
                    # XXX
                    gb = lst[1].bbox()
                    if gb != lb:
                        gb.enlarge(pyx.unit.u_pt)
                    kb = lst[-2].bbox()
                    if kb != gb and kb != lb:
                        kb.enlarge(pyx.unit.u_pt)
                    return pyx.path.path(pyx.path.moveto(fb.left(), fb.top()),
                                         pyx.path.lineto(fb.right(), fb.top()),
                                         pyx.path.lineto(fb.right(), kb.bottom()),  # noqa: E501
                                         pyx.path.lineto(lb.right(), kb.bottom()),  # noqa: E501
                                         pyx.path.lineto(lb.right(), lb.bottom()),  # noqa: E501
                                         pyx.path.lineto(lb.left(), lb.bottom()),  # noqa: E501
                                         pyx.path.lineto(lb.left(), gb.top()),
                                         pyx.path.lineto(fb.left(), gb.top()),
                                         pyx.path.closepath(),)

        def make_dump(s,   # type: bytes
                      shift=0,  # type: int
                      y=0.,  # type: float
                      col=None,  # type: pyx.color.color
                      bkcol=None,  # type: pyx.color.color
                      large=16  # type: int
                      ):
            # type: (...) -> Tuple[pyx.canvas.canvas, pyx.bbox.bbox, int, float]  # noqa: E501
            c = pyx.canvas.canvas()
            tlist = []
            while s:
                dmp, s = s[:large - shift], s[large - shift:]
                txt = make_dump_txt(shift, y, dmp)
                tlist.append(txt)
                shift += len(dmp)
                if shift >= 16:
                    shift = 0
                    y += 1
            if col is None:
                col = pyx.color.rgb.red
            if bkcol is None:
                bkcol = pyx.color.rgb.white
            c.stroke(make_frame(tlist), [col, pyx.deco.filled([bkcol]), pyx.style.linewidth.Thick])  # noqa: E501
            for txt in tlist:
                c.insert(txt)
            return c, tlist[-1].bbox(), shift, y

        last_shift, last_y = 0, 0.0
        while t:
            bkcol = next(backcolor)
            proto, fields = t.pop()
            y += 0.5
            pt = pyx.text.text(
                XSTART,
                (YTXT - y) * YMUL,
                r"\font\cmssfont=cmss10\cmssfont{%s}" % tex_escape(
                    str(proto.name)
                ),
                [pyx.text.size.Large]
            )
            y += 1
            ptbb = pt.bbox()
            ptbb.enlarge(pyx.unit.u_pt * 2)
            canvas.stroke(ptbb.path(), [pyx.color.rgb.black, pyx.deco.filled([bkcol])])  # noqa: E501
            canvas.insert(pt)
            for field, fval, fdump in fields:
                col = next(forecolor)
                ft = pyx.text.text(XSTART, (YTXT - y) * YMUL, r"\font\cmssfont=cmss10\cmssfont{%s}" % tex_escape(field.name))  # noqa: E501
                if isinstance(field, BitField):
                    fsize = '%sb' % field.size
                else:
                    fsize = '%sB' % len(fdump)
                if (hasattr(field, 'field') and
                        'LE' in field.field.__class__.__name__[:3] or
                        'LE' in field.__class__.__name__[:3]):
                    fsize = r'$\scriptstyle\langle$' + fsize
                st = pyx.text.text(XSTART + 3.4, (YTXT - y) * YMUL, r"\font\cmbxfont=cmssbx10 scaled 600\cmbxfont{%s}" % fsize, [pyx.text.halign.boxright])  # noqa: E501
                if isinstance(fval, str):
                    if len(fval) > 18:
                        fval = fval[:18] + "[...]"
                else:
                    fval = ""
                vt = pyx.text.text(XSTART + 3.5, (YTXT - y) * YMUL, r"\font\cmssfont=cmss10\cmssfont{%s}" % tex_escape(fval))  # noqa: E501
                y += 1.0
                if fdump:
                    dt, target, last_shift, last_y = make_dump(fdump, last_shift, last_y, col, bkcol)  # noqa: E501

                    dtb = target
                    vtb = vt.bbox()
                    bxvt = make_box(vtb)
                    bxdt = make_box(dtb)
                    dtb.enlarge(pyx.unit.u_pt)
                    try:
                        if yd < 0:
                            cnx = pyx.connector.curve(bxvt, bxdt, absangle1=0, absangle2=-90)  # noqa: E501
                        else:
                            cnx = pyx.connector.curve(bxvt, bxdt, absangle1=0, absangle2=90)  # noqa: E501
                    except Exception:
                        pass
                    else:
                        canvas.stroke(cnx, [pyx.style.linewidth.thin, pyx.deco.earrow.small, col])  # noqa: E501

                    canvas.insert(dt)

                canvas.insert(ft)
                canvas.insert(st)
                canvas.insert(vt)
            last_y += layer_shift

        return canvas

    def extract_padding(self, s):
        # type: (bytes) -> Tuple[bytes, Optional[bytes]]
        """
        DEV: to be overloaded to extract current layer's padding.

        :param str s: the current layer
        :return: a couple of strings (actual layer, padding)
        """
        return s, None

    def post_dissect(self, s):
        # type: (bytes) -> bytes
        """DEV: is called right after the current layer has been dissected"""
        return s

    def pre_dissect(self, s):
        # type: (bytes) -> bytes
        """DEV: is called right before the current layer is dissected"""
        return s

    def do_dissect(self, s):
        # type: (bytes) -> bytes
        _raw = s
        self.raw_packet_cache_fields = {}
        for f in self.fields_desc:
            s, fval = f.getfield(self, s)
            # Skip unused ConditionalField
            if isinstance(f, ConditionalField) and fval is None:
                continue
            # We need to track fields with mutable values to discard
            # .raw_packet_cache when needed.
            if (f.islist or f.holds_packets or f.ismutable) and fval is not None:
                self.raw_packet_cache_fields[f.name] = \
                    self._raw_packet_cache_field_value(f, fval, copy=True)
            self.fields[f.name] = fval
            # Nothing left to dissect
            if not s and (isinstance(f, MayEnd) or
                          (fval is not None and isinstance(f, ConditionalField) and
                           isinstance(f.fld, MayEnd))):
                break
        self.raw_packet_cache = _raw[:-len(s)] if s else _raw
        self.explicit = 1
        return s

    def do_dissect_payload(self, s):
        # type: (bytes) -> None
        """
        Perform the dissection of the layer's payload

        :param str s: the raw layer
        """
        if s:
            if (
                self.stop_dissection_after and
                isinstance(self, self.stop_dissection_after)
            ):
                # stop dissection here
                p = conf.raw_layer(s, _internal=1, _underlayer=self)
                self.add_payload(p)
                return
            cls = self.guess_payload_class(s)
            try:
                p = cls(
                    s,
                    stop_dissection_after=self.stop_dissection_after,
                    _internal=1,
                    _underlayer=self,
                )
            except KeyboardInterrupt:
                raise
            except Exception:
                if conf.debug_dissector:
                    if issubtype(cls, Packet):
                        log_runtime.error("%s dissector failed", cls.__name__)
                    else:
                        log_runtime.error("%s.guess_payload_class() returned "
                                          "[%s]",
                                          self.__class__.__name__, repr(cls))
                    if cls is not None:
                        raise
                p = conf.raw_layer(s, _internal=1, _underlayer=self)
            self.add_payload(p)

    def dissect(self, s):
        # type: (bytes) -> None
        s = self.pre_dissect(s)

        s = self.do_dissect(s)

        s = self.post_dissect(s)

        payl, pad = self.extract_padding(s)
        self.do_dissect_payload(payl)
        if pad and conf.padding:
            self.add_payload(conf.padding_layer(pad))

    def guess_payload_class(self, payload):
        # type: (bytes) -> Type[Packet]
        """
        DEV: Guesses the next payload class from layer bonds.
        Can be overloaded to use a different mechanism.

        :param str payload: the layer's payload
        :return: the payload class
        """
        for t in self.aliastypes:
            for fval, cls in t.payload_guess:
                try:
                    if all(v == self.getfieldval(k)
                           for k, v in fval.items()):
                        return cls  # type: ignore
                except AttributeError:
                    pass
        return self.default_payload_class(payload)

    def default_payload_class(self, payload):
        # type: (bytes) -> Type[Packet]
        """
        DEV: Returns the default payload class if nothing has been found by the
        guess_payload_class() method.

        :param str payload: the layer's payload
        :return: the default payload class define inside the configuration file
        """
        return conf.raw_layer

    def hide_defaults(self):
        # type: () -> None
        """Removes fields' values that are the same as default values."""
        # use list(): self.fields is modified in the loop
        for k, v in list(self.fields.items()):
            v = self.fields[k]
            if k in self.default_fields:
                if self.default_fields[k] == v:
                    del self.fields[k]
        self.payload.hide_defaults()

    def clone_with(self, payload=None, **kargs):
        # type: (Optional[Any], **Any) -> Any
        pkt = self.__class__()
        pkt.explicit = 1
        pkt.fields = kargs
        pkt.default_fields = self.copy_fields_dict(self.default_fields)
        pkt.overloaded_fields = self.overloaded_fields.copy()
        pkt.time = self.time
        pkt.underlayer = self.underlayer
        pkt.parent = self.parent
        pkt.post_transforms = self.post_transforms
        pkt.raw_packet_cache = self.raw_packet_cache
        pkt.raw_packet_cache_fields = self.copy_fields_dict(
            self.raw_packet_cache_fields
        )
        pkt.wirelen = self.wirelen
        pkt.comment = self.comment
        if payload is not None:
            pkt.add_payload(payload)
        return pkt

    def __iter__(self):
        # type: () -> Iterator[Packet]
        """Iterates through all sub-packets generated by this Packet."""
        def loop(todo, done, self=self):
            # type: (List[str], Dict[str, Any], Any) -> Iterator[Packet]
            if todo:
                eltname = todo.pop()
                elt = self.getfieldval(eltname)
                if not isinstance(elt, Gen):
                    if self.get_field(eltname).islist:
                        elt = SetGen([elt])
                    else:
                        elt = SetGen(elt)
                for e in elt:
                    done[eltname] = e
                    for x in loop(todo[:], done):
                        yield x
            else:
                if isinstance(self.payload, NoPayload):
                    payloads = SetGen([None])  # type: SetGen[Packet]
                else:
                    payloads = self.payload
                for payl in payloads:
                    # Let's make sure subpackets are consistent
                    done2 = done.copy()
                    for k in done2:
                        if isinstance(done2[k], VolatileValue):
                            done2[k] = done2[k]._fix()
                    pkt = self.clone_with(payload=payl, **done2)
                    yield pkt

        if self.explicit or self.raw_packet_cache is not None:
            todo = []
            done = self.fields
        else:
            todo = [k for (k, v) in itertools.chain(self.default_fields.items(),
                                                    self.overloaded_fields.items())
                    if isinstance(v, VolatileValue)] + list(self.fields)
            done = {}
        return loop(todo, done)

    def iterpayloads(self):
        # type: () -> Iterator[Packet]
        """Used to iter through the payloads of a Packet.
        Useful for DNS or 802.11 for instance.
        """
        yield self
        current = self
        while current.payload:
            current = current.payload
            yield current

    def __gt__(self, other):
        # type: (Packet) -> int
        """True if other is an answer from self (self ==> other)."""
        if isinstance(other, Packet):
            return other < self
        elif isinstance(other, bytes):
            return 1
        else:
            raise TypeError((self, other))

    def __lt__(self, other):
        # type: (Packet) -> int
        """True if self is an answer from other (other ==> self)."""
        if isinstance(other, Packet):
            return self.answers(other)
        elif isinstance(other, bytes):
            return 1
        else:
            raise TypeError((self, other))

    def __eq__(self, other):
        # type: (Any) -> bool
        if not isinstance(other, self.__class__):
            return False
        for f in self.fields_desc:
            if f not in other.fields_desc:
                return False
            if self.getfieldval(f.name) != other.getfieldval(f.name):
                return False
        return self.payload == other.payload

    def __ne__(self, other):
        # type: (Any) -> bool
        return not self.__eq__(other)

    # Note: setting __hash__ to None is the standard way
    # of making an object un-hashable. mypy doesn't know that
    __hash__ = None  # type: ignore

    def hashret(self):
        # type: () -> bytes
        """DEV: returns a string that has the same value for a request
        and its answer."""
        return self.payload.hashret()

    def answers(self, other):
        # type: (Packet) -> int
        """DEV: true if self is an answer from other"""
        if other.__class__ == self.__class__:
            return self.payload.answers(other.payload)
        return 0

    def layers(self):
        # type: () -> List[Type[Packet]]
        """returns a list of layer classes (including subclasses) in this packet"""  # noqa: E501
        layers = []
        lyr = self  # type: Optional[Packet]
        while lyr:
            layers.append(lyr.__class__)
            lyr = lyr.payload.getlayer(0, _subclass=True)
        return layers

    def haslayer(self, cls, _subclass=None):
        # type: (Union[Type[Packet], str], Optional[bool]) -> int
        """
        true if self has a layer that is an instance of cls.
        Superseded by "cls in self" syntax.
        """
        if _subclass is None:
            _subclass = self.match_subclass or None
        if _subclass:
            match = issubtype
        else:
            match = lambda x, t: bool(x == t)
        if cls is None or match(self.__class__, cls) \
           or cls in [self.__class__.__name__, self._name]:
            return True
        for f in self.packetfields:
            fvalue_gen = self.getfieldval(f.name)
            if fvalue_gen is None:
                continue
            if not f.islist:
                fvalue_gen = SetGen(fvalue_gen, _iterpacket=0)
            for fvalue in fvalue_gen:
                if isinstance(fvalue, Packet):
                    ret = fvalue.haslayer(cls, _subclass=_subclass)
                    if ret:
                        return ret
        return self.payload.haslayer(cls, _subclass=_subclass)

    def getlayer(self,
                 cls,  # type: Union[int, Type[Packet], str]
                 nb=1,  # type: int
                 _track=None,  # type: Optional[List[int]]
                 _subclass=None,  # type: Optional[bool]
                 **flt  # type: Any
                 ):
        # type: (...) -> Optional[Packet]
        """Return the nb^th layer that is an instance of cls, matching flt
values.
        """
        if _subclass is None:
            _subclass = self.match_subclass or None
        if _subclass:
            match = issubtype
        else:
            match = lambda x, t: bool(x == t)
        # Note:
        # cls can be int, packet, str
        # string_class_name can be packet, str (packet or packet+field)
        # class_name can be packet, str (packet only)
        if isinstance(cls, int):
            nb = cls + 1
            string_class_name = ""  # type: Union[Type[Packet], str]
        else:
            string_class_name = cls
        class_name = ""  # type: Union[Type[Packet], str]
        fld = None  # type: Optional[str]
        if isinstance(string_class_name, str) and "." in string_class_name:
            class_name, fld = string_class_name.split(".", 1)
        else:
            class_name, fld = string_class_name, None
        if not class_name or match(self.__class__, class_name) \
           or class_name in [self.__class__.__name__, self._name]:
            if all(self.getfieldval(fldname) == fldvalue
                   for fldname, fldvalue in flt.items()):
                if nb == 1:
                    if fld is None:
                        return self
                    else:
                        return self.getfieldval(fld)  # type: ignore
                else:
                    nb -= 1
        for f in self.packetfields:
            fvalue_gen = self.getfieldval(f.name)
            if fvalue_gen is None:
                continue
            if not f.islist:
                fvalue_gen = SetGen(fvalue_gen, _iterpacket=0)
            for fvalue in fvalue_gen:
                if isinstance(fvalue, Packet):
                    track = []  # type: List[int]
                    ret = fvalue.getlayer(class_name, nb=nb, _track=track,
                                          _subclass=_subclass, **flt)
                    if ret is not None:
                        return ret
                    nb = track[0]
        return self.payload.getlayer(class_name, nb=nb, _track=_track,
                                     _subclass=_subclass, **flt)

    def firstlayer(self):
        # type: () -> Packet
        q = self
        while q.underlayer is not None:
            q = q.underlayer
        return q

    def __getitem__(self, cls):
        # type: (Union[Type[Packet], str]) -> Any
        if isinstance(cls, slice):
            lname = cls.start
            if cls.stop:
                ret = self.getlayer(cls.start, nb=cls.stop, **(cls.step or {}))
            else:
                ret = self.getlayer(cls.start, **(cls.step or {}))
        else:
            lname = cls
            ret = self.getlayer(cls)
        if ret is None:
            if isinstance(lname, type):
                name = lname.__name__
            elif not isinstance(lname, bytes):
                name = repr(lname)
            else:
                name = cast(str, lname)
            raise IndexError("Layer [%s] not found" % name)
        return ret

    def __delitem__(self, cls):
        # type: (Type[Packet]) -> None
        del self[cls].underlayer.payload

    def __setitem__(self, cls, val):
        # type: (Type[Packet], Packet) -> None
        self[cls].underlayer.payload = val

    def __contains__(self, cls):
        # type: (Union[Type[Packet], str]) -> int
        """
        "cls in self" returns true if self has a layer which is an
        instance of cls.
        """
        return self.haslayer(cls)

    def route(self):
        # type: () -> Tuple[Optional[str], Optional[str], Optional[str]]
        return self.payload.route()

    def fragment(self, *args, **kargs):
        # type: (*Any, **Any) -> List[Packet]
        return self.payload.fragment(*args, **kargs)

    def display(self, *args, **kargs):  # Deprecated. Use show()
        # type: (*Any, **Any) -> None
        """Deprecated. Use show() method."""
        self.show(*args, **kargs)

    def _show_or_dump(self,
                      dump=False,  # type: bool
                      indent=3,  # type: int
                      lvl="",  # type: str
                      label_lvl="",  # type: str
                      first_call=True  # type: bool
                      ):
        # type: (...) -> Optional[str]
        """
        Internal method that shows or dumps a hierarchical view of a packet.
        Called by show.

        :param dump: determine if it prints or returns the string value
        :param int indent: the size of indentation for each layer
        :param str lvl: additional information about the layer lvl
        :param str label_lvl: additional information about the layer fields
        :param first_call: determine if the current function is the first
        :return: return a hierarchical view if dump, else print it
        """

        if dump:
            from scapy.themes import ColorTheme, AnsiColorTheme
            ct: ColorTheme = AnsiColorTheme()  # No color for dump output
        else:
            ct = conf.color_theme
        s = "%s%s %s %s\n" % (label_lvl,
                              ct.punct("###["),
                              ct.layer_name(self.name),
                              ct.punct("]###"))
        fields = self.fields_desc.copy()
        while fields:
            f = fields.pop(0)
            if isinstance(f, ConditionalField) and not f._evalcond(self):
                continue
            if hasattr(f, "fields"):  # Field has subfields
                s += "%s  %s =\n" % (
                    label_lvl + lvl,
                    ct.depreciate_field_name(f.name),
                )
                lvl += " " * indent * self.show_indent
                for i, fld in enumerate(x for x in f.fields if hasattr(self, x.name)):
                    fields.insert(i, fld)
                continue
            if isinstance(f, Emph) or f in conf.emph:
                ncol = ct.emph_field_name
                vcol = ct.emph_field_value
            else:
                ncol = ct.field_name
                vcol = ct.field_value
            pad = max(0, 10 - len(f.name)) * " "
            fvalue = self.getfieldval(f.name)
            if isinstance(fvalue, Packet) or (f.islist and f.holds_packets and isinstance(fvalue, list)):  # noqa: E501
                s += "%s  %s%s%s%s\n" % (label_lvl + lvl,
                                         ct.punct("\\"),
                                         ncol(f.name),
                                         pad,
                                         ct.punct("\\"))
                fvalue_gen = SetGen(
                    fvalue,
                    _iterpacket=0
                )  # type: SetGen[Packet]
                for fvalue in fvalue_gen:
                    s += fvalue._show_or_dump(dump=dump, indent=indent, label_lvl=label_lvl + lvl + "   |", first_call=False)  # noqa: E501
            else:
                begn = "%s  %s%s%s " % (label_lvl + lvl,
                                        ncol(f.name),
                                        pad,
                                        ct.punct("="),)
                reprval = f.i2repr(self, fvalue)
                if isinstance(reprval, str):
                    reprval = reprval.replace("\n", "\n" + " " * (len(label_lvl) +  # noqa: E501
                                                                  len(lvl) +
                                                                  len(f.name) +
                                                                  4))
                s += "%s%s\n" % (begn, vcol(reprval))
        if self.payload:
            s += self.payload._show_or_dump(  # type: ignore
                dump=dump,
                indent=indent,
                lvl=lvl + (" " * indent * self.show_indent),
                label_lvl=label_lvl,
                first_call=False
            )

        if first_call and not dump:
            print(s)
            return None
        else:
            return s

    def show(self, dump=False, indent=3, lvl="", label_lvl=""):
        # type: (bool, int, str, str) -> Optional[Any]
        """
        Prints or returns (when "dump" is true) a hierarchical view of the
        packet.

        :param dump: determine if it prints or returns the string value
        :param int indent: the size of indentation for each layer
        :param str lvl: additional information about the layer lvl
        :param str label_lvl: additional information about the layer fields
        :return: return a hierarchical view if dump, else print it
        """
        return self._show_or_dump(dump, indent, lvl, label_lvl)

    def show2(self, dump=False, indent=3, lvl="", label_lvl=""):
        # type: (bool, int, str, str) -> Optional[Any]
        """
        Prints or returns (when "dump" is true) a hierarchical view of an
        assembled version of the packet, so that automatic fields are
        calculated (checksums, etc.)

        :param dump: determine if it prints or returns the string value
        :param int indent: the size of indentation for each layer
        :param str lvl: additional information about the layer lvl
        :param str label_lvl: additional information about the layer fields
        :return: return a hierarchical view if dump, else print it
        """
        return self.__class__(raw(self)).show(dump, indent, lvl, label_lvl)

    def sprintf(self, fmt, relax=1):
        # type: (str, int) -> str
        """
        sprintf(format, [relax=1]) -> str

        Where format is a string that can include directives. A directive
        begins and ends by % and has the following format:
        ``%[fmt[r],][cls[:nb].]field%``

        :param fmt: is a classic printf directive, "r" can be appended for raw
          substitution:
          (ex: IP.flags=0x18 instead of SA), nb is the number of the layer
          (ex: for IP/IP packets, IP:2.src is the src of the upper IP layer).
          Special case : "%.time%" is the creation time.
          Ex::

            p.sprintf(
              "%.time% %-15s,IP.src% -> %-15s,IP.dst% %IP.chksum% "
              "%03xr,IP.proto% %r,TCP.flags%"
            )

          Moreover, the format string can include conditional statements. A
          conditional statement looks like : {layer:string} where layer is a
          layer name, and string is the string to insert in place of the
          condition if it is true, i.e. if layer is present. If layer is
          preceded by a "!", the result is inverted. Conditions can be
          imbricated. A valid statement can be::

            p.sprintf("This is a{TCP: TCP}{UDP: UDP}{ICMP:n ICMP} packet")
            p.sprintf("{IP:%IP.dst% {ICMP:%ICMP.type%}{TCP:%TCP.dport%}}")

          A side effect is that, to obtain "{" and "}" characters, you must use
          "%(" and "%)".
        """

        escape = {"%": "%",
                  "(": "{",
                  ")": "}"}

        # Evaluate conditions
        while "{" in fmt:
            i = fmt.rindex("{")
            j = fmt[i + 1:].index("}")
            cond = fmt[i + 1:i + j + 1]
            k = cond.find(":")
            if k < 0:
                raise Scapy_Exception("Bad condition in format string: [%s] (read sprintf doc!)" % cond)  # noqa: E501
            cond, format_ = cond[:k], cond[k + 1:]
            res = False
            if cond[0] == "!":
                res = True
                cond = cond[1:]
            if self.haslayer(cond):
                res = not res
            if not res:
                format_ = ""
            fmt = fmt[:i] + format_ + fmt[i + j + 2:]

        # Evaluate directives
        s = ""
        while "%" in fmt:
            i = fmt.index("%")
            s += fmt[:i]
            fmt = fmt[i + 1:]
            if fmt and fmt[0] in escape:
                s += escape[fmt[0]]
                fmt = fmt[1:]
                continue
            try:
                i = fmt.index("%")
                sfclsfld = fmt[:i]
                fclsfld = sfclsfld.split(",")
                if len(fclsfld) == 1:
                    f = "s"
                    clsfld = fclsfld[0]
                elif len(fclsfld) == 2:
                    f, clsfld = fclsfld
                else:
                    raise Scapy_Exception
                if "." in clsfld:
                    cls, fld = clsfld.split(".")
                else:
                    cls = self.__class__.__name__
                    fld = clsfld
                num = 1
                if ":" in cls:
                    cls, snum = cls.split(":")
                    num = int(snum)
                fmt = fmt[i + 1:]
            except Exception:
                raise Scapy_Exception("Bad format string [%%%s%s]" % (fmt[:25], fmt[25:] and "..."))  # noqa: E501
            else:
                if fld == "time":
                    val = time.strftime(
                        "%H:%M:%S.%%06i",
                        time.localtime(float(self.time))
                    ) % int((self.time - int(self.time)) * 1000000)
                elif cls == self.__class__.__name__ and hasattr(self, fld):
                    if num > 1:
                        val = self.payload.sprintf("%%%s,%s:%s.%s%%" % (f, cls, num - 1, fld), relax)  # noqa: E501
                        f = "s"
                    else:
                        try:
                            val = self.getfieldval(fld)
                        except AttributeError:
                            val = getattr(self, fld)
                        if f[-1] == "r":  # Raw field value
                            f = f[:-1]
                            if not f:
                                f = "s"
                        else:
                            if fld in self.fieldtype:
                                val = self.fieldtype[fld].i2repr(self, val)
                else:
                    val = self.payload.sprintf("%%%s%%" % sfclsfld, relax)
                    f = "s"
                s += ("%" + f) % val

        s += fmt
        return s

    def mysummary(self):
        # type: () -> str
        """DEV: can be overloaded to return a string that summarizes the layer.
           Only one mysummary() is used in a whole packet summary: the one of the upper layer,  # noqa: E501
           except if a mysummary() also returns (as a couple) a list of layers whose  # noqa: E501
           mysummary() must be called if they are present."""
        return ""

    def _do_summary(self):
        # type: () -> Tuple[int, str, List[Any]]
        found, s, needed = self.payload._do_summary()
        ret = ""
        if not found or self.__class__ in needed:
            ret = self.mysummary()
            if isinstance(ret, tuple):
                ret, n = ret
                needed += n
        if ret or needed:
            found = 1
        if not ret:
            ret = self.__class__.__name__ if self.show_summary else ""
        if self.__class__ in conf.emph:
            impf = []
            for f in self.fields_desc:
                if f in conf.emph:
                    impf.append("%s=%s" % (f.name, f.i2repr(self, self.getfieldval(f.name))))  # noqa: E501
            ret = "%s [%s]" % (ret, " ".join(impf))
        if ret and s:
            ret = "%s / %s" % (ret, s)
        else:
            ret = "%s%s" % (ret, s)
        return found, ret, needed

    def summary(self, intern=0):
        # type: (int) -> str
        """Prints a one line summary of a packet."""
        return self._do_summary()[1]

    def lastlayer(self, layer=None):
        # type: (Optional[Packet]) -> Packet
        """Returns the uppest layer of the packet"""
        return self.payload.lastlayer(self)

    def decode_payload_as(self, cls):
        # type: (Type[Packet]) -> None
        """Reassembles the payload and decode it using another packet class"""
        s = raw(self.payload)
        self.payload = cls(s, _internal=1, _underlayer=self)
        pp = self
        while pp.underlayer is not None:
            pp = pp.underlayer
        self.payload.dissection_done(pp)

    def _command(self, json=False):
        # type: (bool) -> List[Tuple[str, Any]]
        """
        Internal method used to generate command() and json()
        """
        f = []
        iterator: Iterator[Tuple[str, Any]]
        if json:
            iterator = ((x.name, self.getfieldval(x.name)) for x in self.fields_desc)
        else:
            iterator = iter(self.fields.items())
        for fn, fv in iterator:
            fld = self.get_field(fn)
            if isinstance(fv, (list, dict, set)) and not fv and not fld.default:
                continue
            if isinstance(fv, Packet):
                if json:
                    fv = {k: v for (k, v) in fv._command(json=True)}
                else:
                    fv = fv.command()
            elif fld.islist and fld.holds_packets and isinstance(fv, list):
                if json:
                    fv = [
                        {k: v for (k, v) in x}
                        for x in map(lambda y: Packet._command(y, json=True), fv)
                    ]
                else:
                    fv = "[%s]" % ",".join(map(Packet.command, fv))
            elif fld.islist and isinstance(fv, list):
                if json:
                    fv = [
                        getattr(x, 'command', lambda: repr(x))()
                        for x in fv
                    ]
                else:
                    fv = "[%s]" % ",".join(
                        getattr(x, 'command', lambda: repr(x))()
                        for x in fv
                    )
            elif isinstance(fv, FlagValue):
                fv = int(fv)
            elif callable(getattr(fv, 'command', None)):
                fv = fv.command(json=json)
            else:
                if json:
                    if isinstance(fv, bytes):
                        fv = fv.decode("utf-8", errors="backslashreplace")
                    else:
                        fv = fld.i2h(self, fv)
                else:
                    fv = repr(fld.i2h(self, fv))
            f.append((fn, fv))
        return f

    def command(self):
        # type: () -> str
        """
        Returns a string representing the command you have to type to
        obtain the same packet
        """
        c = "%s(%s)" % (
            self.__class__.__name__,
            ", ".join("%s=%s" % x for x in self._command())
        )
        pc = self.payload.command()
        if pc:
            c += "/" + pc
        return c

    def json(self):
        # type: () -> str
        """
        Returns a JSON representing the packet.

        Please note that this cannot be used for bijective usage: data loss WILL occur,
        so it will not make sense to try to rebuild the packet from the output.
        This must only be used for a grepping/displaying purpose.
        """
        dump = json.dumps({k: v for (k, v) in self._command(json=True)})
        pc = self.payload.json()
        if pc:
            dump = dump[:-1] + ", \"payload\": %s}" % pc
        return dump


class NoPayload(Packet):
    def __new__(cls, *args, **kargs):
        # type: (Type[Packet], *Any, **Any) -> NoPayload
        singl = cls.__dict__.get("__singl__")
        if singl is None:
            cls.__singl__ = singl = Packet.__new__(cls)
            Packet.__init__(singl)
        return cast(NoPayload, singl)

    def __init__(self, *args, **kargs):
        # type: (*Any, **Any) -> None
        pass

    def dissection_done(self, pkt):
        # type: (Packet) -> None
        pass

    def add_payload(self, payload):
        # type: (Union[Packet, bytes]) -> NoReturn
        raise Scapy_Exception("Can't add payload to NoPayload instance")

    def remove_payload(self):
        # type: () -> None
        pass

    def add_underlayer(self, underlayer):
        # type: (Any) -> None
        pass

    def remove_underlayer(self, other):
        # type: (Packet) -> None
        pass

    def add_parent(self, parent):
        # type: (Any) -> None
        pass

    def remove_parent(self, other):
        # type: (Packet) -> None
        pass

    def copy(self):
        # type: () -> NoPayload
        return self

    def clear_cache(self):
        # type: () -> None
        pass

    def __repr__(self):
        # type: () -> str
        return ""

    def __str__(self):
        # type: () -> str
        return ""

    def __bytes__(self):
        # type: () -> bytes
        return b""

    def __nonzero__(self):
        # type: () -> bool
        return False
    __bool__ = __nonzero__

    def do_build(self):
        # type: () -> bytes
        return b""

    def build(self):
        # type: () -> bytes
        return b""

    def build_padding(self):
        # type: () -> bytes
        return b""

    def build_done(self, p):
        # type: (bytes) -> bytes
        return p

    def build_ps(self, internal=0):
        # type: (int) -> Tuple[bytes, List[Any]]
        return b"", []

    def getfieldval(self, attr):
        # type: (str) -> NoReturn
        raise AttributeError(attr)

    def getfield_and_val(self, attr):
        # type: (str) -> NoReturn
        raise AttributeError(attr)

    def setfieldval(self, attr, val):
        # type: (str, Any) -> NoReturn
        raise AttributeError(attr)

    def delfieldval(self, attr):
        # type: (str) -> NoReturn
        raise AttributeError(attr)

    def hide_defaults(self):
        # type: () -> None
        pass

    def __iter__(self):
        # type: () -> Iterator[Packet]
        return iter([])

    def __eq__(self, other):
        # type: (Any) -> bool
        if isinstance(other, NoPayload):
            return True
        return False

    def hashret(self):
        # type: () -> bytes
        return b""

    def answers(self, other):
        # type: (Packet) -> bool
        return isinstance(other, (NoPayload, conf.padding_layer))  # noqa: E501

    def haslayer(self, cls, _subclass=None):
        # type: (Union[Type[Packet], str], Optional[bool]) -> int
        return 0

    def getlayer(self,
                 cls,  # type: Union[int, Type[Packet], str]
                 nb=1,  # type: int
                 _track=None,  # type: Optional[List[int]]
                 _subclass=None,  # type: Optional[bool]
                 **flt  # type: Any
                 ):
        # type: (...) -> Optional[Packet]
        if _track is not None:
            _track.append(nb)
        return None

    def fragment(self, *args, **kargs):
        # type: (*Any, **Any) -> List[Packet]
        raise Scapy_Exception("cannot fragment this packet")

    def show(self, dump=False, indent=3, lvl="", label_lvl=""):
        # type: (bool, int, str, str) -> None
        pass

    def sprintf(self, fmt, relax=1):
        # type: (str, int) -> str
        if relax:
            return "??"
        else:
            raise Scapy_Exception("Format not found [%s]" % fmt)

    def _do_summary(self):
        # type: () -> Tuple[int, str, List[Any]]
        return 0, "", []

    def layers(self):
        # type: () -> List[Type[Packet]]
        return []

    def lastlayer(self, layer=None):
        # type: (Optional[Packet]) -> Packet
        return layer or self

    def command(self):
        # type: () -> str
        return ""

    def json(self):
        # type: () -> str
        return ""

    def route(self):
        # type: () -> Tuple[None, None, None]
        return (None, None, None)


####################
#  packet classes  #
####################


class Raw(Packet):
    name = "Raw"
    fields_desc = [StrField("load", b"")]

    def __init__(self, _pkt=b"", *args, **kwargs):
        # type: (bytes, *Any, **Any) -> None
        if _pkt and not isinstance(_pkt, bytes):
            if isinstance(_pkt, tuple):
                _pkt, bn = _pkt
                _pkt = bytes_encode(_pkt), bn
            else:
                _pkt = bytes_encode(_pkt)
        super(Raw, self).__init__(_pkt, *args, **kwargs)

    def answers(self, other):
        # type: (Packet) -> int
        return 1

    def mysummary(self):
        # type: () -> str
        cs = conf.raw_summary
        if cs:
            if callable(cs):
                return "Raw %s" % cs(self.load)
            else:
                return "Raw %r" % self.load
        return Packet.mysummary(self)


class Padding(Raw):
    name = "Padding"

    def self_build(self, field_pos_list=None):
        # type: (Optional[Any]) -> bytes
        return b""

    def build_padding(self):
        # type: () -> bytes
        return (
            bytes_encode(self.load) if self.raw_packet_cache is None
            else self.raw_packet_cache
        ) + self.payload.build_padding()


conf.raw_layer = Raw
conf.padding_layer = Padding
if conf.default_l2 is None:
    conf.default_l2 = Raw

#################
#  Bind layers  #
#################


def bind_bottom_up(lower,  # type: Type[Packet]
                   upper,  # type: Type[Packet]
                   __fval=None,  # type: Optional[Any]
                   **fval  # type: Any
                   ):
    # type: (...) -> None
    r"""Bind 2 layers for dissection.
    The upper layer will be chosen for dissection on top of the lower layer, if
    ALL the passed arguments are validated. If multiple calls are made with
    the same layers, the last one will be used as default.

    ex:
        >>> bind_bottom_up(Ether, SNAP, type=0x1234)
        >>> Ether(b'\xff\xff\xff\xff\xff\xff\xd0P\x99V\xdd\xf9\x124\x00\x00\x00\x00\x00')  # noqa: E501
        <Ether  dst=ff:ff:ff:ff:ff:ff src=d0:50:99:56:dd:f9 type=0x1234 |<SNAP  OUI=0x0 code=0x0 |>>  # noqa: E501
    """
    if __fval is not None:
        fval.update(__fval)
    lower.payload_guess = lower.payload_guess[:]
    lower.payload_guess.append((fval, upper))


def bind_top_down(lower,  # type: Type[Packet]
                  upper,  # type: Type[Packet]
                  __fval=None,  # type: Optional[Any]
                  **fval  # type: Any
                  ):
    # type: (...) -> None
    """Bind 2 layers for building.
    When the upper layer is added as a payload of the lower layer, all the
    arguments will be applied to them.

    ex:
        >>> bind_top_down(Ether, SNAP, type=0x1234)
        >>> Ether()/SNAP()
        <Ether  type=0x1234 |<SNAP  |>>
    """
    if __fval is not None:
        fval.update(__fval)
    upper._overload_fields = upper._overload_fields.copy()  # type: ignore
    upper._overload_fields[lower] = fval


@conf.commands.register
def bind_layers(lower,  # type: Type[Packet]
                upper,  # type: Type[Packet]
                __fval=None,  # type: Optional[Dict[str, int]]
                **fval  # type: Any
                ):
    # type: (...) -> None
    """Bind 2 layers on some specific fields' values.

    It makes the packet being built and dissected when the arguments
    are present.

    This function calls both bind_bottom_up and bind_top_down, with
    all passed arguments.

    Please have a look at their docs:
     - help(bind_bottom_up)
     - help(bind_top_down)
     """
    if __fval is not None:
        fval.update(__fval)
    bind_top_down(lower, upper, **fval)
    bind_bottom_up(lower, upper, **fval)


def split_bottom_up(lower,  # type: Type[Packet]
                    upper,  # type: Type[Packet]
                    __fval=None,  # type: Optional[Any]
                    **fval  # type: Any
                    ):
    # type: (...) -> None
    """This call un-links an association that was made using bind_bottom_up.
    Have a look at help(bind_bottom_up)
    """
    if __fval is not None:
        fval.update(__fval)

    def do_filter(params, cls):
        # type: (Dict[str, int], Type[Packet]) -> bool
        params_is_invalid = any(
            k not in params or params[k] != v for k, v in fval.items()
        )
        return cls != upper or params_is_invalid
    lower.payload_guess = [x for x in lower.payload_guess if do_filter(*x)]


def split_top_down(lower,  # type: Type[Packet]
                   upper,  # type: Type[Packet]
                   __fval=None,  # type: Optional[Any]
                   **fval  # type: Any
                   ):
    # type: (...) -> None
    """This call un-links an association that was made using bind_top_down.
    Have a look at help(bind_top_down)
    """
    if __fval is not None:
        fval.update(__fval)
    if lower in upper._overload_fields:
        ofval = upper._overload_fields[lower]
        if any(k not in ofval or ofval[k] != v for k, v in fval.items()):
            return
        upper._overload_fields = upper._overload_fields.copy()  # type: ignore
        del upper._overload_fields[lower]


@conf.commands.register
def split_layers(lower,  # type: Type[Packet]
                 upper,  # type: Type[Packet]
                 __fval=None,  # type: Optional[Any]
                 **fval  # type: Any
                 ):
    # type: (...) -> None
    """Split 2 layers previously bound.
    This call un-links calls bind_top_down and bind_bottom_up. It is the opposite of  # noqa: E501
    bind_layers.

    Please have a look at their docs:
     - help(split_bottom_up)
     - help(split_top_down)
    """
    if __fval is not None:
        fval.update(__fval)
    split_bottom_up(lower, upper, **fval)
    split_top_down(lower, upper, **fval)


@conf.commands.register
def explore(layer=None):
    # type: (Optional[str]) -> None
    """Function used to discover the Scapy layers and protocols.
    It helps to see which packets exists in contrib or layer files.

    params:
     - layer: If specified, the function will explore the layer. If not,
              the GUI mode will be activated, to browse the available layers

    examples:
      >>> explore()  # Launches the GUI
      >>> explore("dns")  # Explore scapy.layers.dns
      >>> explore("http2")  # Explore scapy.contrib.http2
      >>> explore(scapy.layers.bluetooth4LE)

    Note: to search a packet by name, use ls("name") rather than explore.
    """
    if layer is None:  # GUI MODE
        if not conf.interactive:
            raise Scapy_Exception("explore() GUI-mode cannot be run in "
                                  "interactive mode. Please provide a "
                                  "'layer' parameter !")
        # 0 - Imports
        try:
            import prompt_toolkit
        except ImportError:
            raise ImportError("prompt_toolkit is not installed ! "
                              "You may install IPython, which contains it, via"
                              " `pip install ipython`")
        if not _version_checker(prompt_toolkit, (2, 0)):
            raise ImportError("prompt_toolkit >= 2.0.0 is required !")
        # Only available with prompt_toolkit > 2.0, not released on PyPi yet
        from prompt_toolkit.shortcuts.dialogs import radiolist_dialog, \
            button_dialog
        from prompt_toolkit.formatted_text import HTML
        # Check for prompt_toolkit >= 3.0.0
        call_ptk = lambda x: cast(str, x)  # type: Callable[[Any], str]
        if _version_checker(prompt_toolkit, (3, 0)):
            call_ptk = lambda x: x.run()
        # 1 - Ask for layer or contrib
        btn_diag = button_dialog(
            title="Scapy v%s" % conf.version,
            text=HTML(
                '<style bg="white" fg="red">Chose the type of packets'
                ' you want to explore:</style>'
            ),
            buttons=[
                ("Layers", "layers"),
                ("Contribs", "contribs"),
                ("Cancel", "cancel")
            ])
        action = call_ptk(btn_diag)
        # 2 - Retrieve list of Packets
        if action == "layers":
            # Get all loaded layers
            lvalues = conf.layers.layers()
            # Restrict to layers-only (not contribs) + packet.py and asn1*.py
            values = [x for x in lvalues if ("layers" in x[0] or
                                             "packet" in x[0] or
                                             "asn1" in x[0])]
        elif action == "contribs":
            # Get all existing contribs
            from scapy.main import list_contrib
            cvalues = cast(List[Dict[str, str]], list_contrib(ret=True))
            values = [(x['name'], x['description'])
                      for x in cvalues]
            # Remove very specific modules
            values = [x for x in values if "can" not in x[0]]
        else:
            # Escape/Cancel was pressed
            return
        # Build tree
        if action == "contribs":
            # A tree is a dictionary. Each layer contains a keyword
            # _l which contains the files in the layer, and a _name
            # argument which is its name. The other keys are the subfolders,
            # which are similar dictionaries
            tree = defaultdict(list)  # type: Dict[str, Union[List[Any], Dict[str, Any]]]  # noqa: E501
            for name, desc in values:
                if "." in name:  # Folder detected
                    parts = name.split(".")
                    subtree = tree
                    for pa in parts[:-1]:
                        if pa not in subtree:
                            subtree[pa] = {}
                        # one layer deeper
                        subtree = subtree[pa]  # type: ignore
                        subtree["_name"] = pa  # type: ignore
                    if "_l" not in subtree:
                        subtree["_l"] = []
                    subtree["_l"].append((parts[-1], desc))  # type: ignore
                else:
                    tree["_l"].append((name, desc))  # type: ignore
        elif action == "layers":
            tree = {"_l": values}
        # 3 - Ask for the layer/contrib module to explore
        current = tree  # type: Any
        previous = []  # type: List[Dict[str, Union[List[Any], Dict[str, Any]]]]  # noqa: E501
        while True:
            # Generate tests & form
            folders = list(current.keys())
            _radio_values = [
                ("$" + name, str('[+] ' + name.capitalize()))
                for name in folders if not name.startswith("_")
            ] + current.get("_l", [])  # type: List[str]
            cur_path = ""
            if previous:
                cur_path = ".".join(
                    itertools.chain(
                        (x["_name"] for x in previous[1:]),  # type: ignore
                        (current["_name"],)
                    )
                )
            extra_text = (
                '\n<style bg="white" fg="green">> scapy.%s</style>'
            ) % (action + ("." + cur_path if cur_path else ""))
            # Show popup
            rd_diag = radiolist_dialog(
                values=_radio_values,
                title="Scapy v%s" % conf.version,
                text=HTML(
                    (
                        '<style bg="white" fg="red">Please select a file'
                        'among the following, to see all layers contained in'
                        ' it:</style>'
                    ) + extra_text
                ),
                cancel_text="Back" if previous else "Cancel"
            )
            result = call_ptk(rd_diag)
            if result is None:
                # User pressed "Cancel/Back"
                if previous:  # Back
                    current = previous.pop()
                    continue
                else:  # Cancel
                    return
            if result.startswith("$"):
                previous.append(current)
                current = current[result[1:]]
            else:
                # Enter on layer
                if previous:  # In subfolder
                    result = cur_path + "." + result
                break
        # 4 - (Contrib only): load contrib
        if action == "contribs":
            from scapy.main import load_contrib
            load_contrib(result)
            result = "scapy.contrib." + result
    else:  # NON-GUI MODE
        # We handle layer as a short layer name, full layer name
        # or the module itself
        if isinstance(layer, types.ModuleType):
            layer = layer.__name__
        if isinstance(layer, str):
            if layer.startswith("scapy.layers."):
                result = layer
            else:
                if layer.startswith("scapy.contrib."):
                    layer = layer.replace("scapy.contrib.", "")
                from scapy.main import load_contrib
                load_contrib(layer)
                result_layer, result_contrib = (("scapy.layers.%s" % layer),
                                                ("scapy.contrib.%s" % layer))
                if result_layer in conf.layers.ldict:
                    result = result_layer
                elif result_contrib in conf.layers.ldict:
                    result = result_contrib
                else:
                    raise Scapy_Exception("Unknown scapy module '%s'" % layer)
        else:
            warning("Wrong usage ! Check out help(explore)")
            return

    # COMMON PART
    # Get the list of all Packets contained in that module
    try:
        all_layers = conf.layers.ldict[result]
    except KeyError:
        raise Scapy_Exception("Unknown scapy module '%s'" % layer)
    # Print
    print(conf.color_theme.layer_name("Packets contained in %s:" % result))
    rtlst = []  # type: List[Tuple[Union[str, List[str]], ...]]
    rtlst = [(lay.__name__ or "", cast(str, lay._name) or "") for lay in all_layers]
    print(pretty_list(rtlst, [("Class", "Name")], borders=True))


def _pkt_ls(obj,  # type: Union[Packet, Type[Packet]]
            verbose=False,  # type: bool
            ):
    # type: (...) -> List[Tuple[str, Type[AnyField], str, str, List[str]]]  # noqa: E501
    """Internal function used to resolve `fields_desc` to display it.

    :param obj: a packet object or class
    :returns: a list containing tuples [(name, clsname, clsname_extras,
        default, long_attrs)]
    """
    is_pkt = isinstance(obj, Packet)
    if not issubtype(obj, Packet) and not is_pkt:
        raise ValueError
    fields = []
    for f in obj.fields_desc:
        cur_fld = f
        attrs = []  # type: List[str]
        long_attrs = []  # type: List[str]
        while isinstance(cur_fld, (Emph, ConditionalField)):
            if isinstance(cur_fld, ConditionalField):
                attrs.append(cur_fld.__class__.__name__[:4])
            cur_fld = cur_fld.fld
        name = cur_fld.name
        default = cur_fld.default
        if verbose and isinstance(cur_fld, EnumField) \
           and hasattr(cur_fld, "i2s") and cur_fld.i2s:
            if len(cur_fld.i2s or []) < 50:
                long_attrs.extend(
                    "%s: %d" % (strval, numval)
                    for numval, strval in
                    sorted(cur_fld.i2s.items())
                )
        elif isinstance(cur_fld, MultiEnumField):
            if isinstance(obj, Packet):
                obj_pkt = obj
            else:
                obj_pkt = obj()
            fld_depend = cur_fld.depends_on(obj_pkt)
            attrs.append("Depends on %s" % fld_depend)
            if verbose:
                cur_i2s = cur_fld.i2s_multi.get(
                    cur_fld.depends_on(obj_pkt), {}
                )
                if len(cur_i2s) < 50:
                    long_attrs.extend(
                        "%s: %d" % (strval, numval)
                        for numval, strval in
                        sorted(cur_i2s.items())
                    )
        elif verbose and isinstance(cur_fld, FlagsField):
            names = cur_fld.names
            long_attrs.append(", ".join(names))
        elif isinstance(cur_fld, MultipleTypeField):
            default = cur_fld.dflt.default
            attrs.append(", ".join(
                x[0].__class__.__name__ for x in
                itertools.chain(cur_fld.flds, [(cur_fld.dflt,)])
            ))

        cls = cur_fld.__class__
        class_name_extras = "(%s)" % (
            ", ".join(attrs)
        ) if attrs else ""
        if isinstance(cur_fld, BitField):
            class_name_extras += " (%d bit%s)" % (
                cur_fld.size,
                "s" if cur_fld.size > 1 else ""
            )
        fields.append(
            (name,
             cls,
             class_name_extras,
             repr(default),
             long_attrs)
        )
    return fields


@conf.commands.register
def ls(obj=None,  # type: Optional[Union[str, Packet, Type[Packet]]]
       case_sensitive=False,  # type: bool
       verbose=False  # type: bool
       ):
    # type: (...) -> None
    """List  available layers, or infos on a given layer class or name.

    :param obj: Packet / packet name to use
    :param case_sensitive: if obj is a string, is it case sensitive?
    :param verbose:
    """
    if obj is None or isinstance(obj, str):
        tip = False
        if obj is None:
            tip = True
            all_layers = sorted(conf.layers, key=lambda x: x.__name__)
        else:
            pattern = re.compile(
                obj,
                0 if case_sensitive else re.I
            )
            # We first order by accuracy, then length
            if case_sensitive:
                sorter = lambda x: (x.__name__.index(obj), len(x.__name__))
            else:
                obj = obj.lower()
                sorter = lambda x: (x.__name__.lower().index(obj),
                                    len(x.__name__))
            all_layers = sorted((layer for layer in conf.layers
                                 if (isinstance(layer.__name__, str) and
                                     pattern.search(layer.__name__)) or
                                 (isinstance(layer.name, str) and
                                     pattern.search(layer.name))),
                                key=sorter)
        for layer in all_layers:
            print("%-10s : %s" % (layer.__name__, layer._name))
        if tip and conf.interactive:
            print("\nTIP: You may use explore() to navigate through all "
                  "layers using a clear GUI")
    else:
        try:
            fields = _pkt_ls(
                obj,
                verbose=verbose
            )
            is_pkt = isinstance(obj, Packet)
            # Print
            for fname, cls, clsne, dflt, long_attrs in fields:
                clsinfo = cls.__name__ + " " + clsne
                print("%-10s : %-35s =" % (fname, clsinfo), end=' ')
                if is_pkt:
                    print("%-15r" % (getattr(obj, fname),), end=' ')
                print("(%r)" % (dflt,))
                for attr in long_attrs:
                    print("%-15s%s" % ("", attr))
            # Restart for payload if any
            if is_pkt:
                obj = cast(Packet, obj)
                if isinstance(obj.payload, NoPayload):
                    return
                print("--")
                ls(obj.payload)
        except ValueError:
            print("Not a packet class or name. Type 'ls()' to list packet classes.")  # noqa: E501


@conf.commands.register
def rfc(cls, ret=False, legend=True):
    # type: (Type[Packet], bool, bool) -> Optional[str]
    """
    Generate an RFC-like representation of a packet def.

    :param cls: the Packet class
    :param ret: return the result instead of printing (def. False)
    :param legend: show text under the diagram (default True)

    Ex::

        >>> rfc(Ether)

    """
    if not issubclass(cls, Packet):
        raise TypeError("Packet class expected")
    cur_len = 0
    cur_line = []
    lines = []
    # Get the size (width) that a field will take
    # when formatted, from its length in bits
    clsize = lambda x: 2 * x - 1  # type: Callable[[int], int]
    ident = 0  # Fields UUID

    # Generate packet groups
    def _iterfields() -> Iterator[Tuple[str, int]]:
        for f in cls.fields_desc:
            # Fancy field name
            fname = f.name.upper().replace("_", " ")
            fsize = int(f.sz * 8)
            yield fname, fsize
            # Add padding optionally
            if isinstance(f, PadField):
                if isinstance(f._align, tuple):
                    pad = - cur_len % (f._align[0] * 8)
                else:
                    pad = - cur_len % (f._align * 8)
                if pad:
                    yield "padding", pad
    for fname, flen in _iterfields():
        cur_len += flen
        ident += 1
        # The field might exceed the current line or
        # take more than one line. Copy it as required
        while True:
            over = max(0, cur_len - 32)  # Exceed
            len1 = clsize(flen - over)  # What fits
            cur_line.append((fname[:len1], len1, ident))
            if cur_len >= 32:
                # Current line is full. start a new line
                lines.append(cur_line)
                cur_len = flen = over
                fname = ""  # do not repeat the field
                cur_line = []
                if not over:
                    # there is no data left
                    break
            else:
                # End of the field
                break
    # Add the last line if un-finished
    if cur_line:
        lines.append(cur_line)
    # Calculate separations between lines
    seps = []
    seps.append("+-" * 32 + "+\n")
    for i in range(len(lines) - 1):
        # Start with a full line
        sep = "+-" * 32 + "+\n"
        # Get the line above and below the current
        # separation
        above, below = lines[i], lines[i + 1]
        # The last field of above is shared with below
        if above[-1][2] == below[0][2]:
            # where the field in "above" starts
            pos_above = sum(x[1] for x in above[:-1]) + len(above[:-1]) - 1
            # where the field in "below" ends
            pos_below = below[0][1]
            if pos_above < pos_below:
                # they are overlapping.
                # Now crop the space between those pos
                # and fill it with " "
                pos_above = pos_above + pos_above % 2
                sep = (
                    sep[:1 + pos_above] +
                    " " * (pos_below - pos_above) +
                    sep[1 + pos_below:]
                )
        # line is complete
        seps.append(sep)
    # Graph
    result = ""
    # Bytes markers
    result += " " + (" " * 19).join(
        str(x) for x in range(4)
    ) + "\n"
    # Bits markers
    result += " " + " ".join(
        str(x % 10) for x in range(32)
    ) + "\n"
    # Add fields and their separations
    for line, sep in zip(lines, seps):
        result += sep
        for elt, flen, _ in line:
            result += "|" + elt.center(flen, " ")
        result += "|\n"
    result += "+-" * (cur_len or 32) + "+\n"
    # Annotate with the figure name
    if legend:
        result += "\n" + ("Fig. " + cls.__name__).center(66, " ")
    # return if asked for, else print
    if ret:
        return result
    print(result)
    return None


#############
#  Fuzzing  #
#############

_P = TypeVar('_P', bound=Packet)


@conf.commands.register
def fuzz(p,  # type: _P
         _inplace=0,  # type: int
         ):
    # type: (...) -> _P
    """
    Transform a layer into a fuzzy layer by replacing some default values
    by random objects.

    :param p: the Packet instance to fuzz
    :return: the fuzzed packet.
    """
    if not _inplace:
        p = p.copy()
    q = cast(Packet, p)
    while not isinstance(q, NoPayload):
        new_default_fields = {}
        multiple_type_fields = []  # type: List[str]
        for f in q.fields_desc:
            if isinstance(f, PacketListField):
                for r in getattr(q, f.name):
                    fuzz(r, _inplace=1)
            elif isinstance(f, MultipleTypeField):
                # the type of the field will depend on others
                multiple_type_fields.append(f.name)
            elif f.default is not None:
                if not isinstance(f, ConditionalField) or f._evalcond(q):
                    rnd = f.randval()

                    # Store the default value of the field
                    rnd.default = f.default
                    if rnd is not None:
                        # print(f"Adding: {f.name} with {f.default=}")
                        new_default_fields[f.name] = rnd
        # Process packets with MultipleTypeFields
        if multiple_type_fields:
            # freeze the other random values
            new_default_fields = {
                key: (val._fix() if isinstance(val, VolatileValue) else val)
                for key, val in new_default_fields.items()
            }
            q.default_fields.update(new_default_fields)
            new_default_fields.clear()
            # add the random values of the MultipleTypeFields
            for name in multiple_type_fields:
                fld = cast(MultipleTypeField, q.get_field(name))
                rnd = fld._find_fld_pkt(q).randval()
                if rnd is not None:
                    new_default_fields[name] = rnd
        q.default_fields.update(new_default_fields)
        q = q.payload
    return p<|MERGE_RESOLUTION|>--- conflicted
+++ resolved
@@ -805,17 +805,10 @@
                 raise ValueError(f"Cannot find {packet_field} inside {packet_type}")
 
             if packet_field in pkt.default_fields:
-<<<<<<< HEAD
                 return (pkt, pkt.default_fields[packet_field])
 
             if packet_field in pkt.fields:
                 return (pkt, pkt.fields[packet_field])
-=======
-                return pkt.default_fields[packet_field]
-
-            if packet_field in pkt.fields:
-                return pkt.fields[packet_field]
->>>>>>> 7041e337
             
             raise ValueError("Shouldn't have reached this point")
         else:
@@ -824,10 +817,7 @@
         return None
 
     def prepare_combinations(self, complexity: int) -> Dict:
-<<<<<<< HEAD
         """Prepare fuzzing by returning a 'states' of fields"""
-=======
->>>>>>> 7041e337
         relevant_fields = self.return_relevant_fields(self)
 
         # If there is more than one field, do a combination, otherwise just put it
@@ -880,11 +870,7 @@
                     print(f"Now fuzzing: {fields}")
                     state['active'] = True
                     for field_item in fields:
-<<<<<<< HEAD
                         (_, field_obj) = self.locate_field(self, field_item['name'])
-=======
-                        field_obj = self.locate_field(self, field_item['name'])
->>>>>>> 7041e337
 
                         if not isinstance(field_obj, VolatileValue):
                             err = (f"field_obj: '{field_item['name']}' "
@@ -934,11 +920,7 @@
         found_a_fuzzable_field = False
         for (field_idx, field) in enumerate(state_fuzzed['fields']):
             if not field['done']:
-<<<<<<< HEAD
                 (packet_holder, field_fuzzed) = self.locate_field(self, field['name'])
-=======
-                field_fuzzed = self.locate_field(self, field['name'])
->>>>>>> 7041e337
                 if field_fuzzed.max == field_fuzzed.min and field_fuzzed.max == 0:
                     print(f"'{field['name']}' max == 0")
 
@@ -965,16 +947,12 @@
                         raise ValueError("field_fuzzed.default is not int")
                     else:
                         field_fuzzed.state_pos = field_fuzzed.default
-<<<<<<< HEAD
 
                     # Make the 'fields' no longer list this value as non-default
                     field_name = field['name']
                     packet_field = field_name[field_name.index('-')+1:]
                     del packet_holder.fields[packet_field]
 
-=======
-                        
->>>>>>> 7041e337
                     field['done'] = True
                     field['active'] = False
 
@@ -988,11 +966,7 @@
 
                         if not next_field['done']:
                             # Try to move to the next item
-<<<<<<< HEAD
                             (_, field_fuzzed) = self.locate_field(self, next_field['name'])
-=======
-                            field_fuzzed = self.locate_field(self, next_field['name'])
->>>>>>> 7041e337
 
                             if 'state_pos' not in dir(field_fuzzed):
                                 err = f"We will fail for: {field_fuzzed}"
@@ -1006,22 +980,13 @@
                                     raise ValueError("field_fuzzed.default is not int")
                                 else:
                                     field_fuzzed.state_pos = field_fuzzed.default
-<<<<<<< HEAD
-
-=======
-                                    
->>>>>>> 7041e337
                                 next_field['done'] = True
                             else:
                                 # Reset the item before us to not done
                                 state_fuzzed['fields'][curr_pos]['done'] = False
 
                                 # Reset the previous item pos to the begining
-<<<<<<< HEAD
                                 (_, field_fuzzed) = self.locate_field(
-=======
-                                field_fuzzed = self.locate_field(
->>>>>>> 7041e337
                                     self,
                                     state_fuzzed['fields'][curr_pos]['name']
                                 )
@@ -1059,7 +1024,6 @@
             # Try to find the next one that is fuzzable (state)
             (states, found_a_fuzzable_field) = self.forward(states)
 
-<<<<<<< HEAD
         if found_a_fuzzable_field:
             # If we found a field to fuzz, put it in the 'fields' so that
             #  command() will return its non-default value
@@ -1077,8 +1041,6 @@
                     
                 break
 
-=======
->>>>>>> 7041e337
         return (states, found_a_fuzzable_field)
 
     def build(self):
