# SPDX-License-Identifier: GPL-2.0-only
# This file is part of Scapy
# See https://scapy.net/ for more information
# Copyright (C) Philippe Biondi <phil@secdev.org>

"""
Packet class

Provides:
 - the default Packet classes
 - binding mechanisms
 - fuzz() method
 - exploration methods: explore() / ls()
"""

from collections import defaultdict
import re
import time
import itertools
import copy
import types
import warnings

from scapy.fields import (
    AnyField,
    BitField,
    ConditionalField,
    Emph,
    EnumField,
    Field,
    FlagsField,
    MultiEnumField,
    MultipleTypeField,
    PacketListField,
    RawVal,
    StrField,
)
from scapy.config import conf, _version_checker
from scapy.compat import raw, orb, bytes_encode
from scapy.base_classes import BasePacket, Gen, SetGen, Packet_metaclass, \
    _CanvasDumpExtended
from scapy.interfaces import _GlobInterfaceType
from scapy.volatile import RandField, VolatileValue
from scapy.utils import import_hexcap, tex_escape, colgen, issubtype, \
    pretty_list, EDecimal
from scapy.error import Scapy_Exception, log_runtime, warning
from scapy.libs.test_pyx import PYX
import scapy.libs.six as six

# Typing imports
from scapy.compat import (
    Any,
    Callable,
    Dict,
    Iterator,
    List,
    NoReturn,
    Optional,
    Set,
    Tuple,
    Type,
    TypeVar,
    Union,
    Sequence,
    cast,
)
try:
    import pyx
except ImportError:
    pass


_T = TypeVar("_T", Dict[str, Any], Optional[Dict[str, Any]])


# six.with_metaclass typing is glitchy
class Packet(six.with_metaclass(Packet_metaclass,  # type: ignore
             BasePacket, _CanvasDumpExtended)):
    __slots__ = [
        "time", "sent_time", "name",
        "default_fields", "fields", "fieldtype",
        "overload_fields", "overloaded_fields",
        "packetfields",
        "original", "explicit", "raw_packet_cache",
        "raw_packet_cache_fields", "_pkt", "post_transforms",
        # then payload, underlayer and parent
        "payload", "underlayer", "parent",
        "name",
        # used for sr()
        "_answered",
        # used when sniffing
        "direction", "sniffed_on",
        # handle snaplen Vs real length
        "wirelen",
        "comment"
    ]
    name = None
    fields_desc = []  # type: Sequence[AnyField]
    deprecated_fields = {}  # type: Dict[str, Tuple[str, str]]
    overload_fields = {}  # type: Dict[Type[Packet], Dict[str, Any]]
    payload_guess = []  # type: List[Tuple[Dict[str, Any], Type[Packet]]]
    show_indent = 1
    show_summary = True
    match_subclass = False
    class_dont_cache = {}  # type: Dict[Type[Packet], bool]
    class_packetfields = {}  # type: Dict[Type[Packet], Any]
    class_default_fields = {}  # type: Dict[Type[Packet], Dict[str, Any]]
    class_default_fields_ref = {}  # type: Dict[Type[Packet], List[str]]
    class_fieldtype = {}  # type: Dict[Type[Packet], Dict[str, AnyField]]  # noqa: E501

    @classmethod
    def from_hexcap(cls):
        # type: (Type[Packet]) -> Packet
        return cls(import_hexcap())

    @classmethod
    def upper_bonds(self):
        # type: () -> None
        for fval, upper in self.payload_guess:
            print("%-20s  %s" % (upper.__name__, ", ".join("%-12s" % ("%s=%r" % i) for i in six.iteritems(fval))))  # noqa: E501

    @classmethod
    def lower_bonds(self):
        # type: () -> None
        for lower, fval in six.iteritems(self._overload_fields):
            print("%-20s  %s" % (lower.__name__, ", ".join("%-12s" % ("%s=%r" % i) for i in six.iteritems(fval))))  # noqa: E501

    def __init__(self,
                 _pkt=b"",  # type: Union[bytes, bytearray]
                 post_transform=None,  # type: Any
                 _internal=0,  # type: int
                 _underlayer=None,  # type: Optional[Packet]
                 _parent=None,  # type: Optional[Packet]
                 **fields  # type: Any
                 ):
        # type: (...) -> None
        self.time = time.time()  # type: Union[EDecimal, float]
        self.sent_time = None  # type: Union[EDecimal, float, None]
        self.name = (self.__class__.__name__
                     if self._name is None else
                     self._name)
        self.default_fields = {}  # type: Dict[str, Any]
        self.overload_fields = self._overload_fields
        self.overloaded_fields = {}  # type: Dict[str, Any]
        self.fields = {}  # type: Dict[str, Any]
        self.fieldtype = {}  # type: Dict[str, AnyField]
        self.packetfields = []  # type: List[AnyField]
        self.payload = NoPayload()
        self.init_fields()
        self.underlayer = _underlayer
        self.parent = _parent
        if isinstance(_pkt, bytearray):
            _pkt = bytes(_pkt)
        self.original = _pkt
        self.explicit = 0
        self.raw_packet_cache = None  # type: Optional[bytes]
        self.raw_packet_cache_fields = None  # type: Optional[Dict[str, Any]]  # noqa: E501
        self.wirelen = None  # type: Optional[int]
        self.direction = None  # type: Optional[int]
        self.sniffed_on = None  # type: Optional[_GlobInterfaceType]
        self.comment = None  # type: Optional[bytes]
        if _pkt:
            self.dissect(_pkt)
            if not _internal:
                self.dissection_done(self)
        # We use this strange initialization so that the fields
        # are initialized in their declaration order.
        # It is required to always support MultipleTypeField
        for field in self.fields_desc:
            fname = field.name
            try:
                value = fields.pop(fname)
            except KeyError:
                continue
            self.fields[fname] = value if isinstance(value, RawVal) else \
                self.get_field(fname).any2i(self, value)
        # The remaining fields are unknown
        for fname in fields:
            if fname in self.deprecated_fields:
                # Resolve deprecated fields
                value = fields[fname]
                fname = self._resolve_alias(fname)
                self.fields[fname] = value if isinstance(value, RawVal) else \
                    self.get_field(fname).any2i(self, value)
                continue
            raise AttributeError(fname)
        if isinstance(post_transform, list):
            self.post_transforms = post_transform
        elif post_transform is None:
            self.post_transforms = []
        else:
            self.post_transforms = [post_transform]

    _PickleType = Tuple[
        Union[EDecimal, float],
        Optional[Union[EDecimal, float, None]],
        Optional[int],
        Optional[_GlobInterfaceType],
        Optional[int],
        Optional[bytes],
    ]

    def __reduce__(self):
        # type: () -> Tuple[Type[Packet], Tuple[bytes], Packet._PickleType]
        """Used by pickling methods"""
        return (self.__class__, (self.build(),), (
            self.time,
            self.sent_time,
            self.direction,
            self.sniffed_on,
            self.wirelen,
            self.comment
        ))

    def __setstate__(self, state):
        # type: (Packet._PickleType) -> Packet
        """Rebuild state using pickable methods"""
        self.time = state[0]
        self.sent_time = state[1]
        self.direction = state[2]
        self.sniffed_on = state[3]
        self.wirelen = state[4]
        self.comment = state[5]
        return self

    def __deepcopy__(self,
                     memo,  # type: Any
                     ):
        # type: (...) -> Packet
        """Used by copy.deepcopy"""
        return self.copy()

    def init_fields(self):
        # type: () -> None
        """
        Initialize each fields of the fields_desc dict
        """

        if self.class_dont_cache.get(self.__class__, False):
            self.do_init_fields(self.fields_desc)
        else:
            self.do_init_cached_fields()

    def do_init_fields(self,
                       flist,  # type: Sequence[AnyField]
                       ):
        # type: (...) -> None
        """
        Initialize each fields of the fields_desc dict
        """
        default_fields = {}
        for f in flist:
            default_fields[f.name] = copy.deepcopy(f.default)
            self.fieldtype[f.name] = f
            if f.holds_packets:
                self.packetfields.append(f)
        # We set default_fields last to avoid race issues
        self.default_fields = default_fields

    def do_init_cached_fields(self):
        # type: () -> None
        """
        Initialize each fields of the fields_desc dict, or use the cached
        fields information
        """

        cls_name = self.__class__

        # Build the fields information
        if Packet.class_default_fields.get(cls_name, None) is None:
            self.prepare_cached_fields(self.fields_desc)

        # Use fields information from cache
        default_fields = Packet.class_default_fields.get(cls_name, None)
        if default_fields:
            self.default_fields = default_fields
            self.fieldtype = Packet.class_fieldtype[cls_name]
            self.packetfields = Packet.class_packetfields[cls_name]

            # Deepcopy default references
            for fname in Packet.class_default_fields_ref[cls_name]:
                value = self.default_fields[fname]
                try:
                    self.fields[fname] = value.copy()
                except AttributeError:
                    # Python 2.7 - list only
                    self.fields[fname] = value[:]

    def prepare_cached_fields(self, flist):
        # type: (Sequence[AnyField]) -> None
        """
        Prepare the cached fields of the fields_desc dict
        """

        cls_name = self.__class__

        # Fields cache initialization
        if not flist:
            return

        class_default_fields = dict()
        class_default_fields_ref = list()
        class_fieldtype = dict()
        class_packetfields = list()

        # Fields initialization
        for f in flist:
            if isinstance(f, MultipleTypeField):
                # Abort
                self.class_dont_cache[cls_name] = True
                self.do_init_fields(self.fields_desc)
                return

            tmp_copy = copy.deepcopy(f.default)
            class_default_fields[f.name] = tmp_copy
            class_fieldtype[f.name] = f
            if f.holds_packets:
                class_packetfields.append(f)

            # Remember references
            if isinstance(f.default, (list, dict, set, RandField, Packet)):
                class_default_fields_ref.append(f.name)

        # Apply
        Packet.class_default_fields_ref[cls_name] = class_default_fields_ref
        Packet.class_fieldtype[cls_name] = class_fieldtype
        Packet.class_packetfields[cls_name] = class_packetfields
        # Last to avoid racing issues
        Packet.class_default_fields[cls_name] = class_default_fields

    def dissection_done(self, pkt):
        # type: (Packet) -> None
        """DEV: will be called after a dissection is completed"""
        self.post_dissection(pkt)
        self.payload.dissection_done(pkt)

    def post_dissection(self, pkt):
        # type: (Packet) -> None
        """DEV: is called after the dissection of the whole packet"""
        pass

    def get_field(self, fld):
        # type: (str) -> AnyField
        """DEV: returns the field instance from the name of the field"""
        return self.fieldtype[fld]

    def add_payload(self, payload):
        # type: (Union[Packet, bytes]) -> None
        if payload is None:
            return
        elif not isinstance(self.payload, NoPayload):
            self.payload.add_payload(payload)
        else:
            if isinstance(payload, Packet):
                self.payload = payload
                payload.add_underlayer(self)
                for t in self.aliastypes:
                    if t in payload.overload_fields:
                        self.overloaded_fields = payload.overload_fields[t]
                        break
            elif isinstance(payload, (bytes, str, bytearray, memoryview)):
                self.payload = conf.raw_layer(load=bytes_encode(payload))
            else:
                raise TypeError("payload must be 'Packet', 'bytes', 'str', 'bytearray', or 'memoryview', not [%s]" % repr(payload))  # noqa: E501

    def remove_payload(self):
        # type: () -> None
        self.payload.remove_underlayer(self)
        self.payload = NoPayload()
        self.overloaded_fields = {}

    def add_underlayer(self, underlayer):
        # type: (Packet) -> None
        self.underlayer = underlayer

    def remove_underlayer(self, other):
        # type: (Packet) -> None
        self.underlayer = None

    def add_parent(self, parent):
        # type: (Packet) -> None
        """Set packet parent.
        When packet is an element in PacketListField, parent field would
        point to the list owner packet."""
        self.parent = parent

    def remove_parent(self, other):
        # type: (Packet) -> None
        """Remove packet parent.
        When packet is an element in PacketListField, parent field would
        point to the list owner packet."""
        self.parent = None

    def copy(self):
        # type: () -> Packet
        """Returns a deep copy of the instance."""
        clone = self.__class__()
        clone.fields = self.copy_fields_dict(self.fields)
        clone.default_fields = self.copy_fields_dict(self.default_fields)
        clone.overloaded_fields = self.overloaded_fields.copy()
        clone.underlayer = self.underlayer
        clone.parent = self.parent
        clone.explicit = self.explicit
        clone.raw_packet_cache = self.raw_packet_cache
        clone.raw_packet_cache_fields = self.copy_fields_dict(
            self.raw_packet_cache_fields
        )
        clone.wirelen = self.wirelen
        clone.post_transforms = self.post_transforms[:]
        clone.payload = self.payload.copy()
        clone.payload.add_underlayer(clone)
        clone.time = self.time
        clone.comment = self.comment
        return clone

    def _resolve_alias(self, attr):
        # type: (str) -> str
        new_attr, version = self.deprecated_fields[attr]
        warnings.warn(
            "%s has been deprecated in favor of %s since %s !" % (
                attr, new_attr, version
            ), DeprecationWarning
        )
        return new_attr

    def getfieldval(self, attr):
        # type: (str) -> Any
        if self.deprecated_fields and attr in self.deprecated_fields:
            attr = self._resolve_alias(attr)
        if attr in self.fields:
            return self.fields[attr]
        if attr in self.overloaded_fields:
            return self.overloaded_fields[attr]
        if attr in self.default_fields:
            return self.default_fields[attr]
        return self.payload.getfieldval(attr)

    def getfield_and_val(self, attr):
        # type: (str) -> Tuple[AnyField, Any]
        if self.deprecated_fields and attr in self.deprecated_fields:
            attr = self._resolve_alias(attr)
        if attr in self.fields:
            return self.get_field(attr), self.fields[attr]
        if attr in self.overloaded_fields:
            return self.get_field(attr), self.overloaded_fields[attr]
        if attr in self.default_fields:
            return self.get_field(attr), self.default_fields[attr]
        raise ValueError

    def __getattr__(self, attr):
        # type: (str) -> Any
        try:
            fld, v = self.getfield_and_val(attr)
        except ValueError:
            return self.payload.__getattr__(attr)
        if fld is not None:
            return v if isinstance(v, RawVal) else fld.i2h(self, v)
        return v

    def setfieldval(self, attr, val):
        # type: (str, Any) -> None
        if self.deprecated_fields and attr in self.deprecated_fields:
            attr = self._resolve_alias(attr)
        if attr in self.default_fields:
            fld = self.get_field(attr)
            if fld is None:
                any2i = lambda x, y: y  # type: Callable[..., Any]
            else:
                any2i = fld.any2i
            self.fields[attr] = val if isinstance(val, RawVal) else \
                any2i(self, val)
            self.explicit = 0
            self.raw_packet_cache = None
            self.raw_packet_cache_fields = None
            self.wirelen = None
        elif attr == "payload":
            self.remove_payload()
            self.add_payload(val)
        else:
            self.payload.setfieldval(attr, val)

    def __setattr__(self, attr, val):
        # type: (str, Any) -> None
        if attr in self.__all_slots__:
            return object.__setattr__(self, attr, val)
        try:
            return self.setfieldval(attr, val)
        except AttributeError:
            pass
        return object.__setattr__(self, attr, val)

    def delfieldval(self, attr):
        # type: (str) -> None
        if attr in self.fields:
            del self.fields[attr]
            self.explicit = 0  # in case a default value must be explicit
            self.raw_packet_cache = None
            self.raw_packet_cache_fields = None
            self.wirelen = None
        elif attr in self.default_fields:
            pass
        elif attr == "payload":
            self.remove_payload()
        else:
            self.payload.delfieldval(attr)

    def __delattr__(self, attr):
        # type: (str) -> None
        if attr == "payload":
            return self.remove_payload()
        if attr in self.__all_slots__:
            return object.__delattr__(self, attr)
        try:
            return self.delfieldval(attr)
        except AttributeError:
            pass
        return object.__delattr__(self, attr)

    def _superdir(self):
        # type: () -> Set[str]
        """
        Return a list of slots and methods, including those from subclasses.
        """
        attrs = set()
        cls = self.__class__
        if hasattr(cls, '__all_slots__'):
            attrs.update(cls.__all_slots__)
        for bcls in cls.__mro__:
            if hasattr(bcls, '__dict__'):
                attrs.update(bcls.__dict__)
        return attrs

    def __dir__(self):
        # type: () -> List[str]
        """
        Add fields to tab completion list.
        """
        return sorted(itertools.chain(self._superdir(), self.default_fields))

    def __repr__(self):
        # type: () -> str
        s = ""
        ct = conf.color_theme
        for f in self.fields_desc:
            if isinstance(f, ConditionalField) and not f._evalcond(self):
                continue
            if f.name in self.fields:
                fval = self.fields[f.name]
                if isinstance(fval, (list, dict, set)) and len(fval) == 0:
                    continue
                val = f.i2repr(self, fval)
            elif f.name in self.overloaded_fields:
                fover = self.overloaded_fields[f.name]
                if isinstance(fover, (list, dict, set)) and len(fover) == 0:
                    continue
                val = f.i2repr(self, fover)
            else:
                continue
            if isinstance(f, Emph) or f in conf.emph:
                ncol = ct.emph_field_name
                vcol = ct.emph_field_value
            else:
                ncol = ct.field_name
                vcol = ct.field_value

            s += " %s%s%s" % (ncol(f.name),
                              ct.punct("="),
                              vcol(val))
        return "%s%s %s %s%s%s" % (ct.punct("<"),
                                   ct.layer_name(self.__class__.__name__),
                                   s,
                                   ct.punct("|"),
                                   repr(self.payload),
                                   ct.punct(">"))

    if six.PY2:
        def __str__(self):
            # type: () -> str
            return self.build()
    else:
        def __str__(self):
            # type: () -> str
            return self.summary()

    def __bytes__(self):
        # type: () -> bytes
        return self.build()

    def __div__(self, other):
        # type: (Any) -> Packet
        if isinstance(other, Packet):
            cloneA = self.copy()
            cloneB = other.copy()
            cloneA.add_payload(cloneB)
            return cloneA
        elif isinstance(other, (bytes, str, bytearray, memoryview)):
            return self / conf.raw_layer(load=bytes_encode(other))
        else:
            return other.__rdiv__(self)  # type: ignore
    __truediv__ = __div__

    def __rdiv__(self, other):
        # type: (Any) -> Packet
        if isinstance(other, (bytes, str, bytearray, memoryview)):
            return conf.raw_layer(load=bytes_encode(other)) / self
        else:
            raise TypeError
    __rtruediv__ = __rdiv__

    def __mul__(self, other):
        # type: (Any) -> List[Packet]
        if isinstance(other, int):
            return [self] * other
        else:
            raise TypeError

    def __rmul__(self, other):
        # type: (Any) -> List[Packet]
        return self.__mul__(other)

    def __nonzero__(self):
        # type: () -> bool
        return True
    __bool__ = __nonzero__

    def __len__(self):
        # type: () -> int
        return len(self.__bytes__())

    def copy_field_value(self, fieldname, value):
        # type: (str, Any) -> Any
        return self.get_field(fieldname).do_copy(value)

    def copy_fields_dict(self, fields):
        # type: (_T) -> _T
        if fields is None:
            return None
        return {fname: self.copy_field_value(fname, fval)
                for fname, fval in six.iteritems(fields)}

    def clear_cache(self):
        # type: () -> None
        """Clear the raw packet cache for the field and all its subfields"""
        self.raw_packet_cache = None
        for fld, fval in six.iteritems(self.fields):
            fld = self.get_field(fld)
            if fld.holds_packets:
                if isinstance(fval, Packet):
                    fval.clear_cache()
                elif isinstance(fval, list):
                    for fsubval in fval:
                        fsubval.clear_cache()
        self.payload.clear_cache()

    def self_build(self):
        # type: () -> bytes
        """
        Create the default layer regarding fields_desc dict

        :param field_pos_list:
        """
        if self.raw_packet_cache is not None:
            for fname, fval in six.iteritems(self.raw_packet_cache_fields):
                if self.getfieldval(fname) != fval:
                    self.raw_packet_cache = None
                    self.raw_packet_cache_fields = None
                    self.wirelen = None
                    break
            if self.raw_packet_cache is not None:
                return self.raw_packet_cache
        p = b""
        for f in self.fields_desc:
            val = self.getfieldval(f.name)
            if isinstance(val, RawVal):
                p += bytes(val)
            else:
                try:
                    p = f.addfield(self, p, val)
                except Exception as ex:
                    try:
                        ex.args = (
                            "While dissecting field '%s': " % f.name +
                            ex.args[0],
                        ) + ex.args[1:]
                    except (AttributeError, IndexError):
                        pass
                    raise ex
        return p

    def do_build_payload(self):
        # type: () -> bytes
        """
        Create the default version of the payload layer

        :return: a string of payload layer
        """
        return self.payload.do_build()

    def do_build(self):
        # type: () -> bytes
        """
        Create the default version of the layer

        :return: a string of the packet with the payload
        """
        if not self.explicit:
            self = next(iter(self))
        pkt = self.self_build()
        for t in self.post_transforms:
            pkt = t(pkt)
        pay = self.do_build_payload()
        if self.raw_packet_cache is None:
            return self.post_build(pkt, pay)
        else:
            return pkt + pay

    def build_padding(self):
        # type: () -> bytes
        return self.payload.build_padding()

    def return_relevant_fields(self, p):
        """
        Recursively collect all the fields that we can fuzz
        """
        relevant_fields = []
        
        # If we provided fields in the constrcution, override the default ones
        for field_name in p.fields:
            p.default_fields[field_name] = p.fields[field_name]

        for f in p.default_fields:
            if f in p.overloaded_fields:
                # This is not actually fuzzable, as it gets overloaded
                # print(f"Skipping: {p._name}-{f}")
                continue

            class_name = type(p.default_fields[f]).__name__
            # print(f"Class type: {class_name} for: {p._name}-{f}")
            if class_name == 'NoneType':
                continue

            if class_name.startswith('Rand'):
<<<<<<< HEAD
                if (class_name == 'RandIP' or  # We don't fuzz this atm
                    class_name == 'RandBin' ): # We don't fuzz this atm
=======
                if (class_name == 'RandIP'): # We don't fuzz this atm
>>>>>>> 4c202eeb
                    # print(f"Skipping: {p._name}-{f}")
                    continue
                
                # print(f"Adding: {p._name}-{f}")
                relevant_fields.append(f"{p._name}-{f}")
                
        if type(p.payload).__name__ != 'NoPayload':
            relevant_fields += self.return_relevant_fields(p.payload)
                
        return relevant_fields
    
    def locate_field(self, p, name):
        packet_type = name[0:name.index('-')]
        packet_field = name[name.index('-')+1:]
        
        if p._name == packet_type:
            if (packet_field not in p.fields and packet_field not in p.default_fields):
                raise ValueError(f"Cannot find {packet_field} inside {packet_type}")
            
            if packet_field in p.fields:
                return p.fields[packet_field]
            elif packet_field in p.default_fields:
                return p.default_fields[packet_field]
            else:
                raise ValueError("Shouldn't have reached this point")
        else:
            return p.locate_field(p.payload, name)
        
        return None
    
    def prepare_combinations(self, complexity: int) -> Dict:
        relevant_fields = self.return_relevant_fields(self)

        # If there is more than one field, do a combination, otherwise just put it
        if len(relevant_fields) > 1:
            potential_states = itertools.combinations(relevant_fields, complexity)
        else:
            potential_states = [relevant_fields]
        
        states = []
        
        for potential_state in potential_states:
            state = {
                'active': False,
                'done': False,
                'combinations': 0
            }
            
            fields = []
            for field in potential_state:
                fields.append({'name': field, 'done': False, 'combinations': 0, 'active': False})
                
            state['fields'] = fields
            
            states.append(state)
            
        return states
        
    
    def forward(self, states):
        """
        Go through each field, find if they can still move
        if they can great, move them, otherwise reset them to default
        and move to the next one
        """
<<<<<<< HEAD
        
=======
>>>>>>> 4c202eeb
        if states is None:
            raise ValueError("Please provide states")
            
        if len(states) == 0:
            raise ValueError("States should include at least one permutation")
          
        # Find the first state that has 'done' False
        state_fuzzed = None
<<<<<<< HEAD
        state_idx = None
        for (idx, state) in enumerate(states):
            if not state['done']:
                state_fuzzed = state
                state_idx = idx
=======
        for (idx, state) in enumerate(states):
            if not state['done']:
                state_fuzzed = state
>>>>>>> 4c202eeb
                fields = state['fields']
                
                # Mark it as active, and reset the values
                if not state['active']:
                    print(f"Now fuzzing: {fields}")
                    state['active'] = True
                    for field_item in fields:
                        field_obj = self.locate_field(self, field_item['name'])
<<<<<<< HEAD
=======
                        if type(field_obj).__name__ == 'RandBin':
                            # We need to treat this differently, the min 0 and max will be 2^(max)
                            field_obj.min = field_obj.size.min
                            field_obj.max = field_obj.size.max

>>>>>>> 4c202eeb
                        if "default" in dir(field_obj):
                            if type(field_obj.default).__name__ == 'int': # Some fields have a 'default'
                                field_obj.state_pos = field_obj.default
                            else:
                                field_obj.default = None
                        
                        if "min" in dir(field_obj) and type(field_obj.min).__name__ == 'int': # Some fields don't have a 'default', try to use 'min'
                            field_obj.state_pos = field_obj.min

                            if "default" not in dir(field_obj) or field_obj.default is None:
                                # set it to something if it doesn't have a value
                                field_obj.default = field_obj.min
                        else:
                            # Some have nothing
                            field_obj.default = 0
                            field_obj.min = 0
                            field_obj.state_pos = 0

                        # Make sure it exists
                        if 'max' not in dir(field_obj):
                            field_obj.max = field_obj.min
                        
                break
            
        if state_fuzzed is None: # Means we couldn't find a state to fuzz
            return (states, False)
        
        # Find the first field that is not done and move it forward
        found_a_fuzzable_field = False
        for (field_idx, field) in enumerate(state_fuzzed['fields']):
            if not field['done']:
                field_fuzzed = self.locate_field(self, field['name'])
                if "state_pos" not in dir(field_fuzzed):
                    # Make sure next_field exists, as it might be the first element
                    if next_field is not None:
                        next_field['done'] = True # Mark it as done
                    continue
        
                # If there are more than 128 combinations, do jumps
                if field_fuzzed.max - field_fuzzed.min > 128:
                    jump = round((field_fuzzed.max - field_fuzzed.min) / 128)
                    field_fuzzed.state_pos += jump
                else:
                    field_fuzzed.state_pos += 1
                
                # If we recached max for this field, try the next one
                if field_fuzzed.state_pos > field_fuzzed.max:
                    # Reset the position back to default
                    if type(field_fuzzed.default).__name__ != 'int':
                        raise ValueError("field_fuzzed.default is not int")

                    field_fuzzed.state_pos = field_fuzzed.default
                    field['done'] = True
                    field['active'] = False
                    
                    curr_pos = field_idx
                    
                    # Make sure we aren't the last one
                    are_we_last = (curr_pos + 1) == len(state_fuzzed['fields'])                        
                        
                    while not are_we_last:
                        next_field = state_fuzzed['fields'][curr_pos+1]
                        
                        if not next_field['done']:
                            # Try to move to the next item
                            field_fuzzed = self.locate_field(self, next_field['name'])

                            if 'state_pos' not in dir(field_fuzzed):
                                err = f"We will fail for: {field_fuzzed}"
                                raise ValueError(err)

                            field_fuzzed.state_pos += 1
                            if field_fuzzed.state_pos > field_fuzzed.max:
                                if type(field_fuzzed.default).__name__ != 'int':
                                    raise ValueError("field_fuzzed.default is not int")

                                field_fuzzed.state_pos = field_fuzzed.default
                                next_field['done'] = True
                            else:
                                # Reset the item before us to not done
                                state_fuzzed['fields'][curr_pos]['done'] = False
                                
                                # Reset the previous item pos to the begining
                                field_fuzzed = self.locate_field(self, state_fuzzed['fields'][curr_pos]['name'])

                                if type(field_fuzzed.default).__name__ != 'int':
                                    raise ValueError("field_fuzzed.default is not int")

                                field_fuzzed.state_pos = field_fuzzed.default
                                
                                field['combinations'] += 1
                                field['active'] = True
                                state_fuzzed['combinations'] += 1
                                found_a_fuzzable_field = True
                                break
                        
                        curr_pos += 1
                        are_we_last = (curr_pos + 1) == len(state_fuzzed['fields'])
                        
                else:
                    field['combinations'] += 1
                    field['active'] = True
                    state_fuzzed['combinations'] += 1

                    found_a_fuzzable_field = True
                    
                    break
                
        if not found_a_fuzzable_field:
            # We reached the end...
            state['done'] = True
            state['active'] = False
        
            # Try to find the next one that is fuzzable (state)
            (states, found_a_fuzzable_field) = self.forward(states)
        
        return (states, found_a_fuzzable_field)

    def build(self):
        # type: () -> bytes
        """
        Create the current layer

        :return: string of the packet with the payload
        """
        p = self.do_build()
        p += self.build_padding()
        p = self.build_done(p)
        return p

    def post_build(self, pkt, pay):
        # type: (bytes, bytes) -> bytes
        """
        DEV: called right after the current layer is build.

        :param str pkt: the current packet (build by self_build function)
        :param str pay: the packet payload (build by do_build_payload function)
        :return: a string of the packet with the payload
        """
        return pkt + pay

    def build_done(self, p):
        # type: (bytes) -> bytes
        return self.payload.build_done(p)

    def do_build_ps(self):
        # type: () -> Tuple[bytes, List[Tuple[Packet, List[Tuple[Field[Any, Any], str, bytes]]]]]  # noqa: E501
        p = b""
        pl = []
        q = b""
        for f in self.fields_desc:
            if isinstance(f, ConditionalField) and not f._evalcond(self):
                continue
            p = f.addfield(self, p, self.getfieldval(f.name))
            if isinstance(p, bytes):
                r = p[len(q):]
                q = p
            else:
                r = b""
            pl.append((f, f.i2repr(self, self.getfieldval(f.name)), r))

        pkt, lst = self.payload.build_ps(internal=1)
        p += pkt
        lst.append((self, pl))

        return p, lst

    def build_ps(self, internal=0):
        # type: (int) -> Tuple[bytes, List[Tuple[Packet, List[Tuple[Any, Any, bytes]]]]]  # noqa: E501
        p, lst = self.do_build_ps()
#        if not internal:
#            pkt = self
#            while pkt.haslayer(conf.padding_layer):
#                pkt = pkt.getlayer(conf.padding_layer)
#                lst.append( (pkt, [ ("loakjkjd", pkt.load, pkt.load) ] ) )
#                p += pkt.load
#                pkt = pkt.payload
        return p, lst

    def canvas_dump(self, layer_shift=0, rebuild=1):
        # type: (int, int) -> pyx.canvas.canvas
        if PYX == 0:
            raise ImportError("PyX and its dependencies must be installed")
        canvas = pyx.canvas.canvas()
        if rebuild:
            _, t = self.__class__(raw(self)).build_ps()
        else:
            _, t = self.build_ps()
        YTXTI = len(t)
        for _, l in t:
            YTXTI += len(l)
        YTXT = float(YTXTI)
        YDUMP = YTXT

        XSTART = 1
        XDSTART = 10
        y = 0.0
        yd = 0.0
        XMUL = 0.55
        YMUL = 0.4

        backcolor = colgen(0.6, 0.8, 1.0, trans=pyx.color.rgb)
        forecolor = colgen(0.2, 0.5, 0.8, trans=pyx.color.rgb)
#        backcolor=makecol(0.376, 0.729, 0.525, 1.0)

        def hexstr(x):
            # type: (bytes) -> str
            return " ".join("%02x" % orb(c) for c in x)

        def make_dump_txt(x, y, txt):
            # type: (int, float, bytes) -> pyx.text.text
            return pyx.text.text(
                XDSTART + x * XMUL,
                (YDUMP - y) * YMUL,
                r"\tt{%s}" % hexstr(txt),
                [pyx.text.size.Large]
            )

        def make_box(o):
            # type: (pyx.bbox.bbox) -> pyx.bbox.bbox
            return pyx.box.rect(
                o.left(), o.bottom(), o.width(), o.height(),
                relcenter=(0.5, 0.5)
            )

        def make_frame(lst):
            # type: (List[Any]) -> pyx.path.path
            if len(lst) == 1:
                b = lst[0].bbox()
                b.enlarge(pyx.unit.u_pt)
                return b.path()
            else:
                fb = lst[0].bbox()
                fb.enlarge(pyx.unit.u_pt)
                lb = lst[-1].bbox()
                lb.enlarge(pyx.unit.u_pt)
                if len(lst) == 2 and fb.left() > lb.right():
                    return pyx.path.path(pyx.path.moveto(fb.right(), fb.top()),
                                         pyx.path.lineto(fb.left(), fb.top()),
                                         pyx.path.lineto(fb.left(), fb.bottom()),  # noqa: E501
                                         pyx.path.lineto(fb.right(), fb.bottom()),  # noqa: E501
                                         pyx.path.moveto(lb.left(), lb.top()),
                                         pyx.path.lineto(lb.right(), lb.top()),
                                         pyx.path.lineto(lb.right(), lb.bottom()),  # noqa: E501
                                         pyx.path.lineto(lb.left(), lb.bottom()))  # noqa: E501
                else:
                    # XXX
                    gb = lst[1].bbox()
                    if gb != lb:
                        gb.enlarge(pyx.unit.u_pt)
                    kb = lst[-2].bbox()
                    if kb != gb and kb != lb:
                        kb.enlarge(pyx.unit.u_pt)
                    return pyx.path.path(pyx.path.moveto(fb.left(), fb.top()),
                                         pyx.path.lineto(fb.right(), fb.top()),
                                         pyx.path.lineto(fb.right(), kb.bottom()),  # noqa: E501
                                         pyx.path.lineto(lb.right(), kb.bottom()),  # noqa: E501
                                         pyx.path.lineto(lb.right(), lb.bottom()),  # noqa: E501
                                         pyx.path.lineto(lb.left(), lb.bottom()),  # noqa: E501
                                         pyx.path.lineto(lb.left(), gb.top()),
                                         pyx.path.lineto(fb.left(), gb.top()),
                                         pyx.path.closepath(),)

        def make_dump(s,   # type: bytes
                      shift=0,  # type: int
                      y=0.,  # type: float
                      col=None,  # type: pyx.color.color
                      bkcol=None,  # type: pyx.color.color
                      large=16  # type: int
                      ):
            # type: (...) -> Tuple[pyx.canvas.canvas, pyx.bbox.bbox, int, float]  # noqa: E501
            c = pyx.canvas.canvas()
            tlist = []
            while s:
                dmp, s = s[:large - shift], s[large - shift:]
                txt = make_dump_txt(shift, y, dmp)
                tlist.append(txt)
                shift += len(dmp)
                if shift >= 16:
                    shift = 0
                    y += 1
            if col is None:
                col = pyx.color.rgb.red
            if bkcol is None:
                bkcol = pyx.color.rgb.white
            c.stroke(make_frame(tlist), [col, pyx.deco.filled([bkcol]), pyx.style.linewidth.Thick])  # noqa: E501
            for txt in tlist:
                c.insert(txt)
            return c, tlist[-1].bbox(), shift, y

        last_shift, last_y = 0, 0.0
        while t:
            bkcol = next(backcolor)
            proto, fields = t.pop()
            y += 0.5
            pt = pyx.text.text(
                XSTART,
                (YTXT - y) * YMUL,
                r"\font\cmssfont=cmss10\cmssfont{%s}" % tex_escape(
                    str(proto.name)
                ),
                [pyx.text.size.Large]
            )
            y += 1
            ptbb = pt.bbox()
            ptbb.enlarge(pyx.unit.u_pt * 2)
            canvas.stroke(ptbb.path(), [pyx.color.rgb.black, pyx.deco.filled([bkcol])])  # noqa: E501
            canvas.insert(pt)
            for field, fval, fdump in fields:
                col = next(forecolor)
                ft = pyx.text.text(XSTART, (YTXT - y) * YMUL, r"\font\cmssfont=cmss10\cmssfont{%s}" % tex_escape(field.name))  # noqa: E501
                if isinstance(field, BitField):
                    fsize = '%sb' % field.size
                else:
                    fsize = '%sB' % len(fdump)
                if (hasattr(field, 'field') and
                        'LE' in field.field.__class__.__name__[:3] or
                        'LE' in field.__class__.__name__[:3]):
                    fsize = r'$\scriptstyle\langle$' + fsize
                st = pyx.text.text(XSTART + 3.4, (YTXT - y) * YMUL, r"\font\cmbxfont=cmssbx10 scaled 600\cmbxfont{%s}" % fsize, [pyx.text.halign.boxright])  # noqa: E501
                if isinstance(fval, str):
                    if len(fval) > 18:
                        fval = fval[:18] + "[...]"
                else:
                    fval = ""
                vt = pyx.text.text(XSTART + 3.5, (YTXT - y) * YMUL, r"\font\cmssfont=cmss10\cmssfont{%s}" % tex_escape(fval))  # noqa: E501
                y += 1.0
                if fdump:
                    dt, target, last_shift, last_y = make_dump(fdump, last_shift, last_y, col, bkcol)  # noqa: E501

                    dtb = target
                    vtb = vt.bbox()
                    bxvt = make_box(vtb)
                    bxdt = make_box(dtb)
                    dtb.enlarge(pyx.unit.u_pt)
                    try:
                        if yd < 0:
                            cnx = pyx.connector.curve(bxvt, bxdt, absangle1=0, absangle2=-90)  # noqa: E501
                        else:
                            cnx = pyx.connector.curve(bxvt, bxdt, absangle1=0, absangle2=90)  # noqa: E501
                    except Exception:
                        pass
                    else:
                        canvas.stroke(cnx, [pyx.style.linewidth.thin, pyx.deco.earrow.small, col])  # noqa: E501

                    canvas.insert(dt)

                canvas.insert(ft)
                canvas.insert(st)
                canvas.insert(vt)
            last_y += layer_shift

        return canvas

    def extract_padding(self, s):
        # type: (bytes) -> Tuple[bytes, Optional[bytes]]
        """
        DEV: to be overloaded to extract current layer's padding.

        :param str s: the current layer
        :return: a couple of strings (actual layer, padding)
        """
        return s, None

    def post_dissect(self, s):
        # type: (bytes) -> bytes
        """DEV: is called right after the current layer has been dissected"""
        return s

    def pre_dissect(self, s):
        # type: (bytes) -> bytes
        """DEV: is called right before the current layer is dissected"""
        return s

    def do_dissect(self, s):
        # type: (bytes) -> bytes
        _raw = s
        self.raw_packet_cache_fields = {}
        for f in self.fields_desc:
            if not s:
                break
            s, fval = f.getfield(self, s)
            # Skip unused ConditionalField
            if isinstance(f, ConditionalField) and fval is None:
                continue
            # We need to track fields with mutable values to discard
            # .raw_packet_cache when needed.
            if f.islist or f.holds_packets or f.ismutable:
                self.raw_packet_cache_fields[f.name] = f.do_copy(fval)
            self.fields[f.name] = fval
        self.raw_packet_cache = _raw[:-len(s)] if s else _raw
        self.explicit = 1
        return s

    def do_dissect_payload(self, s):
        # type: (bytes) -> None
        """
        Perform the dissection of the layer's payload

        :param str s: the raw layer
        """
        if s:
            cls = self.guess_payload_class(s)
            try:
                p = cls(s, _internal=1, _underlayer=self)
            except KeyboardInterrupt:
                raise
            except Exception:
                if conf.debug_dissector:
                    if issubtype(cls, Packet):
                        log_runtime.error("%s dissector failed", cls.__name__)
                    else:
                        log_runtime.error("%s.guess_payload_class() returned "
                                          "[%s]",
                                          self.__class__.__name__, repr(cls))
                    if cls is not None:
                        raise
                p = conf.raw_layer(s, _internal=1, _underlayer=self)
            self.add_payload(p)

    def dissect(self, s):
        # type: (bytes) -> None
        s = self.pre_dissect(s)

        s = self.do_dissect(s)

        s = self.post_dissect(s)

        payl, pad = self.extract_padding(s)
        self.do_dissect_payload(payl)
        if pad and conf.padding:
            self.add_payload(conf.padding_layer(pad))

    def guess_payload_class(self, payload):
        # type: (bytes) -> Type[Packet]
        """
        DEV: Guesses the next payload class from layer bonds.
        Can be overloaded to use a different mechanism.

        :param str payload: the layer's payload
        :return: the payload class
        """
        for t in self.aliastypes:
            for fval, cls in t.payload_guess:
                try:
                    if all(v == self.getfieldval(k)
                           for k, v in six.iteritems(fval)):
                        return cls  # type: ignore
                except AttributeError:
                    pass
        return self.default_payload_class(payload)

    def default_payload_class(self, payload):
        # type: (bytes) -> Type[Packet]
        """
        DEV: Returns the default payload class if nothing has been found by the
        guess_payload_class() method.

        :param str payload: the layer's payload
        :return: the default payload class define inside the configuration file
        """
        return conf.raw_layer

    def hide_defaults(self):
        # type: () -> None
        """Removes fields' values that are the same as default values."""
        # use list(): self.fields is modified in the loop
        for k, v in list(six.iteritems(self.fields)):
            v = self.fields[k]
            if k in self.default_fields:
                if self.default_fields[k] == v:
                    del self.fields[k]
        self.payload.hide_defaults()

    def clone_with(self, payload=None, **kargs):
        # type: (Optional[Any], **Any) -> Any
        pkt = self.__class__()
        pkt.explicit = 1
        pkt.fields = kargs
        pkt.default_fields = self.copy_fields_dict(self.default_fields)
        pkt.overloaded_fields = self.overloaded_fields.copy()
        pkt.time = self.time
        pkt.underlayer = self.underlayer
        pkt.parent = self.parent
        pkt.post_transforms = self.post_transforms
        pkt.raw_packet_cache = self.raw_packet_cache
        pkt.raw_packet_cache_fields = self.copy_fields_dict(
            self.raw_packet_cache_fields
        )
        pkt.wirelen = self.wirelen
        pkt.comment = self.comment
        if payload is not None:
            pkt.add_payload(payload)
        return pkt

    def __iter__(self):
        # type: () -> Iterator[Packet]
        """Iterates through all sub-packets generated by this Packet."""
        def loop(todo, done, self=self):
            # type: (List[str], Dict[str, Any], Any) -> Iterator[Packet]
            if todo:
                eltname = todo.pop()
                elt = self.getfieldval(eltname)
                if not isinstance(elt, Gen):
                    if self.get_field(eltname).islist:
                        elt = SetGen([elt])
                    else:
                        elt = SetGen(elt)
                for e in elt:
                    done[eltname] = e
                    for x in loop(todo[:], done):
                        yield x
            else:
                if isinstance(self.payload, NoPayload):
                    payloads = SetGen([None])  # type: SetGen[Packet]
                else:
                    payloads = self.payload
                for payl in payloads:
                    # Let's make sure subpackets are consistent
                    done2 = done.copy()
                    for k in done2:
                        if isinstance(done2[k], VolatileValue):
                            done2[k] = done2[k]._fix()
                    pkt = self.clone_with(payload=payl, **done2)
                    yield pkt

        if self.explicit or self.raw_packet_cache is not None:
            todo = []
            done = self.fields
        else:
            todo = [k for (k, v) in itertools.chain(six.iteritems(self.default_fields),  # noqa: E501
                                                    six.iteritems(self.overloaded_fields))  # noqa: E501
                    if isinstance(v, VolatileValue)] + list(self.fields)
            done = {}
        return loop(todo, done)

    def iterpayloads(self):
        # type: () -> Iterator[Packet]
        """Used to iter through the payloads of a Packet.
        Useful for DNS or 802.11 for instance.
        """
        yield self
        current = self
        while current.payload:
            current = current.payload
            yield current

    def __gt__(self, other):
        # type: (Packet) -> int
        """True if other is an answer from self (self ==> other)."""
        if isinstance(other, Packet):
            return other < self
        elif isinstance(other, bytes):
            return 1
        else:
            raise TypeError((self, other))

    def __lt__(self, other):
        # type: (Packet) -> int
        """True if self is an answer from other (other ==> self)."""
        if isinstance(other, Packet):
            return self.answers(other)
        elif isinstance(other, bytes):
            return 1
        else:
            raise TypeError((self, other))

    def __eq__(self, other):
        # type: (Any) -> bool
        if not isinstance(other, self.__class__):
            return False
        for f in self.fields_desc:
            if f not in other.fields_desc:
                return False
            if self.getfieldval(f.name) != other.getfieldval(f.name):
                return False
        return self.payload == other.payload

    def __ne__(self, other):
        # type: (Any) -> bool
        return not self.__eq__(other)

    # Note: setting __hash__ to None is the standard way
    # of making an object un-hashable. mypy doesn't know that
    __hash__ = None  # type: ignore

    def hashret(self):
        # type: () -> bytes
        """DEV: returns a string that has the same value for a request
        and its answer."""
        return self.payload.hashret()

    def answers(self, other):
        # type: (Packet) -> int
        """DEV: true if self is an answer from other"""
        if other.__class__ == self.__class__:
            return self.payload.answers(other.payload)
        return 0

    def layers(self):
        # type: () -> List[Type[Packet]]
        """returns a list of layer classes (including subclasses) in this packet"""  # noqa: E501
        layers = []
        lyr = self  # type: Optional[Packet]
        while lyr:
            layers.append(lyr.__class__)
            lyr = lyr.payload.getlayer(0, _subclass=True)
        return layers

    def haslayer(self, cls, _subclass=None):
        # type: (Union[Type[Packet], str], Optional[bool]) -> int
        """
        true if self has a layer that is an instance of cls.
        Superseded by "cls in self" syntax.
        """
        if _subclass is None:
            _subclass = self.match_subclass or None
        if _subclass:
            match = issubtype
        else:
            match = lambda cls1, cls2: bool(cls1 == cls2)
        if cls is None or match(self.__class__, cls) \
           or cls in [self.__class__.__name__, self._name]:
            return True
        for f in self.packetfields:
            fvalue_gen = self.getfieldval(f.name)
            if fvalue_gen is None:
                continue
            if not f.islist:
                fvalue_gen = SetGen(fvalue_gen, _iterpacket=0)
            for fvalue in fvalue_gen:
                if isinstance(fvalue, Packet):
                    ret = fvalue.haslayer(cls, _subclass=_subclass)
                    if ret:
                        return ret
        return self.payload.haslayer(cls, _subclass=_subclass)

    def getlayer(self,
                 cls,  # type: Union[int, Type[Packet], str]
                 nb=1,  # type: int
                 _track=None,  # type: Optional[List[int]]
                 _subclass=None,  # type: Optional[bool]
                 **flt  # type: Any
                 ):
        # type: (...) -> Optional[Packet]
        """Return the nb^th layer that is an instance of cls, matching flt
values.
        """
        if _subclass is None:
            _subclass = self.match_subclass or None
        if _subclass:
            match = issubtype
        else:
            match = lambda cls1, cls2: bool(cls1 == cls2)
        # Note:
        # cls can be int, packet, str
        # string_class_name can be packet, str (packet or packet+field)
        # class_name can be packet, str (packet only)
        if isinstance(cls, int):
            nb = cls + 1
            string_class_name = ""  # type: Union[Type[Packet], str]
        else:
            string_class_name = cls
        class_name = ""  # type: Union[Type[Packet], str]
        fld = None  # type: Optional[str]
        if isinstance(string_class_name, str) and "." in string_class_name:
            class_name, fld = string_class_name.split(".", 1)
        else:
            class_name, fld = string_class_name, None
        if not class_name or match(self.__class__, class_name) \
           or class_name in [self.__class__.__name__, self._name]:
            if all(self.getfieldval(fldname) == fldvalue
                   for fldname, fldvalue in six.iteritems(flt)):
                if nb == 1:
                    if fld is None:
                        return self
                    else:
                        return self.getfieldval(fld)  # type: ignore
                else:
                    nb -= 1
        for f in self.packetfields:
            fvalue_gen = self.getfieldval(f.name)
            if fvalue_gen is None:
                continue
            if not f.islist:
                fvalue_gen = SetGen(fvalue_gen, _iterpacket=0)
            for fvalue in fvalue_gen:
                if isinstance(fvalue, Packet):
                    track = []  # type: List[int]
                    ret = fvalue.getlayer(class_name, nb=nb, _track=track,
                                          _subclass=_subclass, **flt)
                    if ret is not None:
                        return ret
                    nb = track[0]
        return self.payload.getlayer(class_name, nb=nb, _track=_track,
                                     _subclass=_subclass, **flt)

    def firstlayer(self):
        # type: () -> Packet
        q = self
        while q.underlayer is not None:
            q = q.underlayer
        return q

    def __getitem__(self, cls):
        # type: (Union[Type[Packet], str]) -> Any
        if isinstance(cls, slice):
            lname = cls.start
            if cls.stop:
                ret = self.getlayer(cls.start, nb=cls.stop, **(cls.step or {}))
            else:
                ret = self.getlayer(cls.start, **(cls.step or {}))
        else:
            lname = cls
            ret = self.getlayer(cls)
        if ret is None:
            if isinstance(lname, type):
                name = lname.__name__
            elif not isinstance(lname, bytes):
                name = repr(lname)
            else:
                name = cast(str, lname)
            raise IndexError("Layer [%s] not found" % name)
        return ret

    def __delitem__(self, cls):
        # type: (Type[Packet]) -> None
        del self[cls].underlayer.payload

    def __setitem__(self, cls, val):
        # type: (Type[Packet], Packet) -> None
        self[cls].underlayer.payload = val

    def __contains__(self, cls):
        # type: (Union[Type[Packet], str]) -> int
        """
        "cls in self" returns true if self has a layer which is an
        instance of cls.
        """
        return self.haslayer(cls)

    def route(self):
        # type: () -> Tuple[Optional[str], Optional[str], Optional[str]]
        return self.payload.route()

    def fragment(self, *args, **kargs):
        # type: (*Any, **Any) -> List[Packet]
        return self.payload.fragment(*args, **kargs)

    def display(self, *args, **kargs):  # Deprecated. Use show()
        # type: (*Any, **Any) -> None
        """Deprecated. Use show() method."""
        self.show(*args, **kargs)

    def _show_or_dump(self,
                      dump=False,  # type: bool
                      indent=3,  # type: int
                      lvl="",  # type: str
                      label_lvl="",  # type: str
                      first_call=True  # type: bool
                      ):
        # type: (...) -> Optional[str]
        """
        Internal method that shows or dumps a hierarchical view of a packet.
        Called by show.

        :param dump: determine if it prints or returns the string value
        :param int indent: the size of indentation for each layer
        :param str lvl: additional information about the layer lvl
        :param str label_lvl: additional information about the layer fields
        :param first_call: determine if the current function is the first
        :return: return a hierarchical view if dump, else print it
        """

        if dump:
            from scapy.themes import AnsiColorTheme
            ct = AnsiColorTheme()  # No color for dump output
        else:
            ct = conf.color_theme
        s = "%s%s %s %s \n" % (label_lvl,
                               ct.punct("###["),
                               ct.layer_name(self.name),
                               ct.punct("]###"))
        for f in self.fields_desc:
            if isinstance(f, ConditionalField) and not f._evalcond(self):
                continue
            if isinstance(f, Emph) or f in conf.emph:
                ncol = ct.emph_field_name
                vcol = ct.emph_field_value
            else:
                ncol = ct.field_name
                vcol = ct.field_value
            fvalue = self.getfieldval(f.name)
            if isinstance(fvalue, Packet) or (f.islist and f.holds_packets and isinstance(fvalue, list)):  # noqa: E501
                pad = max(0, 10 - len(f.name)) * " "
                s += "%s  \\%s%s\\\n" % (label_lvl + lvl, ncol(f.name), pad)
                fvalue_gen = SetGen(
                    fvalue,
                    _iterpacket=0
                )  # type: SetGen[Packet]
                for fvalue in fvalue_gen:
                    s += fvalue._show_or_dump(dump=dump, indent=indent, label_lvl=label_lvl + lvl + "   |", first_call=False)  # noqa: E501
            else:
                pad = max(0, 10 - len(f.name)) * " "
                begn = "%s  %s%s%s " % (label_lvl + lvl,
                                        ncol(f.name),
                                        pad,
                                        ct.punct("="),)
                reprval = f.i2repr(self, fvalue)
                if isinstance(reprval, str):
                    reprval = reprval.replace("\n", "\n" + " " * (len(label_lvl) +  # noqa: E501
                                                                  len(lvl) +
                                                                  len(f.name) +
                                                                  4))
                s += "%s%s\n" % (begn, vcol(reprval))
        if self.payload:
            s += self.payload._show_or_dump(  # type: ignore
                dump=dump,
                indent=indent,
                lvl=lvl + (" " * indent * self.show_indent),
                label_lvl=label_lvl,
                first_call=False
            )

        if first_call and not dump:
            print(s)
            return None
        else:
            return s

    def show(self, dump=False, indent=3, lvl="", label_lvl=""):
        # type: (bool, int, str, str) -> Optional[Any]
        """
        Prints or returns (when "dump" is true) a hierarchical view of the
        packet.

        :param dump: determine if it prints or returns the string value
        :param int indent: the size of indentation for each layer
        :param str lvl: additional information about the layer lvl
        :param str label_lvl: additional information about the layer fields
        :return: return a hierarchical view if dump, else print it
        """
        return self._show_or_dump(dump, indent, lvl, label_lvl)

    def show2(self, dump=False, indent=3, lvl="", label_lvl=""):
        # type: (bool, int, str, str) -> Optional[Any]
        """
        Prints or returns (when "dump" is true) a hierarchical view of an
        assembled version of the packet, so that automatic fields are
        calculated (checksums, etc.)

        :param dump: determine if it prints or returns the string value
        :param int indent: the size of indentation for each layer
        :param str lvl: additional information about the layer lvl
        :param str label_lvl: additional information about the layer fields
        :return: return a hierarchical view if dump, else print it
        """
        return self.__class__(raw(self)).show(dump, indent, lvl, label_lvl)

    def sprintf(self, fmt, relax=1):
        # type: (str, int) -> str
        """
        sprintf(format, [relax=1]) -> str

        Where format is a string that can include directives. A directive
        begins and ends by % and has the following format:
        ``%[fmt[r],][cls[:nb].]field%``

        :param fmt: is a classic printf directive, "r" can be appended for raw
          substitution:
          (ex: IP.flags=0x18 instead of SA), nb is the number of the layer
          (ex: for IP/IP packets, IP:2.src is the src of the upper IP layer).
          Special case : "%.time%" is the creation time.
          Ex::

            p.sprintf(
              "%.time% %-15s,IP.src% -> %-15s,IP.dst% %IP.chksum% "
              "%03xr,IP.proto% %r,TCP.flags%"
            )

          Moreover, the format string can include conditional statements. A
          conditional statement looks like : {layer:string} where layer is a
          layer name, and string is the string to insert in place of the
          condition if it is true, i.e. if layer is present. If layer is
          preceded by a "!", the result is inverted. Conditions can be
          imbricated. A valid statement can be::

            p.sprintf("This is a{TCP: TCP}{UDP: UDP}{ICMP:n ICMP} packet")
            p.sprintf("{IP:%IP.dst% {ICMP:%ICMP.type%}{TCP:%TCP.dport%}}")

          A side effect is that, to obtain "{" and "}" characters, you must use
          "%(" and "%)".
        """

        escape = {"%": "%",
                  "(": "{",
                  ")": "}"}

        # Evaluate conditions
        while "{" in fmt:
            i = fmt.rindex("{")
            j = fmt[i + 1:].index("}")
            cond = fmt[i + 1:i + j + 1]
            k = cond.find(":")
            if k < 0:
                raise Scapy_Exception("Bad condition in format string: [%s] (read sprintf doc!)" % cond)  # noqa: E501
            cond, format_ = cond[:k], cond[k + 1:]
            res = False
            if cond[0] == "!":
                res = True
                cond = cond[1:]
            if self.haslayer(cond):
                res = not res
            if not res:
                format_ = ""
            fmt = fmt[:i] + format_ + fmt[i + j + 2:]

        # Evaluate directives
        s = ""
        while "%" in fmt:
            i = fmt.index("%")
            s += fmt[:i]
            fmt = fmt[i + 1:]
            if fmt and fmt[0] in escape:
                s += escape[fmt[0]]
                fmt = fmt[1:]
                continue
            try:
                i = fmt.index("%")
                sfclsfld = fmt[:i]
                fclsfld = sfclsfld.split(",")
                if len(fclsfld) == 1:
                    f = "s"
                    clsfld = fclsfld[0]
                elif len(fclsfld) == 2:
                    f, clsfld = fclsfld
                else:
                    raise Scapy_Exception
                if "." in clsfld:
                    cls, fld = clsfld.split(".")
                else:
                    cls = self.__class__.__name__
                    fld = clsfld
                num = 1
                if ":" in cls:
                    cls, snum = cls.split(":")
                    num = int(snum)
                fmt = fmt[i + 1:]
            except Exception:
                raise Scapy_Exception("Bad format string [%%%s%s]" % (fmt[:25], fmt[25:] and "..."))  # noqa: E501
            else:
                if fld == "time":
                    val = time.strftime(
                        "%H:%M:%S.%%06i",
                        time.localtime(float(self.time))
                    ) % int((self.time - int(self.time)) * 1000000)
                elif cls == self.__class__.__name__ and hasattr(self, fld):
                    if num > 1:
                        val = self.payload.sprintf("%%%s,%s:%s.%s%%" % (f, cls, num - 1, fld), relax)  # noqa: E501
                        f = "s"
                    else:
                        try:
                            val = self.getfieldval(fld)
                        except AttributeError:
                            val = getattr(self, fld)
                        if f[-1] == "r":  # Raw field value
                            f = f[:-1]
                            if not f:
                                f = "s"
                        else:
                            if fld in self.fieldtype:
                                val = self.fieldtype[fld].i2repr(self, val)
                else:
                    val = self.payload.sprintf("%%%s%%" % sfclsfld, relax)
                    f = "s"
                s += ("%" + f) % val

        s += fmt
        return s

    def mysummary(self):
        # type: () -> str
        """DEV: can be overloaded to return a string that summarizes the layer.
           Only one mysummary() is used in a whole packet summary: the one of the upper layer,  # noqa: E501
           except if a mysummary() also returns (as a couple) a list of layers whose  # noqa: E501
           mysummary() must be called if they are present."""
        return ""

    def _do_summary(self):
        # type: () -> Tuple[int, str, List[Any]]
        found, s, needed = self.payload._do_summary()
        ret = ""
        if not found or self.__class__ in needed:
            ret = self.mysummary()
            if isinstance(ret, tuple):
                ret, n = ret
                needed += n
        if ret or needed:
            found = 1
        if not ret:
            ret = self.__class__.__name__ if self.show_summary else ""
        if self.__class__ in conf.emph:
            impf = []
            for f in self.fields_desc:
                if f in conf.emph:
                    impf.append("%s=%s" % (f.name, f.i2repr(self, self.getfieldval(f.name))))  # noqa: E501
            ret = "%s [%s]" % (ret, " ".join(impf))
        if ret and s:
            ret = "%s / %s" % (ret, s)
        else:
            ret = "%s%s" % (ret, s)
        return found, ret, needed

    def summary(self, intern=0):
        # type: (int) -> str
        """Prints a one line summary of a packet."""
        return self._do_summary()[1]

    def lastlayer(self, layer=None):
        # type: (Optional[Packet]) -> Packet
        """Returns the uppest layer of the packet"""
        return self.payload.lastlayer(self)

    def decode_payload_as(self, cls):
        # type: (Type[Packet]) -> None
        """Reassembles the payload and decode it using another packet class"""
        s = raw(self.payload)
        self.payload = cls(s, _internal=1, _underlayer=self)
        pp = self
        while pp.underlayer is not None:
            pp = pp.underlayer
        self.payload.dissection_done(pp)

    def command(self):
        # type: () -> str
        """
        Returns a string representing the command you have to type to
        obtain the same packet
        """
        f = []
        for fn, fv in six.iteritems(self.fields):
            fld = self.get_field(fn)
            if isinstance(fv, (list, dict, set)) and len(fv) == 0:
                continue
            if isinstance(fv, Packet):
                fv = fv.command()
            elif fld.islist and fld.holds_packets and isinstance(fv, list):
                fv = "[%s]" % ",".join(map(Packet.command, fv))
            elif fld.islist and isinstance(fv, list):
                fv = "[%s]" % ", ".join(
                    getattr(x, 'command', lambda: repr(x))()
                    for x in fv
                )
            elif isinstance(fld, FlagsField):
                fv = int(fv)
            elif callable(getattr(fv, 'command', None)):
                fv = fv.command()
            else:
                fv = repr(fld.i2h(self, fv))
            f.append("%s=%s" % (fn, fv))
        c = "%s(%s)" % (self.__class__.__name__, ", ".join(f))
        pc = self.payload.command()
        if pc:
            c += "/" + pc
        return c


class NoPayload(Packet):
    def __new__(cls, *args, **kargs):
        # type: (Type[Packet], *Any, **Any) -> Packet
        singl = cls.__dict__.get("__singl__")
        if singl is None:
            cls.__singl__ = singl = Packet.__new__(cls)
            Packet.__init__(singl)
        return singl

    def __init__(self, *args, **kargs):
        # type: (*Any, **Any) -> None
        pass

    def dissection_done(self, pkt):
        # type: (Packet) -> None
        pass

    def add_payload(self, payload):
        # type: (Union[Packet, bytes]) -> NoReturn
        raise Scapy_Exception("Can't add payload to NoPayload instance")

    def remove_payload(self):
        # type: () -> None
        pass

    def add_underlayer(self, underlayer):
        # type: (Any) -> None
        pass

    def remove_underlayer(self, other):
        # type: (Packet) -> None
        pass

    def add_parent(self, parent):
        # type: (Any) -> None
        pass

    def remove_parent(self, other):
        # type: (Packet) -> None
        pass

    def copy(self):
        # type: () -> NoPayload
        return self

    def clear_cache(self):
        # type: () -> None
        pass

    def __repr__(self):
        # type: () -> str
        return ""

    def __str__(self):
        # type: () -> str
        return ""

    def __bytes__(self):
        # type: () -> bytes
        return b""

    def __nonzero__(self):
        # type: () -> bool
        return False
    __bool__ = __nonzero__

    def do_build(self):
        # type: () -> bytes
        return b""

    def build(self):
        # type: () -> bytes
        return b""

    def build_padding(self):
        # type: () -> bytes
        return b""

    def build_done(self, p):
        # type: (bytes) -> bytes
        return p

    def build_ps(self, internal=0):
        # type: (int) -> Tuple[bytes, List[Any]]
        return b"", []

    def getfieldval(self, attr):
        # type: (str) -> NoReturn
        raise AttributeError(attr)

    def getfield_and_val(self, attr):
        # type: (str) -> NoReturn
        raise AttributeError(attr)

    def setfieldval(self, attr, val):
        # type: (str, Any) -> NoReturn
        raise AttributeError(attr)

    def delfieldval(self, attr):
        # type: (str) -> NoReturn
        raise AttributeError(attr)

    def hide_defaults(self):
        # type: () -> None
        pass

    def __iter__(self):
        # type: () -> Iterator[Packet]
        return iter([])

    def __eq__(self, other):
        # type: (Any) -> bool
        if isinstance(other, NoPayload):
            return True
        return False

    def hashret(self):
        # type: () -> bytes
        return b""

    def answers(self, other):
        # type: (NoPayload) -> bool
        return isinstance(other, (NoPayload, conf.padding_layer))  # noqa: E501

    def haslayer(self, cls, _subclass=None):
        # type: (Union[Type[Packet], str], Optional[bool]) -> int
        return 0

    def getlayer(self,
                 cls,  # type: Union[int, Type[Packet], str]
                 nb=1,  # type: int
                 _track=None,  # type: Optional[List[int]]
                 _subclass=None,  # type: Optional[bool]
                 **flt  # type: Any
                 ):
        # type: (...) -> Optional[Packet]
        if _track is not None:
            _track.append(nb)
        return None

    def fragment(self, *args, **kargs):
        # type: (*Any, **Any) -> List[Packet]
        raise Scapy_Exception("cannot fragment this packet")

    def show(self, dump=False, indent=3, lvl="", label_lvl=""):
        # type: (bool, int, str, str) -> None
        pass

    def sprintf(self, fmt, relax=1):
        # type: (str, int) -> str
        if relax:
            return "??"
        else:
            raise Scapy_Exception("Format not found [%s]" % fmt)

    def _do_summary(self):
        # type: () -> Tuple[int, str, List[Any]]
        return 0, "", []

    def layers(self):
        # type: () -> List[Type[Packet]]
        return []

    def lastlayer(self, layer=None):
        # type: (Optional[Packet]) -> Packet
        return layer or self

    def command(self):
        # type: () -> str
        return ""

    def route(self):
        # type: () -> Tuple[None, None, None]
        return (None, None, None)


####################
#  packet classes  #
####################


class Raw(Packet):
    name = "Raw"
    fields_desc = [StrField("load", b"")]

    def __init__(self, _pkt=b"", *args, **kwargs):
        # type: (bytes, *Any, **Any) -> None
        if _pkt and not isinstance(_pkt, bytes):
            _pkt = bytes_encode(_pkt)
        super(Raw, self).__init__(_pkt, *args, **kwargs)

    def answers(self, other):
        # type: (Packet) -> int
        return 1

    def mysummary(self):
        # type: () -> str
        cs = conf.raw_summary
        if cs:
            if callable(cs):
                return "Raw %s" % cs(self.load)
            else:
                return "Raw %r" % self.load
        return Packet.mysummary(self)


class Padding(Raw):
    name = "Padding"

    def self_build(self, field_pos_list=None):
        # type: (Optional[Any]) -> bytes
        return b""

    def build_padding(self):
        # type: () -> bytes
        return (
            bytes_encode(self.load) if self.raw_packet_cache is None
            else self.raw_packet_cache
        ) + self.payload.build_padding()


conf.raw_layer = Raw
conf.padding_layer = Padding
if conf.default_l2 is None:
    conf.default_l2 = Raw

#################
#  Bind layers  #
#################


def bind_bottom_up(lower,  # type: Type[Packet]
                   upper,  # type: Type[Packet]
                   __fval=None,  # type: Optional[Any]
                   **fval  # type: Any
                   ):
    # type: (...) -> None
    r"""Bind 2 layers for dissection.
    The upper layer will be chosen for dissection on top of the lower layer, if
    ALL the passed arguments are validated. If multiple calls are made with
    the same layers, the last one will be used as default.

    ex:
        >>> bind_bottom_up(Ether, SNAP, type=0x1234)
        >>> Ether(b'\xff\xff\xff\xff\xff\xff\xd0P\x99V\xdd\xf9\x124\x00\x00\x00\x00\x00')  # noqa: E501
        <Ether  dst=ff:ff:ff:ff:ff:ff src=d0:50:99:56:dd:f9 type=0x1234 |<SNAP  OUI=0x0 code=0x0 |>>  # noqa: E501
    """
    if __fval is not None:
        fval.update(__fval)
    lower.payload_guess = lower.payload_guess[:]
    lower.payload_guess.append((fval, upper))


def bind_top_down(lower,  # type: Type[Packet]
                  upper,  # type: Type[Packet]
                  __fval=None,  # type: Optional[Any]
                  **fval  # type: Any
                  ):
    # type: (...) -> None
    """Bind 2 layers for building.
    When the upper layer is added as a payload of the lower layer, all the
    arguments will be applied to them.

    ex:
        >>> bind_top_down(Ether, SNAP, type=0x1234)
        >>> Ether()/SNAP()
        <Ether  type=0x1234 |<SNAP  |>>
    """
    if __fval is not None:
        fval.update(__fval)
    upper._overload_fields = upper._overload_fields.copy()
    upper._overload_fields[lower] = fval


@conf.commands.register
def bind_layers(lower,  # type: Type[Packet]
                upper,  # type: Type[Packet]
                __fval=None,  # type: Optional[Dict[str, int]]
                **fval  # type: Any
                ):
    # type: (...) -> None
    """Bind 2 layers on some specific fields' values.

    It makes the packet being built and dissected when the arguments
    are present.

    This function calls both bind_bottom_up and bind_top_down, with
    all passed arguments.

    Please have a look at their docs:
     - help(bind_bottom_up)
     - help(bind_top_down)
     """
    if __fval is not None:
        fval.update(__fval)
    bind_top_down(lower, upper, **fval)
    bind_bottom_up(lower, upper, **fval)


def split_bottom_up(lower,  # type: Type[Packet]
                    upper,  # type: Type[Packet]
                    __fval=None,  # type: Optional[Any]
                    **fval  # type: Any
                    ):
    # type: (...) -> None
    """This call un-links an association that was made using bind_bottom_up.
    Have a look at help(bind_bottom_up)
    """
    if __fval is not None:
        fval.update(__fval)

    def do_filter(params, cls):
        # type: (Dict[str, int], Type[Packet]) -> bool
        params_is_invalid = any(
            k not in params or params[k] != v for k, v in six.iteritems(fval)
        )
        return cls != upper or params_is_invalid
    lower.payload_guess = [x for x in lower.payload_guess if do_filter(*x)]


def split_top_down(lower,  # type: Type[Packet]
                   upper,  # type: Type[Packet]
                   __fval=None,  # type: Optional[Any]
                   **fval  # type: Any
                   ):
    # type: (...) -> None
    """This call un-links an association that was made using bind_top_down.
    Have a look at help(bind_top_down)
    """
    if __fval is not None:
        fval.update(__fval)
    if lower in upper._overload_fields:
        ofval = upper._overload_fields[lower]
        if any(k not in ofval or ofval[k] != v for k, v in six.iteritems(fval)):  # noqa: E501
            return
        upper._overload_fields = upper._overload_fields.copy()
        del upper._overload_fields[lower]


@conf.commands.register
def split_layers(lower,  # type: Type[Packet]
                 upper,  # type: Type[Packet]
                 __fval=None,  # type: Optional[Any]
                 **fval  # type: Any
                 ):
    # type: (...) -> None
    """Split 2 layers previously bound.
    This call un-links calls bind_top_down and bind_bottom_up. It is the opposite of  # noqa: E501
    bind_layers.

    Please have a look at their docs:
     - help(split_bottom_up)
     - help(split_top_down)
    """
    if __fval is not None:
        fval.update(__fval)
    split_bottom_up(lower, upper, **fval)
    split_top_down(lower, upper, **fval)


@conf.commands.register
def explore(layer=None):
    # type: (Optional[str]) -> None
    """Function used to discover the Scapy layers and protocols.
    It helps to see which packets exists in contrib or layer files.

    params:
     - layer: If specified, the function will explore the layer. If not,
              the GUI mode will be activated, to browse the available layers

    examples:
      >>> explore()  # Launches the GUI
      >>> explore("dns")  # Explore scapy.layers.dns
      >>> explore("http2")  # Explore scapy.contrib.http2
      >>> explore(scapy.layers.bluetooth4LE)

    Note: to search a packet by name, use ls("name") rather than explore.
    """
    if layer is None:  # GUI MODE
        if not conf.interactive:
            raise Scapy_Exception("explore() GUI-mode cannot be run in "
                                  "interactive mode. Please provide a "
                                  "'layer' parameter !")
        # 0 - Imports
        try:
            import prompt_toolkit
        except ImportError:
            raise ImportError("prompt_toolkit is not installed ! "
                              "You may install IPython, which contains it, via"
                              " `pip install ipython`")
        if not _version_checker(prompt_toolkit, (2, 0)):
            raise ImportError("prompt_toolkit >= 2.0.0 is required !")
        # Only available with prompt_toolkit > 2.0, not released on PyPi yet
        from prompt_toolkit.shortcuts.dialogs import radiolist_dialog, \
            button_dialog
        from prompt_toolkit.formatted_text import HTML
        # Check for prompt_toolkit >= 3.0.0
        call_ptk = lambda x: cast(str, x)  # type: Callable[[Any], str]
        if _version_checker(prompt_toolkit, (3, 0)):
            call_ptk = lambda x: x.run()  # type: ignore
        # 1 - Ask for layer or contrib
        btn_diag = button_dialog(
            title=six.text_type("Scapy v%s" % conf.version),
            text=HTML(
                six.text_type(
                    '<style bg="white" fg="red">Chose the type of packets'
                    ' you want to explore:</style>'
                )
            ),
            buttons=[
                (six.text_type("Layers"), "layers"),
                (six.text_type("Contribs"), "contribs"),
                (six.text_type("Cancel"), "cancel")
            ])
        action = call_ptk(btn_diag)
        # 2 - Retrieve list of Packets
        if action == "layers":
            # Get all loaded layers
            lvalues = conf.layers.layers()
            # Restrict to layers-only (not contribs) + packet.py and asn1*.py
            values = [x for x in lvalues if ("layers" in x[0] or
                                             "packet" in x[0] or
                                             "asn1" in x[0])]
        elif action == "contribs":
            # Get all existing contribs
            from scapy.main import list_contrib
            cvalues = cast(List[Dict[str, str]], list_contrib(ret=True))
            values = [(x['name'], x['description'])
                      for x in cvalues]
            # Remove very specific modules
            values = [x for x in values if "can" not in x[0]]
        else:
            # Escape/Cancel was pressed
            return
        # Python 2 compat
        if six.PY2:
            values = [(six.text_type(x), six.text_type(y))
                      for x, y in values]
        # Build tree
        if action == "contribs":
            # A tree is a dictionary. Each layer contains a keyword
            # _l which contains the files in the layer, and a _name
            # argument which is its name. The other keys are the subfolders,
            # which are similar dictionaries
            tree = defaultdict(list)  # type: Dict[str, Union[List[Any], Dict[str, Any]]]  # noqa: E501
            for name, desc in values:
                if "." in name:  # Folder detected
                    parts = name.split(".")
                    subtree = tree
                    for pa in parts[:-1]:
                        if pa not in subtree:
                            subtree[pa] = {}
                        # one layer deeper
                        subtree = subtree[pa]  # type: ignore
                        subtree["_name"] = pa  # type: ignore
                    if "_l" not in subtree:
                        subtree["_l"] = []
                    subtree["_l"].append((parts[-1], desc))  # type: ignore
                else:
                    tree["_l"].append((name, desc))  # type: ignore
        elif action == "layers":
            tree = {"_l": values}
        # 3 - Ask for the layer/contrib module to explore
        current = tree  # type: Any
        previous = []  # type: List[Dict[str, Union[List[Any], Dict[str, Any]]]]  # noqa: E501
        while True:
            # Generate tests & form
            folders = list(current.keys())
            _radio_values = [
                ("$" + name, six.text_type('[+] ' + name.capitalize()))
                for name in folders if not name.startswith("_")
            ] + current.get("_l", [])  # type: List[str]
            cur_path = ""
            if previous:
                cur_path = ".".join(
                    itertools.chain(
                        (x["_name"] for x in previous[1:]),  # type: ignore
                        (current["_name"],)
                    )
                )
            extra_text = (
                '\n<style bg="white" fg="green">> scapy.%s</style>'
            ) % (action + ("." + cur_path if cur_path else ""))
            # Show popup
            rd_diag = radiolist_dialog(
                values=_radio_values,
                title=six.text_type(
                    "Scapy v%s" % conf.version
                ),
                text=HTML(
                    six.text_type((
                        '<style bg="white" fg="red">Please select a file'
                        'among the following, to see all layers contained in'
                        ' it:</style>'
                    ) + extra_text)
                ),
                cancel_text="Back" if previous else "Cancel"
            )
            result = call_ptk(rd_diag)
            if result is None:
                # User pressed "Cancel/Back"
                if previous:  # Back
                    current = previous.pop()
                    continue
                else:  # Cancel
                    return
            if result.startswith("$"):
                previous.append(current)
                current = current[result[1:]]
            else:
                # Enter on layer
                if previous:  # In subfolder
                    result = cur_path + "." + result
                break
        # 4 - (Contrib only): load contrib
        if action == "contribs":
            from scapy.main import load_contrib
            load_contrib(result)
            result = "scapy.contrib." + result
    else:  # NON-GUI MODE
        # We handle layer as a short layer name, full layer name
        # or the module itself
        if isinstance(layer, types.ModuleType):
            layer = layer.__name__
        if isinstance(layer, str):
            if layer.startswith("scapy.layers."):
                result = layer
            else:
                if layer.startswith("scapy.contrib."):
                    layer = layer.replace("scapy.contrib.", "")
                from scapy.main import load_contrib
                load_contrib(layer)
                result_layer, result_contrib = (("scapy.layers.%s" % layer),
                                                ("scapy.contrib.%s" % layer))
                if result_layer in conf.layers.ldict:
                    result = result_layer
                elif result_contrib in conf.layers.ldict:
                    result = result_contrib
                else:
                    raise Scapy_Exception("Unknown scapy module '%s'" % layer)
        else:
            warning("Wrong usage ! Check out help(explore)")
            return

    # COMMON PART
    # Get the list of all Packets contained in that module
    try:
        all_layers = conf.layers.ldict[result]
    except KeyError:
        raise Scapy_Exception("Unknown scapy module '%s'" % layer)
    # Print
    print(conf.color_theme.layer_name("Packets contained in %s:" % result))
    rtlst = []  # type: List[Tuple[Union[str, List[str]], ...]]
    rtlst = [(lay.__name__ or "", lay._name or "") for lay in all_layers]
    print(pretty_list(rtlst, [("Class", "Name")], borders=True))


def _pkt_ls(obj,  # type: Union[Packet, Type[Packet]]
            verbose=False,  # type: bool
            ):
    # type: (...) -> List[Tuple[str, Type[AnyField], str, str, List[str]]]  # noqa: E501
    """Internal function used to resolve `fields_desc` to display it.

    :param obj: a packet object or class
    :returns: a list containing tuples [(name, clsname, clsname_extras,
        default, long_attrs)]
    """
    is_pkt = isinstance(obj, Packet)
    if not issubtype(obj, Packet) and not is_pkt:
        raise ValueError
    fields = []
    for f in obj.fields_desc:
        cur_fld = f
        attrs = []  # type: List[str]
        long_attrs = []  # type: List[str]
        while isinstance(cur_fld, (Emph, ConditionalField)):
            if isinstance(cur_fld, ConditionalField):
                attrs.append(cur_fld.__class__.__name__[:4])
            cur_fld = cur_fld.fld
        name = cur_fld.name
        default = cur_fld.default
        if verbose and isinstance(cur_fld, EnumField) \
           and hasattr(cur_fld, "i2s"):
            if len(cur_fld.i2s or []) < 50:
                long_attrs.extend(
                    "%s: %d" % (strval, numval)
                    for numval, strval in
                    sorted(six.iteritems(cur_fld.i2s))
                )
        elif isinstance(cur_fld, MultiEnumField):
            fld_depend = cur_fld.depends_on(
                cast(Packet, obj if is_pkt else obj())
            )
            attrs.append("Depends on %s" % fld_depend)
            if verbose:
                cur_i2s = cur_fld.i2s_multi.get(
                    cur_fld.depends_on(
                        cast(Packet, obj if is_pkt else obj())
                    ), {}
                )
                if len(cur_i2s) < 50:
                    long_attrs.extend(
                        "%s: %d" % (strval, numval)
                        for numval, strval in
                        sorted(six.iteritems(cur_i2s))
                    )
        elif verbose and isinstance(cur_fld, FlagsField):
            names = cur_fld.names
            long_attrs.append(", ".join(names))
        elif isinstance(cur_fld, MultipleTypeField):
            default = cur_fld.dflt.default
            attrs.append(", ".join(
                x[0].__class__.__name__ for x in
                itertools.chain(cur_fld.flds, [(cur_fld.dflt,)])
            ))

        cls = cur_fld.__class__
        class_name_extras = "(%s)" % (
            ", ".join(attrs)
        ) if attrs else ""
        if isinstance(cur_fld, BitField):
            class_name_extras += " (%d bit%s)" % (
                cur_fld.size,
                "s" if cur_fld.size > 1 else ""
            )
        fields.append(
            (name,
             cls,
             class_name_extras,
             repr(default),
             long_attrs)
        )
    return fields


@conf.commands.register
def ls(obj=None,  # type: Optional[Union[str, Packet, Type[Packet]]]
       case_sensitive=False,  # type: bool
       verbose=False  # type: bool
       ):
    # type: (...) -> None
    """List  available layers, or infos on a given layer class or name.

    :param obj: Packet / packet name to use
    :param case_sensitive: if obj is a string, is it case sensitive?
    :param verbose:
    """
    is_string = isinstance(obj, str)

    if obj is None or is_string:
        tip = False
        if obj is None:
            tip = True
            all_layers = sorted(conf.layers, key=lambda x: x.__name__)
        else:
            pattern = re.compile(
                cast(str, obj),
                0 if case_sensitive else re.I
            )
            # We first order by accuracy, then length
            if case_sensitive:
                sorter = lambda x: (x.__name__.index(obj), len(x.__name__))
            else:
                obj = obj.lower()
                sorter = lambda x: (x.__name__.lower().index(obj),
                                    len(x.__name__))
            all_layers = sorted((layer for layer in conf.layers
                                 if (isinstance(layer.__name__, str) and
                                     pattern.search(layer.__name__)) or
                                 (isinstance(layer.name, str) and
                                     pattern.search(layer.name))),
                                key=sorter)
        for layer in all_layers:
            print("%-10s : %s" % (layer.__name__, layer._name))
        if tip and conf.interactive:
            print("\nTIP: You may use explore() to navigate through all "
                  "layers using a clear GUI")
    else:
        try:
            fields = _pkt_ls(
                obj,  # type: ignore
                verbose=verbose
            )
            is_pkt = isinstance(obj, Packet)
            # Print
            for fname, cls, clsne, dflt, long_attrs in fields:
                clsinfo = cls.__name__ + " " + clsne
                print("%-10s : %-35s =" % (fname, clsinfo), end=' ')
                if is_pkt:
                    print("%-15r" % (getattr(obj, fname),), end=' ')
                print("(%r)" % (dflt,))
                for attr in long_attrs:
                    print("%-15s%s" % ("", attr))
            # Restart for payload if any
            if is_pkt:
                obj = cast(Packet, obj)
                if isinstance(obj.payload, NoPayload):
                    return
                print("--")
                ls(obj.payload)
        except ValueError:
            print("Not a packet class or name. Type 'ls()' to list packet classes.")  # noqa: E501


@conf.commands.register
def rfc(cls, ret=False, legend=True):
    # type: (Type[Packet], bool, bool) -> Optional[str]
    """
    Generate an RFC-like representation of a packet def.

    :param cls: the Packet class
    :param ret: return the result instead of printing (def. False)
    :param legend: show text under the diagram (default True)

    Ex::

        >>> rfc(Ether)

    """
    if not issubclass(cls, Packet):
        raise TypeError("Packet class expected")
    cur_len = 0
    cur_line = []
    lines = []
    # Get the size (width) that a field will take
    # when formatted, from its length in bits
    clsize = lambda x: 2 * x - 1  # type: Callable[[int], int]
    ident = 0  # Fields UUID
    # Generate packet groups
    for f in cls.fields_desc:
        flen = int(f.sz * 8)
        cur_len += flen
        ident += 1
        # Fancy field name
        fname = f.name.upper().replace("_", " ")
        # The field might exceed the current line or
        # take more than one line. Copy it as required
        while True:
            over = max(0, cur_len - 32)  # Exceed
            len1 = clsize(flen - over)  # What fits
            cur_line.append((fname[:len1], len1, ident))
            if cur_len >= 32:
                # Current line is full. start a new line
                lines.append(cur_line)
                cur_len = flen = over
                fname = ""  # do not repeat the field
                cur_line = []
                if not over:
                    # there is no data left
                    break
            else:
                # End of the field
                break
    # Add the last line if un-finished
    if cur_line:
        lines.append(cur_line)
    # Calculate separations between lines
    seps = []
    seps.append("+-" * 32 + "+\n")
    for i in range(len(lines) - 1):
        # Start with a full line
        sep = "+-" * 32 + "+\n"
        # Get the line above and below the current
        # separation
        above, below = lines[i], lines[i + 1]
        # The last field of above is shared with below
        if above[-1][2] == below[0][2]:
            # where the field in "above" starts
            pos_above = sum(x[1] for x in above[:-1]) + len(above[:-1]) - 1
            # where the field in "below" ends
            pos_below = below[0][1]
            if pos_above < pos_below:
                # they are overlapping.
                # Now crop the space between those pos
                # and fill it with " "
                pos_above = pos_above + pos_above % 2
                sep = (
                    sep[:1 + pos_above] +
                    " " * (pos_below - pos_above) +
                    sep[1 + pos_below:]
                )
        # line is complete
        seps.append(sep)
    # Graph
    result = ""
    # Bytes markers
    result += " " + (" " * 19).join(
        str(x) for x in range(4)
    ) + "\n"
    # Bits markers
    result += " " + " ".join(
        str(x % 10) for x in range(32)
    ) + "\n"
    # Add fields and their separations
    for line, sep in zip(lines, seps):
        result += sep
        for elt, flen, _ in line:
            result += "|" + elt.center(flen, " ")
        result += "|\n"
    result += "+-" * (cur_len or 32) + "+\n"
    # Annotate with the figure name
    if legend:
        result += "\n" + ("Fig. " + cls.__name__).center(66, " ")
    # return if asked for, else print
    if ret:
        return result
    print(result)
    return None


#############
#  Fuzzing  #
#############

@conf.commands.register
def fuzz(p,  # type: Packet
         _inplace=0,  # type: int
         ):
    # type: (...) -> Packet
    """
    Transform a layer into a fuzzy layer by replacing some default values
    by random objects.

    :param p: the Packet instance to fuzz
    :return: the fuzzed packet.
    """
    if not _inplace:
        p = p.copy()
    q = p
    while not isinstance(q, NoPayload):
        new_default_fields = {}
        multiple_type_fields = []  # type: List[str]
        for f in q.fields_desc:
            if isinstance(f, PacketListField):
                for r in getattr(q, f.name):
                    fuzz(r, _inplace=1)
            elif isinstance(f, MultipleTypeField):
                # the type of the field will depend on others
                multiple_type_fields.append(f.name)
            elif f.default is not None:
                if not isinstance(f, ConditionalField) or f._evalcond(q):
                    rnd = f.randval()

                    # Store the default value of the field
                    rnd.default = f.default
                    if rnd is not None:
                        new_default_fields[f.name] = rnd
        # Process packets with MultipleTypeFields
        if multiple_type_fields:
            # freeze the other random values
            new_default_fields = {
                key: (val._fix() if isinstance(val, VolatileValue) else val)
                for key, val in six.iteritems(new_default_fields)
            }
            q.default_fields.update(new_default_fields)
            # add the random values of the MultipleTypeFields
            for name in multiple_type_fields:
                fld = cast(MultipleTypeField, q.get_field(name))
                rnd = fld._find_fld_pkt(q).randval()
                if rnd is not None:
                    new_default_fields[name] = rnd
        q.default_fields.update(new_default_fields)
        q = q.payload
    return p<|MERGE_RESOLUTION|>--- conflicted
+++ resolved
@@ -740,12 +740,7 @@
                 continue
 
             if class_name.startswith('Rand'):
-<<<<<<< HEAD
-                if (class_name == 'RandIP' or  # We don't fuzz this atm
-                    class_name == 'RandBin' ): # We don't fuzz this atm
-=======
                 if (class_name == 'RandIP'): # We don't fuzz this atm
->>>>>>> 4c202eeb
                     # print(f"Skipping: {p._name}-{f}")
                     continue
                 
@@ -811,10 +806,6 @@
         if they can great, move them, otherwise reset them to default
         and move to the next one
         """
-<<<<<<< HEAD
-        
-=======
->>>>>>> 4c202eeb
         if states is None:
             raise ValueError("Please provide states")
             
@@ -823,17 +814,9 @@
           
         # Find the first state that has 'done' False
         state_fuzzed = None
-<<<<<<< HEAD
-        state_idx = None
         for (idx, state) in enumerate(states):
             if not state['done']:
                 state_fuzzed = state
-                state_idx = idx
-=======
-        for (idx, state) in enumerate(states):
-            if not state['done']:
-                state_fuzzed = state
->>>>>>> 4c202eeb
                 fields = state['fields']
                 
                 # Mark it as active, and reset the values
@@ -842,14 +825,11 @@
                     state['active'] = True
                     for field_item in fields:
                         field_obj = self.locate_field(self, field_item['name'])
-<<<<<<< HEAD
-=======
                         if type(field_obj).__name__ == 'RandBin':
                             # We need to treat this differently, the min 0 and max will be 2^(max)
                             field_obj.min = field_obj.size.min
                             field_obj.max = field_obj.size.max
 
->>>>>>> 4c202eeb
                         if "default" in dir(field_obj):
                             if type(field_obj.default).__name__ == 'int': # Some fields have a 'default'
                                 field_obj.state_pos = field_obj.default
