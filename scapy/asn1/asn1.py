--- conflicted
+++ resolved
@@ -7,27 +7,19 @@
 """
 ASN.1 (Abstract Syntax Notation One)
 """
+
+from __future__ import absolute_import
 from __future__ import print_function
-
-from __future__ import absolute_import
-<<<<<<< HEAD
-from __future__ import print_function
-=======
->>>>>>> dd6874fc
+from scapy.compat import *
+
 import random
 from datetime import datetime
 from scapy.config import conf
 from scapy.error import Scapy_Exception, warning
 from scapy.volatile import RandField, RandIP
 from scapy.utils import Enum_metaclass, EnumElement, binrepr
-<<<<<<< HEAD
 import scapy.modules.six as six
 from scapy.modules.six.moves import range, zip
-=======
-import six
-from six.moves import range
-from six.moves import zip
->>>>>>> dd6874fc
 
 class RandASN1Object(RandField):
     def __init__(self, objlist=None):
