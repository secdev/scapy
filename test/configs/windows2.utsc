--- conflicted
+++ resolved
@@ -3,14 +3,11 @@
     "*.uts",
     "..\\scapy\\contrib\\*.uts"
   ],
-<<<<<<< HEAD
   "remove_testfiles": [
     "cansocket_native.uts",
     "cansocket_python_can.uts"
   ],
-=======
   "breakfailed": true,
->>>>>>> e899af10
   "onlyfailed": true,
   "preexec": {
     "..\\scapy\\contrib\\*.uts": "load_contrib(\"%name%\")",
