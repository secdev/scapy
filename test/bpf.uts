--- conflicted
+++ resolved
@@ -52,11 +52,7 @@
 
 
 = Misc functions
-<<<<<<< HEAD
 ~ needs_root
-=======
-~¬ needs_root
->>>>>>> 62a8dcb2
 
 isBPFSocket(L2bpfListenSocket()) and isBPFSocket(L2bpfSocket()) and isBPFSocket(L3bpfSocket())
 
