--- conflicted
+++ resolved
@@ -2583,10 +2583,6 @@
 # - three routes if there is a network interface
 
 iflist = get_if_list()
-<<<<<<< HEAD
-iflist
-=======
->>>>>>> a5cb95ae
 if iflist == [scapy.arch.LOOPBACK_NAME]:
     len(routes6) == 1
 elif len(iflist) >= 2:
