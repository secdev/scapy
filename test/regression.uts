% Regression tests for Scapy

# More informations at http://www.secdev.org/projects/UTscapy/

############
############
+ Informations on Scapy

= Get conf
~ conf command
* Dump the current configuration
conf

= List layers
~ conf command
ls()

= List commands
~ conf command
lsc()

= List contribs
import mock
result_list_contrib = ""
def test_list_contrib():
    def write(s):
        global result_list_contrib
        result_list_contrib += s
    mock_stdout = mock.Mock()
    mock_stdout.write = write
    bck_stdout = sys.stdout
    sys.stdout = mock_stdout
    list_contrib()
    sys.stdout = bck_stdout
    assert("http2               : HTTP/2 (RFC 7540, RFC 7541)              status=loads" in result_list_contrib)
    assert(result_list_contrib.split('\n') > 40)

test_list_contrib()

= Configuration
~ conf
conf.debug_dissector = True


############
############
+ Scapy functions tests

= Interface related functions

get_if_raw_hwaddr(conf.iface)

get_if_raw_addr(conf.iface)

def get_dummy_interface():
    """Returns a dummy network interface"""
    if WINDOWS:
        data = {}
        data["name"] = "dummy0"
        data["description"] = "Does not exist"
        data["win_index"] = -1
        data["guid"] = "{0XX00000-X000-0X0X-X00X-00XXXX000XXX}"
        data["invalid"] = True
        return NetworkInterface(data)
    else:
        return "dummy0"

import scapy.modules.six as six
import random
def rdn_seed(tag):
    if six.PY3:
        random.seed(tag, version=1)
    else:
        random.seed(tag)

get_if_raw_addr(get_dummy_interface())

get_if_list()

get_if_raw_addr6(conf.iface6)

= Test read_routes6() - default output

routes6 = read_routes6()
if WINDOWS:
    route_add_loopback(routes6, True)

# Expected results:
# - one route if there is only the loopback interface
# - three routes if there is a network interface

if len(routes6):
    iflist = get_if_list()
    if WINDOWS:
        route_add_loopback(ipv6=True, iflist=iflist)
    if iflist == [LOOPBACK_NAME]:
        len(routes6) == 1
    elif len(iflist) >= 2:
        len(routes6) >= 3
    else:
        False
else:
    # IPv6 seems disabled. Force a route to ::1
    conf.route6.routes.append(("::1", 128, "::", LOOPBACK_NAME, ["::1"]))
    True

= Test read_routes6() - check mandatory routes

if len(routes6):
    assert(len(list(filter(lambda r: r[0] == "::1" and r[-1] == ["::1"], routes6))) >= 1)
    if len(iflist) >= 2:
        assert(len(list(filter(lambda r: r[0] == "fe80::" and r[1] == 64, routes6))) >= 1)
        len(list(filter(lambda r: in6_islladdr(r[0]) and r[1] == 128 and r[-1] == ["::1"], routes6))) >= 1
else:
    True

= Test ifchange()
conf.route6.ifchange(LOOPBACK_NAME, "::1/128")
True

############
############
+ Main.py tests

= Prepare emulator
import mock
from mock import Mock

if WINDOWS:
    # This fix when the windows doesn't have a size (run with a windows server)
    mock.patch("pyreadline.console.console.Console.size").return_value = (300, 300)

@mock.patch("scapy.config.conf.readfunc")
def emulate_main_input(data, mock_readfunc):
    global index
    index = 0 # reset var
    def readlineScapy(*args, **kargs):
        global index
        if len(data) == index:
            r_data = "exit(1 if hasattr(sys, 'last_value') and sys.last_value is not None else 0)"
        else:
            r_data = data[index]
        index +=1
        print(r_data)
        return r_data
    mock_readfunc.side_effect = readlineScapy
    def reduce_mock(self):
        return (Mock, ())
    mock_readfunc.__reduce__ = reduce_mock
    sys.argv = ['']
    def console_exit(code):
        raise SystemExit(code)
    exit_code = -1
    try:
        interact(mydict={"exit": console_exit})
    except SystemExit as e:
        exit_code = str(e)
        pass
    assert exit_code == "0"

= Test basic save_session, load_session and update_session

data = ["init_session(\"scapySession1\")",\
"test_value = \"8.8.8.8\"",\
"save_session()",\
"del test_value",\
"load_session()",\
"update_session()",\
"assert test_value == \"8.8.8.8\""]

emulate_main_input(data)

= Test save_session, load_session and update_session with fname

data = ["init_session(\"scapySession2\")",\
"test_value = 7",\
"save_session(fname=\"scapySaveSession.dat\")",\
"del test_value",\
"load_session(fname=\"scapySaveSession.dat\")",\
"update_session(fname=\"scapySaveSession.dat\")",\
"assert test_value == 7"]

emulate_main_input(data)

= Test pickling with packets

data = ["init_session(\"scapySession1\")",\
"test_value = IP(src=\"127.0.0.1\", dst=\"8.8.8.8\")",\
"test_value2 = ICMPv6EchoReply(data=\"testData@%!\")",\
"save_session()",\
"del test_value",\
"load_session()",\
"assert test_value.src == \"127.0.0.1\"",\
"assert test_value.dst == \"8.8.8.8\"",\
"assert test_value2.data == b\"testData@%!\""]

emulate_main_input(data)

= Clean up session files

try:
    os.remove("scapySaveSession.dat")
except OSError:
    pass

= Test temporary file creation
tmpfile = get_temp_file(autoext=".ut")
if WINDOWS:
    assert("scapy" in tmpfile and tmpfile.startswith('C:\\Users\\appveyor\\AppData\\Local\\Temp'))
else:
    import platform
    IS_PYPY = platform.python_implementation() == "PyPy"
    assert("scapy" in tmpfile and (IS_PYPY == True or "/tmp/" in tmpfile))

assert(conf.temp_files[0].endswith(".ut"))
assert(conf.temp_files.pop())
assert(len(conf.temp_files) == 0)

= Test sane function
sane("A\x00\xFFB") == "A..B"

= Test lhex function
assert(lhex(42) == "0x2a")
assert(lhex((28,07)) == "(0x1c, 0x7)")
assert(lhex([28,07]) == "[0x1c, 0x7]")

<<<<<<< HEAD
assert sane("A\x00\xFFB") == "A..B"

assert linehexdump(Ether(src="ff:ff:ff:ff:ff:ff"), dump=True) == "FFFFFFFFFFFFFFFFFFFFFFFF9000 .............."

assert chexdump(Ether(src="ff:ff:ff:ff:ff:ff"), dump=True) == "0xff, 0xff, 0xff, 0xff, 0xff, 0xff, 0xff, 0xff, 0xff, 0xff, 0xff, 0xff, 0x90, 0x00"

assert hexstr("A\x00\xFFB") == "41 00 ff 42  A..B"

assert fletcher16_checksum("\x28\x07") == 22319

assert tex_escape("$#_") == "\\$\\#\\_"
=======
= Test linehexdump function
conf_color_theme = conf.color_theme
conf.color_theme = BlackAndWhite()
assert(linehexdump(Ether(src="00:01:02:03:04:05"), dump=True) == "FFFFFFFFFFFF0001020304059000 ..............")
conf.color_theme = conf_color_theme

= Test chexdump function
chexdump(Ether(src="00:01:02:02:04:05"), dump=True) == "0xff, 0xff, 0xff, 0xff, 0xff, 0xff, 0x00, 0x01, 0x02, 0x02, 0x04, 0x05, 0x90, 0x00"

= Test repr_hex function
repr_hex("scapy") == "7363617079"

= Test hexstr function
hexstr(b"A\x00\xFFB") == "41 00 ff 42  A..B"

= Test fletcher16 functions
assert(fletcher16_checksum(b"\x28\x07") == 22319)
assert(fletcher16_checkbytes(b"\x28\x07", 1) == "\xaf(")

= Test hexdiff function
~ not_pypy
import mock
result_hexdiff = ""
def test_hexdiff():
    def write(s):
        global result_hexdiff
        result_hexdiff += s
    conf_color_theme = conf.color_theme
    conf.color_theme = BlackAndWhite()
    mock_stdout = mock.Mock()
    mock_stdout.write = write
    bck_stdout = sys.stdout
    sys.stdout = mock_stdout
    hexdiff("abcde", "abCde")
    sys.stdout = bck_stdout
    conf.interactive = True
    conf.color_theme = conf_color_theme
    expected  = "0000        61 62 63 64 65                                     abcde\n"
    expected += "     0000   61 62 43 64 65                                     abCde\n"
    assert(result_hexdiff == expected)

test_hexdiff()

= Test fletcher16_* functions
assert(fletcher16_checksum("\x28\x07") == 22319)
assert(fletcher16_checkbytes("ABCDEF", 2) == "\x89\x67")

= Test zerofree_randstring function
random.seed(0x2807)
zerofree_randstring(4) == "\xd2\x12\xe4\x5b"

= Test export_object and import_object functions
import mock
result_export_object = ""
def test_export_import_object():
    def write(s):
        global result_export_object
        result_export_object += s
    mock_stdout = mock.Mock()
    mock_stdout.write = write
    bck_stdout = sys.stdout
    sys.stdout = mock_stdout
    export_object(2807)
    sys.stdout = bck_stdout
    assert(result_export_object.endswith("eNprYPL9zqUHAAdrAf8=\n\n"))
    assert(import_object(result_export_object) == 2807)

test_export_import_object()

= Test tex_escape function
tex_escape("$#_") == "\\$\\#\\_"
>>>>>>> 535885ed

= Test colgen function
f = colgen(range(3))
<<<<<<< HEAD
assert len([next(f) for i in range(2)]) == 2
=======
assert(len([f.next() for i in range(2)]) == 2)
>>>>>>> 535885ed

= Test incremental_label function
f = incremental_label()
<<<<<<< HEAD
assert [next(f) for i in range(2)] == ["tag00000", "tag00001"]

rdn_seed(0x2807)
corrupt_bytes(b"ABCDE") == "ABCDW"
assert sane(corrupt_bytes(b"ABCDE", n=3)) == "A.8D4"

corrupt_bits(b"ABCDE") == "EBCDE"
assert sane(corrupt_bits("ABCDE", n=3)) == "AF.EE"
=======
assert([f.next() for i in range(2)] == ["tag00000", "tag00001"])

= Test corrupt_* functions
import random
random.seed(0x2807)
assert(corrupt_bytes("ABCDE") == "ABCDW")
assert(sane(corrupt_bytes("ABCDE", n=3)) == "A.8D4")

assert(corrupt_bits("ABCDE") == "EBCDE")
assert(sane(corrupt_bits("ABCDE", n=3)) == "AF.EE")

= Test save_object and load_object functions
import tempfile
fd, fname = tempfile.mkstemp()
save_object(fname, 2807)
assert(load_object(fname) == 2807)

= Test whois function
if not WINDOWS:
    result = whois("193.0.6.139")
    assert("inetnum" in result and "Amsterdam" in result)

= Test manuf DB methods
~ manufdb
assert(MANUFDB._resolve_MAC("00:00:0F:01:02:03") == "Next:01:02:03")
assert(MANUFDB._get_short_manuf("00:00:0F:01:02:03") == "Next")
>>>>>>> 535885ed

= Test utility functions - network related
~ netaccess

atol("www.secdev.org") == 3642339845

<<<<<<< HEAD
= Hex related

assert bytes_hex(hex_bytes(b'00ffca')) == b'00ffca'

assert hex_bytes(bytes_hex(b"\x00\xff\xca")) == b"\x00\xff\xca"
=======
= Test autorun functions

ret = autorun_get_text_interactive_session("IP().src")
assert(ret == (">>> IP().src\n'127.0.0.1'\n", '127.0.0.1'))

ret = autorun_get_html_interactive_session("IP().src")
assert(ret == ("<span class=prompt>&gt;&gt;&gt; </span>IP().src\n'127.0.0.1'\n", '127.0.0.1'))

ret = autorun_get_latex_interactive_session("IP().src")
assert(ret == ("\\textcolor{blue}{{\\tt\\char62}{\\tt\\char62}{\\tt\\char62} }IP().src\n'127.0.0.1'\n", '127.0.0.1'))

= Test config file functions

saved_conf_verb = conf.verb
fd, fname = tempfile.mkstemp()
os.write(fd, "conf.verb = 42\n")
os.close(fd)
from scapy.main import _read_config_file
_read_config_file(fname)
assert(conf.verb == 42)
conf.verb = saved_conf_verb


>>>>>>> 535885ed

############
############
+ Basic tests

* Those test are here mainly to check nothing has been broken
* and to catch Exceptions

= Packet class methods
p = IP()/ICMP()
ret = p.do_build_ps()                                                                                                                             
assert(ret[0] == "@\x00\x00\x00\x00\x01\x00\x00@\x01\x00\x00\x7f\x00\x00\x01\x7f\x00\x00\x01\x08\x00\x00\x00\x00\x00\x00\x00")
assert(len(ret[1]) == 2)

assert(p[ICMP].firstlayer() == p)

assert(p.command() == "IP()/ICMP()")

p.decode_payload_as(UDP)
assert(p.sport == 2048 and p.dport == 63487)

= hide_defaults
conf_color_theme = conf.color_theme
conf.color_theme = BlackAndWhite()
p = IP(ttl=64)/ICMP()
assert(repr(p) == "<IP  frag=0 ttl=64 proto=icmp |<ICMP  |>>")
p.hide_defaults()
assert(repr(p) == "<IP  frag=0 proto=icmp |<ICMP  |>>")
conf.color_theme = conf_color_theme

= split_layers
p = IP()/ICMP()
s = str(p)
split_layers(IP, ICMP, proto=1)
assert(Raw in IP(s))
bind_layers(IP, ICMP, frag=0, proto=1)

= fuzz
~ not_pypy
random.seed(0x2807)
str(fuzz(IP()/ICMP())) == '\xe5S\x00\x1c\x9dC \x007\x01(H\x7f\x00\x00\x01\x7f\x00\x00\x01*\xdb\xf7,9\x8e\xa4i'

= Building some packets
~ basic IP TCP UDP NTP LLC SNAP Dot11
IP()/TCP()
Ether()/IP()/UDP()/NTP()
Dot11()/LLC()/SNAP()/IP()/TCP()/"XXX"
IP(ttl=25)/TCP(sport=12, dport=42)
IP().summary()

= Manipulating some packets
~ basic IP TCP
a=IP(ttl=4)/TCP()
a.ttl
a.ttl=10
del(a.ttl)
a.ttl
TCP in a
a[TCP]
a[TCP].dport=[80,443]
a
assert(a.copy().time == a.time)
a=3


= Checking overloads
~ basic IP TCP Ether
a=Ether()/IP()/TCP()
a.proto
_ == 6


= sprintf() function
~ basic sprintf Ether IP UDP NTP
a=Ether()/IP()/IP(ttl=4)/UDP()/NTP()
a.sprintf("%type% %IP.ttl% %#05xr,UDP.sport% %IP:2.ttl%")
_ in [ '0x800 64 0x07b 4', 'IPv4 64 0x07b 4']


= sprintf() function 
~ basic sprintf IP TCP SNAP LLC Dot11
* This test is on the conditionnal substring feature of <tt>sprintf()</tt>
a=Dot11()/LLC()/SNAP()/IP()/TCP()
a.sprintf("{IP:{TCP:flags=%TCP.flags%}{UDP:port=%UDP.ports%} %IP.src%}")
_ == 'flags=S 127.0.0.1'


= haslayer function
~ basic haslayer IP TCP ICMP ISAKMP
x=IP(id=1)/ISAKMP_payload_SA(prop=ISAKMP_payload_SA(prop=IP()/ICMP()))/TCP()
TCP in x, ICMP in x, IP in x, UDP in x
_ == (True,True,True,False)

= getlayer function
~ basic getlayer IP ISAKMP UDP
x=IP(id=1)/ISAKMP_payload_SA(prop=IP(id=2)/UDP(dport=1))/IP(id=3)/UDP(dport=2)
x[IP]
x[IP:2]
x[IP:3]
x.getlayer(IP,3)
x.getlayer(IP,4)
x[UDP]
x[UDP:1]
x[UDP:2]
assert(x[IP].id == 1 and x[IP:2].id == 2 and x[IP:3].id == 3 and 
       x.getlayer(IP).id == 1 and x.getlayer(IP,3).id == 3 and
       x.getlayer(IP,4) == None and
       x[UDP].dport == 1 and x[UDP:2].dport == 2)
try:
    x[IP:4]
except IndexError:
    True
else:
    False

= equality
~ basic
w=Ether()/IP()/UDP(dport=53)
x=Ether()/IP(version=4)/UDP()
y=Ether()/IP()/UDP(dport=4)
z=Ether()/IP()/UDP()/NTP()
t=Ether()/IP()/TCP()
x==y, x==z, x==t, y==z, y==t, z==t, w==x
_ == (False, False, False, False, False, False, True)

= answers
~ basic
a1, a2 = "1.2.3.4", "5.6.7.8"
p1 = IP(src=a1, dst=a2)/ICMP(type=8)
p2 = IP(src=a2, dst=a1)/ICMP(type=0)
assert p1.hashret() == p2.hashret()
assert not p1.answers(p2)
assert p2.answers(p1)
assert p1 > p2
assert p2 < p1
assert p1 == p1
conf_back = conf.checkIPinIP
conf.checkIPinIP = True
px = [IP()/p1, IPv6()/p1]
assert not any(p.hashret() == p2.hashret() for p in px)
assert not any(p.answers(p2) for p in px)
assert not any(p2.answers(p) for p in px)
conf.checkIPinIP = False
assert all(p.hashret() == p2.hashret() for p in px)
assert not any(p.answers(p2) for p in px)
assert all(p2.answers(p) for p in px)
conf.checkIPinIP = conf_back
prt1, prt2 = 12345, 54321
s1, s2 = 2767216324, 3845532842
p1 = IP(src=a1, dst=a2)/TCP(flags='SA', seq=s1, ack=s2, sport=prt1, dport=prt2)
p2 = IP(src=a2, dst=a1)/TCP(flags='R', seq=s2, ack=0, sport=prt2, dport=prt1)
assert p2.answers(p1)
assert not p1.answers(p2)
p1 = IP(src=a1, dst=a2)/TCP(flags='S', seq=s1, ack=0, sport=prt1, dport=prt2)
p2 = IP(src=a2, dst=a1)/TCP(flags='RA', seq=0, ack=s1+1, sport=prt2, dport=prt1)
assert p2.answers(p1)
assert not p1.answers(p2)
p1 = IP(src=a1, dst=a2)/TCP(flags='S', seq=s1, ack=0, sport=prt1, dport=prt2)
p2 = IP(src=a2, dst=a1)/TCP(flags='SA', seq=s2, ack=s1+1, sport=prt2, dport=prt1)
assert p2.answers(p1)
assert not p1.answers(p2)
p1 = IP(src=a1, dst=a2)/TCP(flags='A', seq=s1, ack=s2+1, sport=prt1, dport=prt2)
assert not p2.answers(p1)
assert p1.answers(p2)
p1 = IP(src=a1, dst=a2)/TCP(flags='S', seq=s1, ack=0, sport=prt1, dport=prt2)
p2 = IP(src=a2, dst=a1)/TCP(flags='SA', seq=s2, ack=s1+10, sport=prt2, dport=prt1)
assert not p2.answers(p1)
assert not p1.answers(p2)
p1 = IP(src=a1, dst=a2)/TCP(flags='A', seq=s1, ack=s2+1, sport=prt1, dport=prt2)
assert not p2.answers(p1)
assert not p1.answers(p2)
p1 = IP(src=a1, dst=a2)/TCP(flags='A', seq=s1+9, ack=s2+10, sport=prt1, dport=prt2)
assert not p2.answers(p1)
assert not p1.answers(p2)

############
############
+ Tests on padding

= Padding assembly
bytes(Padding("abc"))
assert( _ == b"abc" )
bytes(Padding("abc")/Padding("def"))
assert( _ == b"abcdef" )
bytes(Raw("ABC")/Padding("abc")/Padding("def"))
assert( _ == b"ABCabcdef" )
bytes(Raw("ABC")/Padding("abc")/Raw("DEF")/Padding("def"))
assert( _ == b"ABCDEFabcdef" )

= Padding and length computation
IP(bytes(IP()/Padding("abc")))
assert( _.len == 20 and len(_) == 23 )
IP(bytes(IP()/Raw("ABC")/Padding("abc")))
assert( _.len == 23 and len(_) == 26 )
IP(bytes(IP()/Raw("ABC")/Padding("abc")/Padding("def")))
assert( _.len == 23 and len(_) == 29 )

= PadField test
~ PadField padding

class TestPad(Packet):
    fields_desc = [ PadField(StrNullField("st", b""),4), StrField("id", b"")]

TestPad() == TestPad(bytes(TestPad()))


############
############
+ Tests on default value changes mechanism

= Creation of an IPv3 class from IP class with different default values
class IPv3(IP):
    version = 3
    ttl = 32

= Test of IPv3 class
a = IPv3()
a.version, a.ttl
assert(_ == (3,32))
bytes(a)
assert(_ == b'5\x00\x00\x14\x00\x01\x00\x00 \x00\xac\xe7\x7f\x00\x00\x01\x7f\x00\x00\x01')


############
############
+ ISAKMP transforms test

= ISAKMP creation
~ IP UDP ISAKMP 
p=IP(src='192.168.8.14',dst='10.0.0.1')/UDP()/ISAKMP()/ISAKMP_payload_SA(prop=ISAKMP_payload_Proposal(trans=ISAKMP_payload_Transform(transforms=[('Encryption', 'AES-CBC'), ('Hash', 'MD5'), ('Authentication', 'PSK'), ('GroupDesc', '1536MODPgr'), ('KeyLength', 256), ('LifeType', 'Seconds'), ('LifeDuration', 86400)])/ISAKMP_payload_Transform(res2=12345,transforms=[('Encryption', '3DES-CBC'), ('Hash', 'SHA'), ('Authentication', 'PSK'), ('GroupDesc', '1024MODPgr'), ('LifeType', 'Seconds'), ('LifeDuration', 86400)])))
p.show()
p


= ISAKMP manipulation
~ ISAKMP
p[ISAKMP_payload_Transform:2]
_.res2 == 12345

= ISAKMP assembly
~ ISAKMP 
hexdump(p)
bytes(p) == b"E\x00\x00\x96\x00\x01\x00\x00@\x11\xa7\x9f\xc0\xa8\x08\x0e\n\x00\x00\x01\x01\xf4\x01\xf4\x00\x82\xbf\x1e\x00\x00\x00\x00\x00\x00\x00\x00\x00\x00\x00\x00\x00\x00\x00\x00\x01\x10\x00\x00\x00\x00\x00\x00\x00\x00\x00z\x00\x00\x00^\x00\x00\x00\x01\x00\x00\x00\x01\x00\x00\x00R\x01\x01\x00\x00\x03\x00\x00'\x00\x01\x00\x00\x80\x01\x00\x07\x80\x02\x00\x01\x80\x03\x00\x01\x80\x04\x00\x05\x80\x0e\x01\x00\x80\x0b\x00\x01\x00\x0c\x00\x03\x01Q\x80\x00\x00\x00#\x00\x0109\x80\x01\x00\x05\x80\x02\x00\x02\x80\x03\x00\x01\x80\x04\x00\x02\x80\x0b\x00\x01\x00\x0c\x00\x03\x01Q\x80"


= ISAKMP disassembly
~ ISAKMP
q=IP(bytes(p))
q.show()
q[ISAKMP_payload_Transform:2]
_.res2 == 12345


############
############
+ TFTP tests

= TFTP Options
x=IP()/UDP(sport=12345)/TFTP()/TFTP_RRQ(filename=b"fname")/TFTP_Options(options=[TFTP_Option(oname=b"blksize", value=b"8192"),TFTP_Option(oname=b"other", value=b"othervalue")])
assert( bytes(x) == b'E\x00\x00H\x00\x01\x00\x00@\x11|\xa2\x7f\x00\x00\x01\x7f\x00\x00\x0109\x00E\x004B6\x00\x01fname\x00octet\x00blksize\x008192\x00other\x00othervalue\x00' )
y=IP(bytes(x))
y[TFTP_Option].oname
y[TFTP_Option:2].oname
assert(len(y[TFTP_Options].options) == 2 and y[TFTP_Option].oname == b"blksize")


############
############
+ Dot11 tests


= WEP tests
~ wifi crypto Dot11 LLC SNAP IP TCP
conf.wepkey = "Fobar"
bytes(Dot11WEP()/LLC()/SNAP()/IP()/TCP(seq=12345678))
assert(_ == b'\x00\x00\x00\x00\xe3OjYLw\xc3x_%\xd0\xcf\xdeu-\xc3pH#\x1eK\xae\xf5\xde\xe7\xb8\x1d,\xa1\xfe\xe83\xca\xe1\xfe\xbd\xfe\xec\x00)T`\xde.\x93Td\x95C\x0f\x07\xdd')
Dot11WEP(_)
assert(TCP in _ and _[TCP].seq == 12345678)


############
############
+ SNMP tests

= SNMP assembling
~ SNMP ASN1
bytes(SNMP())
assert(_ == b'0\x18\x02\x01\x01\x04\x06public\xa0\x0b\x02\x01\x00\x02\x01\x00\x02\x01\x000\x00')
SNMP(version="v2c", community="ABC", PDU=SNMPbulk(id=4,varbindlist=[SNMPvarbind(oid="1.2.3.4",value=ASN1_INTEGER(7)),SNMPvarbind(oid="4.3.2.1.2.3",value=ASN1_IA5_STRING("testing123"))]))
bytes(_)
assert(_ == b'05\x02\x01\x01\x04\x03ABC\xa5+\x02\x01\x04\x02\x01\x00\x02\x01\x000 0\x08\x06\x03*\x03\x04\x02\x01\x070\x14\x06\x06\x81#\x02\x01\x02\x03\x16\ntesting123')

= SNMP disassembling
~ SNMP ASN1
x=SNMP(b'0y\x02\x01\x00\x04\x06public\xa2l\x02\x01)\x02\x01\x00\x02\x01\x000a0!\x06\x12+\x06\x01\x04\x01\x81}\x08@\x04\x02\x01\x07\n\x86\xde\xb78\x04\x0b172.31.19.20#\x06\x12+\x06\x01\x04\x01\x81}\x08@\x04\x02\x01\x07\n\x86\xde\xb76\x04\r255.255.255.00\x17\x06\x12+\x06\x01\x04\x01\x81}\x08@\x04\x02\x01\x05\n\x86\xde\xb9`\x02\x01\x01')
x.show()
assert(x.community==b"public" and x.version == 0)
assert(x.PDU.id == 41 and len(x.PDU.varbindlist) == 3)
assert(x.PDU.varbindlist[0].oid == b"1.3.6.1.4.1.253.8.64.4.2.1.7.10.14130104")
assert(x.PDU.varbindlist[0].value == b"172.31.19.2")
assert(x.PDU.varbindlist[2].oid == b"1.3.6.1.4.1.253.8.64.4.2.1.5.10.14130400")
assert(x.PDU.varbindlist[2].value == 1)


############
############
+ Network tests

* Those tests need network access

= Sending and receiving an ICMP
~ netaccess IP ICMP
x=sr1(IP(dst="www.google.com")/ICMP(),timeout=3)
x
assert x[IP].ottl() in [32, 64, 128, 255]
assert 0 <= x[IP].hops() <= 126
x is not None and ICMP in x and x[ICMP].type == 0

= DNS request
~ netaccess IP UDP DNS
* A possible cause of failure could be that the open DNS (resolver1.opendns.com)
* is not reachable or down.
dns_ans = sr1(IP(dst="resolver1.opendns.com")/UDP()/DNS(rd=1,qd=DNSQR(qname="www.slashdot.com")),timeout=5)
DNS in dns_ans

= Whois request
~ netaccess IP
* This test retries on failure because it often fails
import time
import socket
success = False
for i in range(5):
    try:
        IP(src="8.8.8.8").whois()
    except socket.error:
        time.sleep(2)
    else:
        success = True
        break

assert success

= AS resolvers
~ netaccess IP
* This test retries on failure because it often fails

ret = list()
success = False
for i in range(5):
    try:
        ret = conf.AS_resolver.resolve("8.8.8.8", "8.8.4.4")
    except RuntimeError:
        time.sleep(2)
    else:
        success = True
        break

assert (len(ret) == 2)

all(x[1] == b"AS15169" for x in ret)

= AS resolver - IPv6
~ netaccess IP
* This test retries on failure because it often fails

ret = list()
success = False
as_resolver6 = AS_resolver6()
for i in range(5):
    try:
        ret = as_resolver6.resolve("2001:4860:4860::8888", "2001:4860:4860::4444")
    except socket.error:
        time.sleep(2)
    else:
        success = True
        break

assert (len(ret) == 2)

all(x[1] == b"AS15169" for x in ret)

success = False
for i in xrange(5):
    try:
        ret = AS_resolver_riswhois().resolve("8.8.8.8")
    except socket.error:
        time.sleep(2)
    else:
        success = True
        break

assert (len(ret) == 1)

all(x[1] == "AS15169" for x in ret)

success = False
for i in xrange(5):
    try:
        ret = AS_resolver_cymru().resolve("8.8.8.8")
    except socket.error:
        time.sleep(2)
    else:
        success = True
        break

assert (len(ret) == 1)

all(x[1] == "AS15169" for x in ret)


############
############
+ More complex tests

= Implicit logic
~ IP TCP
a=IP(ttl=(5,10))/TCP(dport=[80,443])
ls(a)
[p for p in a]
len(_) == 12


############
############
+ Real usages

= Port scan
~ netaccess IP TCP
ans,unans=sr(IP(dst="www.google.com/30")/TCP(dport=[80,443]),timeout=2)
ans.make_table(lambda s_r: (s_r[0].dst, s_r[0].dport, s_r[1].sprintf("{TCP:%TCP.flags%}{ICMP:%ICMP.code%}")))

= Traceroute function
~ netaccess
* Let's test traceroute
traceroute("www.slashdot.org")
ans,unans=_

= Result manipulation
~ netaccess
ans.nsummary()
s,r=ans[0]
s.show()
s.show(2)

= DNS packet manipulation
~ netaccess IP UDP DNS
dns_ans.show()
dns_ans.show2()
dns_ans[DNS].an.show()
dns_ans2 = IP(bytes(dns_ans))
DNS in dns_ans2
assert(bytes(dns_ans2) == bytes(dns_ans))
dns_ans2.qd.qname = "www.secdev.org."
* We need to recalculate these values
del(dns_ans2[IP].len)
del(dns_ans2[IP].chksum)
del(dns_ans2[UDP].len)
del(dns_ans2[UDP].chksum)
assert(b"\x03www\x06secdev\x03org\x00" in bytes(dns_ans2))
assert(DNS in IP(bytes(dns_ans2)))

= Arping
~ netaccess
* This test assumes the local network is a /24. This is bad.
conf.route.route("0.0.0.0")[2]
arping(_+"/24")

= send() and sniff()
~ netaccess
import time
import os
try:
    from Queue import Queue as queue
except:
    from queue import Queue as queue

def _send_or_sniff(pkt, timeout, flt, pid, fork, t_other=None):
    assert pid != -1
    if pid == 0:
        time.sleep(1)
        (sendp if isinstance(pkt, (Ether, Dot3)) else send)(pkt)
        if fork:
            os._exit(0)
        else:
            return
    else:
        spkt = bytes(pkt)
        # We do not want to crash when a packet cannot be parsed
        old_debug_dissector = conf.debug_dissector
        conf.debug_dissector = False
        pkts = sniff(
            timeout=timeout, filter=flt,
            stop_filter=lambda p: pkt.__class__ in p and bytes(p[pkt.__class__]) == spkt
        )
        conf.debug_dissector = old_debug_dissector
        if fork:
            os.waitpid(pid, 0)
        else:
            t_other.join()
    assert bytes(pkt) in (bytes(p[pkt.__class__]) for p in pkts if pkt.__class__ in p)

def send_and_sniff(pkt, timeout=2, flt=None):
    """Send a packet, sniff, and check the packet has been seen"""
    if hasattr(os, "fork"):
        _send_or_sniff(pkt, timeout, flt, os.fork(), True)
    else:
        from threading import Thread
        def run_function(pkt, timeout, flt, pid, thread, results):
            _send_or_sniff(pkt, timeout, flt, pid, False, t_other=thread)
            results.put(True)
        results = queue()
        t_parent = Thread(target=run_function, args=(pkt, timeout, flt, 0, None, results))
        t_child = Thread(target=run_function, args=(pkt, timeout, flt, 1, t_parent, results))
        t_parent.start()
        t_child.start()
        t_parent.join()
        t_child.join()
        assert results.qsize() >= 2
        while not results.empty():
            assert results.get()
        return True

send_and_sniff(IP(dst="secdev.org")/ICMP())
send_and_sniff(IP(dst="secdev.org")/ICMP(), flt="icmp")
send_and_sniff(Ether()/IP(dst="secdev.org")/ICMP())

############
############
+ ManuFDB tests

= __repr__

if conf.manufdb:
    len(conf.manufdb)
else:
    True

= check _resolve_MAC

if conf.manufdb:
    assert conf.manufdb._resolve_MAC("00:00:63") == "HP"
else:
    True

############
############
+ Automaton tests

= Simple automaton
~ automaton
class ATMT1(Automaton):
    def parse_args(self, init, *args, **kargs):
        Automaton.parse_args(self, *args, **kargs)
        self.init = init
    @ATMT.state(initial=1)
    def BEGIN(self):
        raise self.MAIN(self.init)
    @ATMT.state()
    def MAIN(self, s):
        return s
    @ATMT.condition(MAIN, prio=-1)
    def go_to_END(self, s):
        if len(s) > 20:
            raise self.END(s).action_parameters(s)
    @ATMT.condition(MAIN)
    def trA(self, s):
        if s.endswith("b"):
            raise self.MAIN(s+"a")
    @ATMT.condition(MAIN)
    def trB(self, s):
        if s.endswith("a"):
            raise self.MAIN(s*2+"b")
    @ATMT.state(final=1)
    def END(self, s):
        return s
    @ATMT.action(go_to_END)
    def action_test(self, s):
        self.result = s

= Simple automaton Tests
~ automaton

a=ATMT1(init="a", ll=lambda: None, recvsock=lambda: None)
a.run()
assert( _ == 'aabaaababaaabaaababab' )
a.result
assert( _ == 'aabaaababaaabaaababab' )
a=ATMT1(init="b", ll=lambda: None, recvsock=lambda: None)
a.run()
assert( _ == 'babababababababababababababab' )
a.result
assert( _ == 'babababababababababababababab' )

= Simple automaton stuck test
~ automaton

try:    
    ATMT1(init="", ll=lambda: None, recvsock=lambda: None).run()
except Automaton.Stuck:
    True
else:
    False


= Automaton state overloading
~ automaton
class ATMT2(ATMT1):
    @ATMT.state()
    def MAIN(self, s):
        return "c"+ATMT1.MAIN(self, s).run()

a=ATMT2(init="a", ll=lambda: None, recvsock=lambda: None)
a.run()
assert( _ == 'ccccccacabacccacababacccccacabacccacababab' )


a.result
assert( _ == 'ccccccacabacccacababacccccacabacccacababab' )
a=ATMT2(init="b", ll=lambda: None, recvsock=lambda: None)
a.run()
assert( _ == 'cccccbaccbabaccccbaccbabab')
a.result
assert( _ == 'cccccbaccbabaccccbaccbabab')


= Automaton condition overloading
~ automaton
class ATMT3(ATMT2):
    @ATMT.condition(ATMT1.MAIN)
    def trA(self, s):
        if s.endswith("b"):
            raise self.MAIN(s+"da")


a=ATMT3(init="a", debug=2, ll=lambda: None, recvsock=lambda: None)
a.run()
assert( _ == 'cccccacabdacccacabdabda')
a.result
assert( _ == 'cccccacabdacccacabdabda')
a=ATMT3(init="b", ll=lambda: None, recvsock=lambda: None)
a.run()
assert( _ == 'cccccbdaccbdabdaccccbdaccbdabdab' )

a.result
assert( _ == 'cccccbdaccbdabdaccccbdaccbdabdab' )


= Automaton action overloading
~ automaton
class ATMT4(ATMT3):
    @ATMT.action(ATMT1.go_to_END)
    def action_test(self, s):
        self.result = "e"+s+"e"

a=ATMT4(init="a", ll=lambda: None, recvsock=lambda: None)
a.run()
assert( _ == 'cccccacabdacccacabdabda')
a.result
assert( _ == 'ecccccacabdacccacabdabdae')
a=ATMT4(init="b", ll=lambda: None, recvsock=lambda: None)
a.run()
assert( _ == 'cccccbdaccbdabdaccccbdaccbdabdab' )
a.result
assert( _ == 'ecccccbdaccbdabdaccccbdaccbdabdabe' )


= Automaton priorities
~ automaton
class ATMT5(Automaton):
    @ATMT.state(initial=1)
    def BEGIN(self):
        self.res = "J"
    @ATMT.condition(BEGIN, prio=1)
    def tr1(self):
        self.res += "i"
        raise self.END()
    @ATMT.condition(BEGIN)
    def tr2(self):
        self.res += "p"
    @ATMT.condition(BEGIN, prio=-1)
    def tr3(self):
        self.res += "u"
    @ATMT.action(tr1)
    def ac1(self):
        self.res += "e"
    @ATMT.action(tr1, prio=-1)
    def ac2(self):
        self.res += "t"
    @ATMT.action(tr1, prio=1)
    def ac3(self):
        self.res += "r"
    @ATMT.state(final=1)
    def END(self):
        return self.res

a=ATMT5(ll=lambda: None, recvsock=lambda: None)
a.run()
assert( _ == 'Jupiter' )

= Automaton test same action for many conditions
~ automaton
class ATMT6(Automaton):
    @ATMT.state(initial=1)
    def BEGIN(self):
        self.res="M"
    @ATMT.condition(BEGIN)
    def tr1(self):
        raise self.MIDDLE()
    @ATMT.action(tr1) # default prio=0
    def add_e(self):
        self.res += "e"
    @ATMT.action(tr1, prio=2)
    def add_c(self):
        self.res += "c"
    @ATMT.state()
    def MIDDLE(self):
        self.res += "u"
    @ATMT.condition(MIDDLE)
    def tr2(self):
        raise self.END()
    @ATMT.action(tr2, prio=2)
    def add_y(self):
        self.res += "y"
    @ATMT.action(tr1, prio=1)
    @ATMT.action(tr2)
    def add_r(self):
        self.res += "r"
    @ATMT.state(final=1)
    def END(self):
        return self.res

a=ATMT6(ll=lambda: None, recvsock=lambda: None)
a.run()
assert( _ == 'Mercury' )

a.restart()
a.run()
assert( _ == 'Mercury' )

= Automaton test io event
~ automaton

class ATMT7(Automaton):
    @ATMT.state(initial=1)
    def BEGIN(self):
        self.res = "S"
    @ATMT.ioevent(BEGIN, name="tst")
    def tr1(self, fd):
        self.res += fd.recv()
        raise self.NEXT_STATE()
    @ATMT.state()
    def NEXT_STATE(self):
        self.oi.tst.send("ur")
    @ATMT.ioevent(NEXT_STATE, name="tst")
    def tr2(self, fd):
        self.res += fd.recv()
        raise self.END()
    @ATMT.state(final=1)
    def END(self):
        self.res += "n"
        return self.res

a=ATMT7(ll=lambda: None, recvsock=lambda: None)
a.run(wait=False)
a.io.tst.send("at")
a.io.tst.recv()
a.io.tst.send(_)
a.run()
assert( _ == "Saturn" )

a.restart()
a.run(wait=False)
a.io.tst.send("at")
a.io.tst.recv()
a.io.tst.send(_)
a.run()
assert( _ == "Saturn" )

= Automaton test io event from external fd
~ automaton
import os

class ATMT8(Automaton):
    @ATMT.state(initial=1)
    def BEGIN(self):
        self.res = "U"
    @ATMT.ioevent(BEGIN, name="extfd")
    def tr1(self, fd):
        self.res += fd.read(2)
        raise self.NEXT_STATE()
    @ATMT.state()
    def NEXT_STATE(self):
        pass
    @ATMT.ioevent(NEXT_STATE, name="extfd")
    def tr2(self, fd):
        self.res += fd.read(2)
        raise self.END()
    @ATMT.state(final=1)
    def END(self):
        self.res += "s"
        return self.res

if WINDOWS:
    r = w = ObjectPipe()
else:
    r,w = os.pipe()

def writeOn(w, msg):
    if WINDOWS:
        w.write(msg)
    else:
        os.write(w, msg)

a=ATMT8(external_fd={"extfd":r}, ll=lambda: None, recvsock=lambda: None)
a.run(wait=False)
writeOn(w, b"ra")
writeOn(w, b"nu")

a.run()
assert( _ == "Uranus" )

a.restart()
a.run(wait=False)
writeOn(w, b"ra")
writeOn(w, b"nu")
a.run()
assert( _ == "Uranus" )

= Automaton test interception_points, and restart
~ automaton
class ATMT9(Automaton):
    def my_send(self, x):
        self.io.loop.send(x)
    @ATMT.state(initial=1)
    def BEGIN(self):
        self.res = "V"
        self.send(Raw("ENU"))
    @ATMT.ioevent(BEGIN, name="loop")
    def received_sth(self, fd):
        self.res += fd.recv().load
        raise self.END()
    @ATMT.state(final=1)
    def END(self):
        self.res += "s"
        return self.res

a=ATMT9(debug=5, ll=lambda: None, recvsock=lambda: None)
a.run()
assert( _ == "VENUs" )

a.restart()
a.run()
assert( _ == "VENUs" )

a.restart()
a.BEGIN.intercepts()
while True:
    try:
        x = a.run()
    except Automaton.InterceptionPoint,p:
        a.accept_packet(Raw(p.packet.load.lower()), wait=False)
    else:
        break

x
assert( _ == "Venus" )


############
############
+ Test IP options

= IP options individual assembly
~ IP options
bytes(IPOption())
assert(_ == b'\x00\x02')
bytes(IPOption_NOP())
assert(_ == b'\x01')
bytes(IPOption_EOL())
assert(_ == b'\x00')
bytes(IPOption_LSRR(routers=["1.2.3.4","5.6.7.8"]))
assert(_ == b'\x83\x0b\x04\x01\x02\x03\x04\x05\x06\x07\x08')

= IP options individual dissection
~ IP options
IPOption("\x00")
assert(_.option == 0 and isinstance(_, IPOption_EOL))
IPOption("\x01")
assert(_.option == 1 and isinstance(_, IPOption_NOP))
lsrr=b'\x83\x0b\x04\x01\x02\x03\x04\x05\x06\x07\x08'
p=IPOption_LSRR(lsrr)
p
q=IPOption(lsrr)
q
assert(p == q)

= IP assembly and dissection with options
~ IP options
p = IP(src="9.10.11.12",dst="13.14.15.16",options=IPOption_SDBM(addresses=["1.2.3.4","5.6.7.8"]))/TCP()
bytes(p)
assert(_ == b'H\x00\x004\x00\x01\x00\x00@\x06\xa2q\t\n\x0b\x0c\r\x0e\x0f\x10\x95\n\x01\x02\x03\x04\x05\x06\x07\x08\x00\x00\x00\x14\x00P\x00\x00\x00\x00\x00\x00\x00\x00P\x02 \x00_K\x00\x00')
q=IP(_)
q
assert( isinstance(q.options[0],IPOption_SDBM) )
assert( q[IPOption_SDBM].addresses[1] == "5.6.7.8" )
p.options[0].addresses[0] = '5.6.7.8'
assert( IP(bytes(p)).options[0].addresses[0] == '5.6.7.8' )
IP(src="9.10.11.12", dst="13.14.15.16", options=[IPOption_NOP(),IPOption_LSRR(routers=["1.2.3.4","5.6.7.8"]),IPOption_Security(transmission_control_code="XYZ")])/TCP()
bytes(_)
assert(_ == b'K\x00\x00@\x00\x01\x00\x00@\x06\xf3\x83\t\n\x0b\x0c\r\x0e\x0f\x10\x01\x83\x0b\x04\x01\x02\x03\x04\x05\x06\x07\x08\x82\x0b\x00\x00\x00\x00\x00\x00XYZ\x00\x00\x14\x00P\x00\x00\x00\x00\x00\x00\x00\x00P\x02 \x00_K\x00\x00')
IP(_)
q=_
assert(q[IPOption_LSRR].get_current_router() == "1.2.3.4")
assert(q[IPOption_Security].transmission_control_code == b"XYZ")
assert(q[TCP].flags == 2)


############
############
+ Test PPP

= PPP/HDLC
~ ppp hdlc
HDLC()/PPP()/PPP_IPCP()
bytes(_)
s=_
assert(s == b'\xff\x03\x80!\x01\x00\x00\x04')
PPP(s)
p=_
assert(HDLC in p)
assert(p[HDLC].control==3)
assert(p[PPP].proto==0x8021)
PPP(s[2:])
q=_
assert(HDLC not in q)
assert(q[PPP].proto==0x8021)


= PPP IPCP
~ ppp ipcp
PPP(b'\x80!\x01\x01\x00\x10\x03\x06\xc0\xa8\x01\x01\x02\x06\x00-\x0f\x01')
p=_
assert(p[PPP_IPCP].code == 1)
assert(p[PPP_IPCP_Option_IPAddress].data=="192.168.1.1")
assert(p[PPP_IPCP_Option].data == b'\x00-\x0f\x01')
p=PPP()/PPP_IPCP(options=[PPP_IPCP_Option_DNS1(data="1.2.3.4"),PPP_IPCP_Option_DNS2(data="5.6.7.8"),PPP_IPCP_Option_NBNS2(data="9.10.11.12")])
bytes(p)
assert(_ == b'\x80!\x01\x00\x00\x16\x81\x06\x01\x02\x03\x04\x83\x06\x05\x06\x07\x08\x84\x06\t\n\x0b\x0c')
PPP(_)
q=_
assert(bytes(p) == bytes(q))
assert(PPP(bytes(q))==q)
PPP()/PPP_IPCP(options=[PPP_IPCP_Option_DNS1(data="1.2.3.4"),PPP_IPCP_Option_DNS2(data="5.6.7.8"),PPP_IPCP_Option(type=123,data="ABCDEFG"),PPP_IPCP_Option_NBNS2(data="9.10.11.12")])
p=_
bytes(p)
assert(_ == b'\x80!\x01\x00\x00\x1f\x81\x06\x01\x02\x03\x04\x83\x06\x05\x06\x07\x08{\tABCDEFG\x84\x06\t\n\x0b\x0c')
PPP(_)
q=_
assert( q[PPP_IPCP_Option].type == 123 )
assert( q[PPP_IPCP_Option].data == b'ABCDEFG' )
assert( q[PPP_IPCP_Option_NBNS2].data == '9.10.11.12' )


= PPP ECP
~ ppp ecp

PPP()/PPP_ECP(options=[PPP_ECP_Option_OUI(oui="XYZ")])
p=_
bytes(p)
assert(_ == b'\x80S\x01\x00\x00\n\x00\x06XYZ\x00')
PPP(_)
q=_
assert( bytes(p)==bytes(q) )
PPP()/PPP_ECP(options=[PPP_ECP_Option_OUI(oui="XYZ"),PPP_ECP_Option(type=1,data="ABCDEFG")])
p=_
bytes(p)
assert(_ == b'\x80S\x01\x00\x00\x13\x00\x06XYZ\x00\x01\tABCDEFG')
PPP(_)
q=_
assert( bytes(p) == bytes(q) )
assert( q[PPP_ECP_Option].data == b"ABCDEFG" )


# Scapy6 Regression Test Campaign 

############
############
+ Test IPv6 Class 
= IPv6 Class basic Instantiation
a=IPv6() 

= IPv6 Class basic build (default values)
bytes(IPv6()) == b'`\x00\x00\x00\x00\x00;@\x00\x00\x00\x00\x00\x00\x00\x00\x00\x00\x00\x00\x00\x00\x00\x01\x00\x00\x00\x00\x00\x00\x00\x00\x00\x00\x00\x00\x00\x00\x00\x01'

= IPv6 Class basic dissection (default values)
a=IPv6(bytes(IPv6())) 
a.version == 6 and a.tc == 0 and a.fl == 0 and a.plen == 0 and a.nh == 59 and a.hlim ==64 and a.src == "::1" and a.dst == "::1"

= IPv6 Class with basic TCP stacked - build
bytes(IPv6()/TCP()) == b'`\x00\x00\x00\x00\x14\x06@\x00\x00\x00\x00\x00\x00\x00\x00\x00\x00\x00\x00\x00\x00\x00\x01\x00\x00\x00\x00\x00\x00\x00\x00\x00\x00\x00\x00\x00\x00\x00\x01\x00\x14\x00P\x00\x00\x00\x00\x00\x00\x00\x00P\x02 \x00\x8f}\x00\x00'

= IPv6 Class with basic TCP stacked - dissection
a=IPv6(bytes(IPv6()/TCP()))
a.nh == 6 and a.plen == 20 and isinstance(a.payload, TCP) and a.payload.chksum == 0x8f7d

= IPv6 Class with TCP and TCP data - build
bytes(IPv6()/TCP()/Raw(load="somedata")) == b'`\x00\x00\x00\x00\x1c\x06@\x00\x00\x00\x00\x00\x00\x00\x00\x00\x00\x00\x00\x00\x00\x00\x01\x00\x00\x00\x00\x00\x00\x00\x00\x00\x00\x00\x00\x00\x00\x00\x01\x00\x14\x00P\x00\x00\x00\x00\x00\x00\x00\x00P\x02 \x00\xd5\xdd\x00\x00somedata'

= IPv6 Class with TCP and TCP data - dissection
a=IPv6(bytes(IPv6()/TCP()/Raw(load="somedata")))
a.nh == 6 and a.plen == 28 and isinstance(a.payload, TCP) and a.payload.chksum == 0xd5dd and isinstance(a.payload.payload, Raw) and a[Raw].load == b"somedata"

= IPv6 Class binding with Ethernet - build
bytes(Ether(src="00:00:00:00:00:00", dst="ff:ff:ff:ff:ff:ff")/IPv6()/TCP()) == b'\xff\xff\xff\xff\xff\xff\x00\x00\x00\x00\x00\x00\x86\xdd`\x00\x00\x00\x00\x14\x06@\x00\x00\x00\x00\x00\x00\x00\x00\x00\x00\x00\x00\x00\x00\x00\x01\x00\x00\x00\x00\x00\x00\x00\x00\x00\x00\x00\x00\x00\x00\x00\x01\x00\x14\x00P\x00\x00\x00\x00\x00\x00\x00\x00P\x02 \x00\x8f}\x00\x00'

= IPv6 Class binding with Ethernet - dissection
a=Ether(bytes(Ether()/IPv6()/TCP()))
a.type == 0x86dd

= IPv6 Class binding with GRE - build
str(IP()/GRE()/Ether()/IP()/GRE()/IPv6()) == b'E\x00\x00f\x00\x01\x00\x00@/|f\x7f\x00\x00\x01\x7f\x00\x00\x01\x00\x00eX\xff\xff\xff\xff\xff\xff\x00\x00\x00\x00\x00\x00\x08\x00E\x00\x00@\x00\x01\x00\x00@/|\x8c\x7f\x00\x00\x01\x7f\x00\x00\x01\x00\x00\x86\xdd`\x00\x00\x00\x00\x00;@\x00\x00\x00\x00\x00\x00\x00\x00\x00\x00\x00\x00\x00\x00\x00\x01\x00\x00\x00\x00\x00\x00\x00\x00\x00\x00\x00\x00\x00\x00\x00\x01'

= IPv6 Class binding with GRE - dissection
p = IP(str(IP()/GRE()/Ether()/IP()/GRE()/IPv6()))
GRE in p and p[GRE:1].proto == 0x6558 and p[GRE:2].proto == 0x86DD and IPv6 in p


########### IPv6ExtHdrRouting Class ###########################

= IPv6ExtHdrRouting Class - No address - build
bytes(IPv6(src="2048::deca", dst="2047::cafe")/IPv6ExtHdrRouting(addresses=[])/TCP(dport=80)) == b'`\x00\x00\x00\x00\x1c+@ H\x00\x00\x00\x00\x00\x00\x00\x00\x00\x00\x00\x00\xde\xca G\x00\x00\x00\x00\x00\x00\x00\x00\x00\x00\x00\x00\xca\xfe\x06\x00\x00\x00\x00\x00\x00\x00\x00\x14\x00P\x00\x00\x00\x00\x00\x00\x00\x00P\x02 \x00\xa5&\x00\x00' 

= IPv6ExtHdrRouting Class - One address - build
bytes(IPv6(src="2048::deca", dst="2047::cafe")/IPv6ExtHdrRouting(addresses=["2022::deca"])/TCP(dport=80)) == b'`\x00\x00\x00\x00,+@ H\x00\x00\x00\x00\x00\x00\x00\x00\x00\x00\x00\x00\xde\xca G\x00\x00\x00\x00\x00\x00\x00\x00\x00\x00\x00\x00\xca\xfe\x06\x02\x00\x01\x00\x00\x00\x00 "\x00\x00\x00\x00\x00\x00\x00\x00\x00\x00\x00\x00\xde\xca\x00\x14\x00P\x00\x00\x00\x00\x00\x00\x00\x00P\x02 \x00\x91\x7f\x00\x00'

= IPv6ExtHdrRouting Class - Multiple Addresses - build
bytes(IPv6(src="2048::deca", dst="2047::cafe")/IPv6ExtHdrRouting(addresses=["2001::deca", "2022::deca"])/TCP(dport=80)) == b'`\x00\x00\x00\x00<+@ H\x00\x00\x00\x00\x00\x00\x00\x00\x00\x00\x00\x00\xde\xca G\x00\x00\x00\x00\x00\x00\x00\x00\x00\x00\x00\x00\xca\xfe\x06\x04\x00\x02\x00\x00\x00\x00 \x01\x00\x00\x00\x00\x00\x00\x00\x00\x00\x00\x00\x00\xde\xca "\x00\x00\x00\x00\x00\x00\x00\x00\x00\x00\x00\x00\xde\xca\x00\x14\x00P\x00\x00\x00\x00\x00\x00\x00\x00P\x02 \x00\x91\x7f\x00\x00'

= IPv6ExtHdrRouting Class - Specific segleft (2->1) - build
bytes(IPv6(src="2048::deca", dst="2047::cafe")/IPv6ExtHdrRouting(addresses=["2001::deca", "2022::deca"], segleft=1)/TCP(dport=80)) == b'`\x00\x00\x00\x00<+@ H\x00\x00\x00\x00\x00\x00\x00\x00\x00\x00\x00\x00\xde\xca G\x00\x00\x00\x00\x00\x00\x00\x00\x00\x00\x00\x00\xca\xfe\x06\x04\x00\x01\x00\x00\x00\x00 \x01\x00\x00\x00\x00\x00\x00\x00\x00\x00\x00\x00\x00\xde\xca "\x00\x00\x00\x00\x00\x00\x00\x00\x00\x00\x00\x00\xde\xca\x00\x14\x00P\x00\x00\x00\x00\x00\x00\x00\x00P\x02 \x00\x91\x7f\x00\x00'

= IPv6ExtHdrRouting Class - Specific segleft (2->0) - build
bytes(IPv6(src="2048::deca", dst="2047::cafe")/IPv6ExtHdrRouting(addresses=["2001::deca", "2022::deca"], segleft=0)/TCP(dport=80)) == b'`\x00\x00\x00\x00<+@ H\x00\x00\x00\x00\x00\x00\x00\x00\x00\x00\x00\x00\xde\xca G\x00\x00\x00\x00\x00\x00\x00\x00\x00\x00\x00\x00\xca\xfe\x06\x04\x00\x00\x00\x00\x00\x00 \x01\x00\x00\x00\x00\x00\x00\x00\x00\x00\x00\x00\x00\xde\xca "\x00\x00\x00\x00\x00\x00\x00\x00\x00\x00\x00\x00\xde\xca\x00\x14\x00P\x00\x00\x00\x00\x00\x00\x00\x00P\x02 \x00\xa5&\x00\x00'

########### IPv6ExtHdrSegmentRouting Class ###########################

= IPv6ExtHdrSegmentRouting Class - default - build & dissect
s = bytes(IPv6()/IPv6ExtHdrSegmentRouting()/UDP())
assert(s == b'`\x00\x00\x00\x00 +@\x00\x00\x00\x00\x00\x00\x00\x00\x00\x00\x00\x00\x00\x00\x00\x01\x00\x00\x00\x00\x00\x00\x00\x00\x00\x00\x00\x00\x00\x00\x00\x01\x11\x02\x04\x00\x01\x00\x00\x00\x00\x00\x00\x00\x00\x00\x00\x00\x00\x00\x00\x00\x00\x00\x00\x01\x005\x005\x00\x08\xffr')

p = IPv6(s)
assert(UDP in p and IPv6ExtHdrSegmentRouting in p)
assert(len(p[IPv6ExtHdrSegmentRouting].addresses) == 1 and len(p[IPv6ExtHdrSegmentRouting].tlv_objects) == 0)

= IPv6ExtHdrSegmentRouting Class - empty lists - build & dissect

s = bytes(IPv6()/IPv6ExtHdrSegmentRouting(addresses=[], tlv_objects=[])/UDP())
assert(s == b'`\x00\x00\x00\x00\x10+@\x00\x00\x00\x00\x00\x00\x00\x00\x00\x00\x00\x00\x00\x00\x00\x01\x00\x00\x00\x00\x00\x00\x00\x00\x00\x00\x00\x00\x00\x00\x00\x01\x11\x00\x04\x00\x00\x00\x00\x00\x005\x005\x00\x08\xffr')

p = IPv6(s)
assert(UDP in p and IPv6ExtHdrSegmentRouting in p)
assert(len(p[IPv6ExtHdrSegmentRouting].addresses) == 0 and len(p[IPv6ExtHdrSegmentRouting].tlv_objects) == 0)

= IPv6ExtHdrSegmentRouting Class - addresses list - build & dissect

s = bytes(IPv6()/IPv6ExtHdrSegmentRouting(addresses=["::1", "::2", "::3"])/UDP())
assert(s == b'`\x00\x00\x00\x00@+@\x00\x00\x00\x00\x00\x00\x00\x00\x00\x00\x00\x00\x00\x00\x00\x01\x00\x00\x00\x00\x00\x00\x00\x00\x00\x00\x00\x00\x00\x00\x00\x01\x11\x06\x04\x02\x03\x00\x00\x00\x00\x00\x00\x00\x00\x00\x00\x00\x00\x00\x00\x00\x00\x00\x00\x01\x00\x00\x00\x00\x00\x00\x00\x00\x00\x00\x00\x00\x00\x00\x00\x02\x00\x00\x00\x00\x00\x00\x00\x00\x00\x00\x00\x00\x00\x00\x00\x03\x005\x005\x00\x08\xffr')

p = IPv6(s)
assert(UDP in p and IPv6ExtHdrSegmentRouting in p)
assert(len(p[IPv6ExtHdrSegmentRouting].addresses) == 3 and len(p[IPv6ExtHdrSegmentRouting].tlv_objects) == 0)

= IPv6ExtHdrSegmentRouting Class - TLVs list - build & dissect

s = bytes(IPv6()/IPv6ExtHdrSegmentRouting(addresses=[], tlv_objects=[IPv6ExtHdrSegmentRoutingTLV()])/TCP())
assert(s == b'`\x00\x00\x00\x00$+@\x00\x00\x00\x00\x00\x00\x00\x00\x00\x00\x00\x00\x00\x00\x00\x01\x00\x00\x00\x00\x00\x00\x00\x00\x00\x00\x00\x00\x00\x00\x00\x01\x06\x01\x04\x00\x00\x00\x00\x00\x00\x00\x00\x00\x04\x02\x00\x00\x00\x14\x00P\x00\x00\x00\x00\x00\x00\x00\x00P\x02 \x00\x8f}\x00\x00')

p = IPv6(s)
assert(TCP in p and IPv6ExtHdrSegmentRouting in p)
assert(len(p[IPv6ExtHdrSegmentRouting].addresses) == 0 and len(p[IPv6ExtHdrSegmentRouting].tlv_objects) == 2)
assert(isinstance(p[IPv6ExtHdrSegmentRouting].tlv_objects[1], IPv6ExtHdrSegmentRoutingTLVPadding))

= IPv6ExtHdrSegmentRouting Class - both lists - build & dissect

s = bytes(IPv6()/IPv6ExtHdrSegmentRouting(addresses=["::1", "::2", "::3"], tlv_objects=[IPv6ExtHdrSegmentRoutingTLVIngressNode(),IPv6ExtHdrSegmentRoutingTLVEgressNode()])/ICMPv6EchoRequest())
assert(s == b'`\x00\x00\x00\x00h+@\x00\x00\x00\x00\x00\x00\x00\x00\x00\x00\x00\x00\x00\x00\x00\x01\x00\x00\x00\x00\x00\x00\x00\x00\x00\x00\x00\x00\x00\x00\x00\x01:\x0b\x04\x02\x03\x00\x00\x00\x00\x00\x00\x00\x00\x00\x00\x00\x00\x00\x00\x00\x00\x00\x00\x01\x00\x00\x00\x00\x00\x00\x00\x00\x00\x00\x00\x00\x00\x00\x00\x02\x00\x00\x00\x00\x00\x00\x00\x00\x00\x00\x00\x00\x00\x00\x00\x03\x01\x12\x00\x00\x00\x00\x00\x00\x00\x00\x00\x00\x00\x00\x00\x00\x00\x00\x00\x01\x02\x12\x00\x00\x00\x00\x00\x00\x00\x00\x00\x00\x00\x00\x00\x00\x00\x00\x00\x01\x80\x00\x7f\xbb\x00\x00\x00\x00')

p = IPv6(s)
assert(ICMPv6EchoRequest in p and IPv6ExtHdrSegmentRouting in p)
assert(len(p[IPv6ExtHdrSegmentRouting].addresses) == 3 and len(p[IPv6ExtHdrSegmentRouting].tlv_objects) == 2)


############
############
+ Test in6_get6to4Prefix()

= Test in6_get6to4Prefix() - 0.0.0.0 address
in6_get6to4Prefix("0.0.0.0") == "2002::"

= Test in6_get6to4Prefix() - 255.255.255.255 address
in6_get6to4Prefix("255.255.255.255") == "2002:ffff:ffff::"

= Test in6_get6to4Prefix() - 1.1.1.1 address
in6_get6to4Prefix("1.1.1.1") == "2002:101:101::"

= Test in6_get6to4Prefix() - invalid address
in6_get6to4Prefix("somebadstring") is None


############
############
+ Test in6_6to4ExtractAddr()

= Test in6_6to4ExtractAddr() - 2002:: address
in6_6to4ExtractAddr("2002::") == "0.0.0.0"

= Test in6_6to4ExtractAddr() - 255.255.255.255 address
in6_6to4ExtractAddr("2002:ffff:ffff::") == "255.255.255.255"

= Test in6_6to4ExtractAddr() - "2002:101:101::" address
in6_6to4ExtractAddr("2002:101:101::") == "1.1.1.1"

= Test in6_6to4ExtractAddr() - invalid address
in6_6to4ExtractAddr("somebadstring") is None


########### RFC 4489 - Link-Scoped IPv6 Multicast address ###########

= in6_getLinkScopedMcastAddr() : default generation
a = in6_getLinkScopedMcastAddr(addr="FE80::") 
a == 'ff32:ff::'

= in6_getLinkScopedMcastAddr() : different valid scope values
a = in6_getLinkScopedMcastAddr(addr="FE80::", scope=0) 
b = in6_getLinkScopedMcastAddr(addr="FE80::", scope=1) 
c = in6_getLinkScopedMcastAddr(addr="FE80::", scope=2) 
d = in6_getLinkScopedMcastAddr(addr="FE80::", scope=3) 
a == 'ff30:ff::' and b == 'ff31:ff::' and c == 'ff32:ff::' and d is None

= in6_getLinkScopedMcastAddr() : grpid in different formats
a = in6_getLinkScopedMcastAddr(addr="FE80::A12:34FF:FE56:7890", grpid=b"\x12\x34\x56\x78") 
b = in6_getLinkScopedMcastAddr(addr="FE80::A12:34FF:FE56:7890", grpid="12345678")
c = in6_getLinkScopedMcastAddr(addr="FE80::A12:34FF:FE56:7890", grpid=305419896)
a == b and b == c 


########### ethernet address to iface ID conversion #################

= in6_mactoifaceid() conversion function (test 1)
in6_mactoifaceid("FD:00:00:00:00:00", ulbit=0) == 'FD00:00FF:FE00:0000'

= in6_mactoifaceid() conversion function (test 2)
in6_mactoifaceid("FD:00:00:00:00:00", ulbit=1) == 'FF00:00FF:FE00:0000'

= in6_mactoifaceid() conversion function (test 3)
in6_mactoifaceid("FD:00:00:00:00:00") == 'FF00:00FF:FE00:0000'

= in6_mactoifaceid() conversion function (test 4)
in6_mactoifaceid("FF:00:00:00:00:00") == 'FD00:00FF:FE00:0000'

= in6_mactoifaceid() conversion function (test 5)
in6_mactoifaceid("FF:00:00:00:00:00", ulbit=1) == 'FF00:00FF:FE00:0000'

= in6_mactoifaceid() conversion function (test 6)
in6_mactoifaceid("FF:00:00:00:00:00", ulbit=0) == 'FD00:00FF:FE00:0000'

########### iface ID conversion #################

= in6_mactoifaceid() conversion function (test 1)
in6_ifaceidtomac(in6_mactoifaceid("FD:00:00:00:00:00", ulbit=0)) == 'ff:00:00:00:00:00'

= in6_mactoifaceid() conversion function (test 2)
in6_ifaceidtomac(in6_mactoifaceid("FD:00:00:00:00:00", ulbit=1)) == 'fd:00:00:00:00:00'

= in6_mactoifaceid() conversion function (test 3)
in6_ifaceidtomac(in6_mactoifaceid("FD:00:00:00:00:00")) == 'fd:00:00:00:00:00'

= in6_mactoifaceid() conversion function (test 4)
in6_ifaceidtomac(in6_mactoifaceid("FF:00:00:00:00:00")) == 'ff:00:00:00:00:00'

= in6_mactoifaceid() conversion function (test 5)
in6_ifaceidtomac(in6_mactoifaceid("FF:00:00:00:00:00", ulbit=1)) == 'fd:00:00:00:00:00'

= in6_mactoifaceid() conversion function (test 6)
in6_ifaceidtomac(in6_mactoifaceid("FF:00:00:00:00:00", ulbit=0)) == 'ff:00:00:00:00:00'


= in6_addrtomac() conversion function (test 1)
in6_addrtomac("FE80::" + in6_mactoifaceid("FD:00:00:00:00:00", ulbit=0)) == 'ff:00:00:00:00:00'

= in6_addrtomac() conversion function (test 2)
in6_addrtomac("FE80::" + in6_mactoifaceid("FD:00:00:00:00:00", ulbit=1)) == 'fd:00:00:00:00:00'

= in6_addrtomac() conversion function (test 3)
in6_addrtomac("FE80::" + in6_mactoifaceid("FD:00:00:00:00:00")) == 'fd:00:00:00:00:00'

= in6_addrtomac() conversion function (test 4)
in6_addrtomac("FE80::" + in6_mactoifaceid("FF:00:00:00:00:00")) == 'ff:00:00:00:00:00'

= in6_addrtomac() conversion function (test 5)
in6_addrtomac("FE80::" + in6_mactoifaceid("FF:00:00:00:00:00", ulbit=1)) == 'fd:00:00:00:00:00'

= in6_addrtomac() conversion function (test 6)
in6_addrtomac("FE80::" + in6_mactoifaceid("FF:00:00:00:00:00", ulbit=0)) == 'ff:00:00:00:00:00'

########### RFC 3041 related function ###############################
= Test in6_getRandomizedIfaceId
import socket

res=True
for a in range(10):
    s1,s2 = in6_getRandomizedIfaceId('20b:93ff:feeb:2d3')
    inet_pton(socket.AF_INET6, '::'+s1)
    tmp2 = inet_pton(socket.AF_INET6, '::'+s2)
    res = res and ((ord(s1[0]) & 0x04) == 0x04)
    s1,s2 = in6_getRandomizedIfaceId('20b:93ff:feeb:2d3', previous=tmp2)
    tmp = inet_pton(socket.AF_INET6, '::'+s1)
    inet_pton(socket.AF_INET6, '::'+s2)
    res = res and ((ord(s1[0]) & 0x04) == 0x04)

########### RFC 1924 related function ###############################
= Test RFC 1924 function - in6_ctop() basic test
in6_ctop("4)+k&C#VzJ4br>0wv%Yp") == '1080::8:800:200c:417a'

= Test RFC 1924 function - in6_ctop() with character outside charset
in6_ctop("4)+k&C#VzJ4br>0wv%Y'") == None

= Test RFC 1924 function - in6_ctop() with bad length address
in6_ctop("4)+k&C#VzJ4br>0wv%Y") == None

= Test RFC 1924 function - in6_ptoc() basic test
in6_ptoc('1080::8:800:200c:417a') == '4)+k&C#VzJ4br>0wv%Yp'

= Test RFC 1924 function - in6_ptoc() basic test
in6_ptoc('1080::8:800:200c:417a') == '4)+k&C#VzJ4br>0wv%Yp'

= Test RFC 1924 function - in6_ptoc() with bad input
in6_ptoc('1080:::8:800:200c:417a') == None

########### in6_getAddrType #########################################

= in6_getAddrType - 6to4 addresses
in6_getAddrType("2002::1") == (IPV6_ADDR_UNICAST | IPV6_ADDR_GLOBAL | IPV6_ADDR_6TO4)

= in6_getAddrType - Assignable Unicast global address
in6_getAddrType("2001:db8::1") == (IPV6_ADDR_UNICAST | IPV6_ADDR_GLOBAL)

= in6_getAddrType - Multicast global address
in6_getAddrType("FF0E::1") == (IPV6_ADDR_GLOBAL | IPV6_ADDR_MULTICAST)

= in6_getAddrType - Multicast local address
in6_getAddrType("FF02::1") == (IPV6_ADDR_LINKLOCAL | IPV6_ADDR_MULTICAST)

= in6_getAddrType - Unicast Link-Local address
in6_getAddrType("FE80::") == (IPV6_ADDR_UNICAST | IPV6_ADDR_LINKLOCAL)

= in6_getAddrType - Loopback address
in6_getAddrType("::1") == IPV6_ADDR_LOOPBACK

= in6_getAddrType - Unspecified address
in6_getAddrType("::") == IPV6_ADDR_UNSPECIFIED

= in6_getAddrType - Unassigned Global Unicast address
in6_getAddrType("4000::") == (IPV6_ADDR_GLOBAL | IPV6_ADDR_UNICAST)

= in6_getAddrType - Weird address (FE::1)
in6_getAddrType("FE::") == (IPV6_ADDR_GLOBAL | IPV6_ADDR_UNICAST)

= in6_getAddrType - Weird address (FE8::1)
in6_getAddrType("FE8::1") == (IPV6_ADDR_GLOBAL | IPV6_ADDR_UNICAST)

= in6_getAddrType - Weird address (1::1)
in6_getAddrType("1::1") == (IPV6_ADDR_GLOBAL | IPV6_ADDR_UNICAST)

= in6_getAddrType - Weird address (1000::1)
in6_getAddrType("1000::1") == (IPV6_ADDR_GLOBAL | IPV6_ADDR_UNICAST)

########### ICMPv6DestUnreach Class #################################

= ICMPv6DestUnreach Class - Basic Build (no argument)
bytes(ICMPv6DestUnreach()) == b'\x01\x00\x00\x00\x00\x00\x00\x00'

= ICMPv6DestUnreach Class - Basic Build over IPv6 (for cksum and overload)
bytes(IPv6(src="2048::deca", dst="2047::cafe")/ICMPv6DestUnreach()) == b'`\x00\x00\x00\x00\x08:@ H\x00\x00\x00\x00\x00\x00\x00\x00\x00\x00\x00\x00\xde\xca G\x00\x00\x00\x00\x00\x00\x00\x00\x00\x00\x00\x00\xca\xfe\x01\x00\x14e\x00\x00\x00\x00'

= ICMPv6DestUnreach Class - Basic Build over IPv6 with some payload
bytes(IPv6(src="2048::deca", dst="2047::cafe")/ICMPv6DestUnreach()/IPv6(src="2047::cafe", dst="2048::deca")) == b'`\x00\x00\x00\x000:@ H\x00\x00\x00\x00\x00\x00\x00\x00\x00\x00\x00\x00\xde\xca G\x00\x00\x00\x00\x00\x00\x00\x00\x00\x00\x00\x00\xca\xfe\x01\x00\x8e\xa3\x00\x00\x00\x00`\x00\x00\x00\x00\x00;@ G\x00\x00\x00\x00\x00\x00\x00\x00\x00\x00\x00\x00\xca\xfe H\x00\x00\x00\x00\x00\x00\x00\x00\x00\x00\x00\x00\xde\xca'

= ICMPv6DestUnreach Class - Dissection with default values and some payload
a = IPv6(bytes(IPv6(src="2048::deca", dst="2047::cafe")/ICMPv6DestUnreach()/IPv6(src="2047::cafe", dst="2048::deca")))
a.plen == 48 and a.nh == 58 and ICMPv6DestUnreach in a and a[ICMPv6DestUnreach].type == 1 and a[ICMPv6DestUnreach].code == 0 and a[ICMPv6DestUnreach].cksum == 0x8ea3 and a[ICMPv6DestUnreach].unused == 0 and IPerror6 in a

= ICMPv6DestUnreach Class - Dissection with specific values
a=IPv6(bytes(IPv6(src="2048::deca", dst="2047::cafe")/ICMPv6DestUnreach(code=1, cksum=0x6666, unused=0x7777)/IPv6(src="2047::cafe", dst="2048::deca")))
a.plen == 48 and a.nh == 58 and ICMPv6DestUnreach in a and a[ICMPv6DestUnreach].type == 1 and a[ICMPv6DestUnreach].cksum == 0x6666 and a[ICMPv6DestUnreach].unused == 0x7777 and IPerror6 in a[ICMPv6DestUnreach]

= ICMPv6DestUnreach Class - checksum computation related stuff
a=IPv6(bytes(IPv6(src="2048::deca", dst="2047::cafe")/ICMPv6DestUnreach(code=1, cksum=0x6666, unused=0x7777)/IPv6(src="2047::cafe", dst="2048::deca")/TCP()))
b=IPv6(bytes(IPv6(src="2047::cafe", dst="2048::deca")/TCP()))
a[ICMPv6DestUnreach][TCPerror].chksum == b.chksum


########### ICMPv6PacketTooBig Class ################################

= ICMPv6PacketTooBig Class - Basic Build (no argument)
bytes(ICMPv6PacketTooBig()) == b'\x02\x00\x00\x00\x00\x00\x05\x00'

= ICMPv6PacketTooBig Class - Basic Build over IPv6 (for cksum and overload)
bytes(IPv6(src="2048::deca", dst="2047::cafe")/ICMPv6PacketTooBig()) == b'`\x00\x00\x00\x00\x08:@ H\x00\x00\x00\x00\x00\x00\x00\x00\x00\x00\x00\x00\xde\xca G\x00\x00\x00\x00\x00\x00\x00\x00\x00\x00\x00\x00\xca\xfe\x02\x00\x0ee\x00\x00\x05\x00'

= ICMPv6PacketTooBig Class - Basic Build over IPv6 with some payload
bytes(IPv6(src="2048::deca", dst="2047::cafe")/ICMPv6PacketTooBig()/IPv6(src="2047::cafe", dst="2048::deca")) == b'`\x00\x00\x00\x000:@ H\x00\x00\x00\x00\x00\x00\x00\x00\x00\x00\x00\x00\xde\xca G\x00\x00\x00\x00\x00\x00\x00\x00\x00\x00\x00\x00\xca\xfe\x02\x00\x88\xa3\x00\x00\x05\x00`\x00\x00\x00\x00\x00;@ G\x00\x00\x00\x00\x00\x00\x00\x00\x00\x00\x00\x00\xca\xfe H\x00\x00\x00\x00\x00\x00\x00\x00\x00\x00\x00\x00\xde\xca'

= ICMPv6PacketTooBig Class - Dissection with default values and some payload
a = IPv6(bytes(IPv6(src="2048::deca", dst="2047::cafe")/ICMPv6PacketTooBig()/IPv6(src="2047::cafe", dst="2048::deca")))
a.plen == 48 and a.nh == 58 and ICMPv6PacketTooBig in a and a[ICMPv6PacketTooBig].type == 2 and a[ICMPv6PacketTooBig].code == 0 and a[ICMPv6PacketTooBig].cksum == 0x88a3 and a[ICMPv6PacketTooBig].mtu == 1280 and IPerror6 in a
True

= ICMPv6PacketTooBig Class - Dissection with specific values
a=IPv6(bytes(IPv6(src="2048::deca", dst="2047::cafe")/ICMPv6PacketTooBig(code=2, cksum=0x6666, mtu=1460)/IPv6(src="2047::cafe", dst="2048::deca")))
a.plen == 48 and a.nh == 58 and ICMPv6PacketTooBig in a and a[ICMPv6PacketTooBig].type == 2 and a[ICMPv6PacketTooBig].code == 2 and a[ICMPv6PacketTooBig].cksum == 0x6666 and a[ICMPv6PacketTooBig].mtu == 1460 and IPerror6 in a

= ICMPv6PacketTooBig Class - checksum computation related stuff
a=IPv6(bytes(IPv6(src="2048::deca", dst="2047::cafe")/ICMPv6PacketTooBig(code=1, cksum=0x6666, mtu=0x7777)/IPv6(src="2047::cafe", dst="2048::deca")/TCP()))
b=IPv6(bytes(IPv6(src="2047::cafe", dst="2048::deca")/TCP()))
a[ICMPv6PacketTooBig][TCPerror].chksum == b.chksum


########### ICMPv6TimeExceeded Class ################################
# To be done but not critical. Same mechanisms and format as 
# previous ones.

########### ICMPv6ParamProblem Class ################################
# See previous note

############
############
+ Test ICMPv6EchoRequest Class

= ICMPv6EchoRequest - Basic Instantiation
bytes(ICMPv6EchoRequest()) == b'\x80\x00\x00\x00\x00\x00\x00\x00'

= ICMPv6EchoRequest - Instantiation with specific values
bytes(ICMPv6EchoRequest(code=0xff, cksum=0x1111, id=0x2222, seq=0x3333, data=b"thisissomestring")) == b'\x80\xff\x11\x11""33thisissomestring'

= ICMPv6EchoRequest - Basic dissection
a=ICMPv6EchoRequest(b'\x80\x00\x00\x00\x00\x00\x00\x00')
a.type == 128 and a.code == 0 and a.cksum == 0 and a.id == 0 and a.seq == 0 and a.data == b""

= ICMPv6EchoRequest - Dissection with specific values 
a=ICMPv6EchoRequest(b'\x80\xff\x11\x11""33thisissomestring')
a.type == 128 and a.code == 0xff and a.cksum == 0x1111 and a.id == 0x2222 and a.seq == 0x3333 and a.data == b"thisissomestring"

= ICMPv6EchoRequest - Automatic checksum computation and field overloading (build)
bytes(IPv6(dst="2001::cafe", src="2001::deca", hlim=64)/ICMPv6EchoRequest()) == b'`\x00\x00\x00\x00\x08:@ \x01\x00\x00\x00\x00\x00\x00\x00\x00\x00\x00\x00\x00\xde\xca \x01\x00\x00\x00\x00\x00\x00\x00\x00\x00\x00\x00\x00\xca\xfe\x80\x00\x95\xf1\x00\x00\x00\x00'

= ICMPv6EchoRequest - Automatic checksum computation and field overloading (dissection)
a=IPv6(b'`\x00\x00\x00\x00\x08:@ \x01\x00\x00\x00\x00\x00\x00\x00\x00\x00\x00\x00\x00\xde\xca \x01\x00\x00\x00\x00\x00\x00\x00\x00\x00\x00\x00\x00\xca\xfe\x80\x00\x95\xf1\x00\x00\x00\x00')
isinstance(a, IPv6) and a.nh == 58 and isinstance(a.payload, ICMPv6EchoRequest) and a.payload.cksum == 0x95f1


############
############
+ Test ICMPv6EchoReply Class

= ICMPv6EchoReply - Basic Instantiation
bytes(ICMPv6EchoReply()) == b'\x81\x00\x00\x00\x00\x00\x00\x00'

= ICMPv6EchoReply - Instantiation with specific values
bytes(ICMPv6EchoReply(code=0xff, cksum=0x1111, id=0x2222, seq=0x3333, data="thisissomestring")) == b'\x81\xff\x11\x11""33thisissomestring'

= ICMPv6EchoReply - Basic dissection
a=ICMPv6EchoReply(b'\x80\x00\x00\x00\x00\x00\x00\x00')
a.type == 128 and a.code == 0 and a.cksum == 0 and a.id == 0 and a.seq == 0 and a.data == b""

= ICMPv6EchoReply - Dissection with specific values 
a=ICMPv6EchoReply(b'\x80\xff\x11\x11""33thisissomestring')
a.type == 128 and a.code == 0xff and a.cksum == 0x1111 and a.id == 0x2222 and a.seq == 0x3333 and a.data == b"thisissomestring"

= ICMPv6EchoReply - Automatic checksum computation and field overloading (build)
bytes(IPv6(dst="2001::cafe", src="2001::deca", hlim=64)/ICMPv6EchoReply()) == b'`\x00\x00\x00\x00\x08:@ \x01\x00\x00\x00\x00\x00\x00\x00\x00\x00\x00\x00\x00\xde\xca \x01\x00\x00\x00\x00\x00\x00\x00\x00\x00\x00\x00\x00\xca\xfe\x81\x00\x94\xf1\x00\x00\x00\x00'

= ICMPv6EchoReply - Automatic checksum computation and field overloading (dissection)
a=IPv6(b'`\x00\x00\x00\x00\x08:@ \x01\x00\x00\x00\x00\x00\x00\x00\x00\x00\x00\x00\x00\xde\xca \x01\x00\x00\x00\x00\x00\x00\x00\x00\x00\x00\x00\x00\xca\xfe\x80\x00\x95\xf1\x00\x00\x00\x00')
isinstance(a, IPv6) and a.nh == 58 and isinstance(a.payload, ICMPv6EchoRequest) and a.payload.cksum == 0x95f1

########### ICMPv6EchoReply/Request answers() and hashret() #########

= ICMPv6EchoRequest and ICMPv6EchoReply - hashret() test 1
b=IPv6(src="2047::deca", dst="2048::cafe")/ICMPv6EchoReply(data="somedata")
a=IPv6(src="2048::cafe", dst="2047::deca")/ICMPv6EchoRequest(data="somedata")
b.hashret() == a.hashret()

# data are not taken into account for hashret
= ICMPv6EchoRequest and ICMPv6EchoReply - hashret() test 2
b=IPv6(src="2047::deca", dst="2048::cafe")/ICMPv6EchoReply(data="somedata")
a=IPv6(src="2048::cafe", dst="2047::deca")/ICMPv6EchoRequest(data="otherdata")
b.hashret() == a.hashret()

= ICMPv6EchoRequest and ICMPv6EchoReply - hashret() test 3
b=IPv6(src="2047::deca", dst="2048::cafe")/ICMPv6EchoReply(id=0x6666, seq=0x7777,data="somedata")
a=IPv6(src="2048::cafe", dst="2047::deca")/ICMPv6EchoRequest(id=0x6666, seq=0x8888, data="somedata")
b.hashret() != a.hashret()

= ICMPv6EchoRequest and ICMPv6EchoReply - hashret() test 4
b=IPv6(src="2047::deca", dst="2048::cafe")/ICMPv6EchoReply(id=0x6666, seq=0x7777,data="somedata")
a=IPv6(src="2048::cafe", dst="2047::deca")/ICMPv6EchoRequest(id=0x8888, seq=0x7777, data="somedata")
b.hashret() != a.hashret()

= ICMPv6EchoRequest and ICMPv6EchoReply - answers() test 5
b=IPv6(src="2047::deca", dst="2048::cafe")/ICMPv6EchoReply(data="somedata")
a=IPv6(src="2048::cafe", dst="2047::deca")/ICMPv6EchoRequest(data="somedata")
(a > b) == True

= ICMPv6EchoRequest and ICMPv6EchoReply - answers() test 6
b=IPv6(src="2047::deca", dst="2048::cafe")/ICMPv6EchoReply(id=0x6666, seq=0x7777, data="somedata")
a=IPv6(src="2048::cafe", dst="2047::deca")/ICMPv6EchoRequest(id=0x6666, seq=0x7777, data="somedata")
(a > b) == True


########### ICMPv6MRD* Classes ######################################

= ICMPv6MRD_Advertisement - Basic instantiation
bytes(ICMPv6MRD_Advertisement()) == b'\x97\x14\x00\x00\x00\x00\x00\x00'

= ICMPv6MRD_Advertisement - Instantiation with specific values
bytes(ICMPv6MRD_Advertisement(advinter=0xdd, queryint=0xeeee, robustness=0xffff)) == b'\x97\xdd\x00\x00\xee\xee\xff\xff'

= ICMPv6MRD_Advertisement - Basic Dissection and overloading mechanisms
a=Ether(bytes(Ether()/IPv6()/ICMPv6MRD_Advertisement()))
a.dst == "33:33:00:00:00:02" and IPv6 in a and a[IPv6].plen == 8 and a[IPv6].nh == 58 and a[IPv6].hlim == 1 and a[IPv6].dst == "ff02::2" and ICMPv6MRD_Advertisement in a and a[ICMPv6MRD_Advertisement].type == 151 and a[ICMPv6MRD_Advertisement].advinter == 20 and a[ICMPv6MRD_Advertisement].queryint == 0 and a[ICMPv6MRD_Advertisement].robustness == 0


= ICMPv6MRD_Solicitation - Basic dissection
bytes(ICMPv6MRD_Solicitation()) == b'\x98\x00\x00\x00'

= ICMPv6MRD_Solicitation - Instantiation with specific values 
bytes(ICMPv6MRD_Solicitation(res=0xbb)) == b'\x98\xbb\x00\x00'

= ICMPv6MRD_Solicitation - Basic Dissection and overloading mechanisms
a=Ether(bytes(Ether()/IPv6()/ICMPv6MRD_Solicitation()))
a.dst == "33:33:00:00:00:02" and IPv6 in a and a[IPv6].plen == 4 and a[IPv6].nh == 58 and a[IPv6].hlim == 1 and a[IPv6].dst == "ff02::2" and ICMPv6MRD_Solicitation in a and a[ICMPv6MRD_Solicitation].type == 152 and a[ICMPv6MRD_Solicitation].res == 0


= ICMPv6MRD_Termination Basic instantiation
bytes(ICMPv6MRD_Termination()) == b'\x99\x00\x00\x00'

= ICMPv6MRD_Termination - Instantiation with specific values 
bytes(ICMPv6MRD_Termination(res=0xbb)) == b'\x99\xbb\x00\x00'

= ICMPv6MRD_Termination - Basic Dissection and overloading mechanisms
a=Ether(bytes(Ether()/IPv6()/ICMPv6MRD_Termination()))
a.dst == "33:33:00:00:00:6a" and IPv6 in a and a[IPv6].plen == 4 and a[IPv6].nh == 58 and a[IPv6].hlim == 1 and a[IPv6].dst == "ff02::6a" and ICMPv6MRD_Termination in a and a[ICMPv6MRD_Termination].type == 153 and a[ICMPv6MRD_Termination].res == 0


############
############
+ Test HBHOptUnknown Class

= HBHOptUnknown - Basic Instantiation 
bytes(HBHOptUnknown()) == b'\x01\x00'

= HBHOptUnknown - Basic Dissection 
a=HBHOptUnknown(b'\x01\x00')
a.otype == 0x01 and a.optlen == 0 and a.optdata == b""

= HBHOptUnknown - Automatic optlen computation
bytes(HBHOptUnknown(optdata="B"*10)) == b'\x01\nBBBBBBBBBB'

= HBHOptUnknown - Instantiation with specific values
bytes(HBHOptUnknown(optlen=9, optdata="B"*10)) == b'\x01\tBBBBBBBBBB'

= HBHOptUnknown - Dissection with specific values 
a=HBHOptUnknown(b'\x01\tBBBBBBBBBB')
a.otype == 0x01 and a.optlen == 9 and a.optdata == b"B"*9 and isinstance(a.payload, Raw) and a.payload.load == b"B"


############
############
+ Test Pad1 Class

= Pad1 - Basic Instantiation
bytes(Pad1()) == b'\x00'

= Pad1 - Basic Dissection
bytes(Pad1(b'\x00')) == b'\x00'


############
############
+ Test PadN Class

= PadN - Basic Instantiation
bytes(PadN()) == b'\x01\x00'

= PadN - Optlen Automatic computation
bytes(PadN(optdata="B"*10)) == b'\x01\nBBBBBBBBBB'

= PadN - Basic Dissection
a=PadN(b'\x01\x00')
a.otype == 1 and a.optlen == 0 and a.optdata == b""

= PadN - Dissection with specific values 
a=PadN(b'\x01\x0cBBBBBBBBBB')
a.otype == 1 and a.optlen == 12 and a.optdata == b'BBBBBBBBBB'

= PadN - Instantiation with forced optlen 
bytes(PadN(optdata=b"B"*10, optlen=9)) == b'\x01\x09BBBBBBBBBB'


############
############
+ Test RouterAlert Class (RFC 2711)

= RouterAlert - Basic Instantiation 
bytes(RouterAlert()) == b'\x05\x02\x00\x00'

= RouterAlert - Basic Dissection 
a=RouterAlert(b'\x05\x02\x00\x00')
a.otype == 0x05 and a.optlen == 2 and a.value == 00

= RouterAlert - Instantiation with specific values 
bytes(RouterAlert(optlen=3, value=0xffff)) == b'\x05\x03\xff\xff' 

= RouterAlert - Instantiation with specific values
a=RouterAlert(b'\x05\x03\xff\xff')
a.otype == 0x05 and a.optlen == 3 and a.value == 0xffff


############
############
+ Test Jumbo Class (RFC 2675)

= Jumbo - Basic Instantiation 
bytes(Jumbo()) == b'\xc2\x04\x00\x00\x00\x00'

= Jumbo - Basic Dissection 
a=Jumbo(b'\xc2\x04\x00\x00\x00\x00')
a.otype == 0xC2 and a.optlen == 4 and a.jumboplen == 0

= Jumbo - Instantiation with specific values
bytes(Jumbo(optlen=6, jumboplen=0xffffffff)) == b'\xc2\x06\xff\xff\xff\xff'

= Jumbo - Dissection with specific values 
a=Jumbo(b'\xc2\x06\xff\xff\xff\xff')
a.otype == 0xc2 and a.optlen == 6 and a.jumboplen == 0xffffffff


############
############
+ Test HAO Class (RFC 3775)

= HAO - Basic Instantiation 
bytes(HAO()) == b'\xc9\x10\x00\x00\x00\x00\x00\x00\x00\x00\x00\x00\x00\x00\x00\x00\x00\x00'

= HAO - Basic Dissection 
a=HAO(b'\xc9\x10\x00\x00\x00\x00\x00\x00\x00\x00\x00\x00\x00\x00\x00\x00\x00\x00')
a.otype == 0xC9 and a.optlen == 16 and a.hoa == "::"

= HAO - Instantiation with specific values
bytes(HAO(optlen=9, hoa="2001::ffff")) == b'\xc9\t \x01\x00\x00\x00\x00\x00\x00\x00\x00\x00\x00\x00\x00\xff\xff'

= HAO - Dissection with specific values 
a=HAO(b'\xc9\t \x01\x00\x00\x00\x00\x00\x00\x00\x00\x00\x00\x00\x00\xff\xff')
a.otype == 0xC9 and a.optlen == 9 and a.hoa == "2001::ffff"

= HAO - hashret

p = IPv6()/IPv6ExtHdrDestOpt(options=HAO(hoa="2001:db8::1"))/ICMPv6EchoRequest()
p.hashret() == b"\x00\x00\x00\x00\x00\x00\x00\x00\x00\x00\x00\x00\x00\x00\x00\x00:\x00\x00\x00\x00"


############
############
+ Test IPv6ExtHdrHopByHop()

= IPv6ExtHdrHopByHop - Basic Instantiation 
bytes(IPv6ExtHdrHopByHop()) ==  b';\x00\x01\x04\x00\x00\x00\x00'

= IPv6ExtHdrHopByHop - Instantiation with HAO option
bytes(IPv6ExtHdrHopByHop(options=[HAO()])) == b';\x02\x01\x02\x00\x00\xc9\x10\x00\x00\x00\x00\x00\x00\x00\x00\x00\x00\x00\x00\x00\x00\x00\x00'

= IPv6ExtHdrHopByHop - Instantiation with RouterAlert option
bytes(IPv6ExtHdrHopByHop(options=[RouterAlert()])) == b';\x00\x05\x02\x00\x00\x01\x00'
 
= IPv6ExtHdrHopByHop - Instantiation with Jumbo option
bytes(IPv6ExtHdrHopByHop(options=[Jumbo()])) == b';\x00\xc2\x04\x00\x00\x00\x00'

= IPv6ExtHdrHopByHop - Instantiation with Pad1 option
bytes(IPv6ExtHdrHopByHop(options=[Pad1()])) == b';\x00\x00\x01\x03\x00\x00\x00'

= IPv6ExtHdrHopByHop - Instantiation with PadN option
bytes(IPv6ExtHdrHopByHop(options=[Pad1()])) == b';\x00\x00\x01\x03\x00\x00\x00'

= IPv6ExtHdrHopByHop - Instantiation with Jumbo, RouterAlert, HAO
bytes(IPv6ExtHdrHopByHop(options=[Jumbo(), RouterAlert(), HAO()])) == b';\x03\xc2\x04\x00\x00\x00\x00\x05\x02\x00\x00\x01\x00\xc9\x10\x00\x00\x00\x00\x00\x00\x00\x00\x00\x00\x00\x00\x00\x00\x00\x00'

= IPv6ExtHdrHopByHop - Instantiation with HAO, Jumbo, RouterAlert
bytes(IPv6ExtHdrHopByHop(options=[HAO(), Jumbo(), RouterAlert()])) == b';\x04\x01\x02\x00\x00\xc9\x10\x00\x00\x00\x00\x00\x00\x00\x00\x00\x00\x00\x00\x00\x00\x00\x00\x01\x00\xc2\x04\x00\x00\x00\x00\x05\x02\x00\x00\x01\x02\x00\x00'

= IPv6ExtHdrHopByHop - Instantiation with RouterAlert, HAO, Jumbo
bytes(IPv6ExtHdrHopByHop(options=[RouterAlert(), HAO(), Jumbo()])) == b';\x03\x05\x02\x00\x00\xc9\x10\x00\x00\x00\x00\x00\x00\x00\x00\x00\x00\x00\x00\x00\x00\x00\x00\x01\x00\xc2\x04\x00\x00\x00\x00'

= IPv6ExtHdrHopByHop - Basic Dissection
a=IPv6ExtHdrHopByHop(b';\x00\x01\x04\x00\x00\x00\x00')
a.nh == 59 and a.len == 0 and len(a.options) == 1 and isinstance(a.options[0], PadN) and a.options[0].otype == 1 and a.options[0].optlen == 4 and a.options[0].optdata == b'\x00'*4

#= IPv6ExtHdrHopByHop - Automatic length computation
#bytes(IPv6ExtHdrHopByHop(options=["toto"])) == b'\x00\x00toto'
#= IPv6ExtHdrHopByHop - Automatic length computation
#bytes(IPv6ExtHdrHopByHop(options=["toto"])) == b'\x00\x00tototo'


############
############
+ Test ICMPv6ND_RS() class - ICMPv6 Type 133 Code 0

= ICMPv6ND_RS - Basic instantiation
bytes(ICMPv6ND_RS()) == b'\x85\x00\x00\x00\x00\x00\x00\x00'

= ICMPv6ND_RS - Basic instantiation with empty dst in IPv6 underlayer
bytes(IPv6(src="2001:db8::1")/ICMPv6ND_RS()) == b'`\x00\x00\x00\x00\x08:\xff \x01\r\xb8\x00\x00\x00\x00\x00\x00\x00\x00\x00\x00\x00\x01\xff\x02\x00\x00\x00\x00\x00\x00\x00\x00\x00\x00\x00\x00\x00\x02\x85\x00M\xfe\x00\x00\x00\x00'

= ICMPv6ND_RS - Basic dissection
a=ICMPv6ND_RS(b'\x85\x00\x00\x00\x00\x00\x00\x00')
a.type == 133 and a.code == 0 and a.cksum == 0 and a.res == 0 

= ICMPv6ND_RS - Basic instantiation with empty dst in IPv6 underlayer
a=IPv6(b'`\x00\x00\x00\x00\x08:\xff \x01\r\xb8\x00\x00\x00\x00\x00\x00\x00\x00\x00\x00\x00\x01\xff\x02\x00\x00\x00\x00\x00\x00\x00\x00\x00\x00\x00\x00\x00\x02\x85\x00M\xfe\x00\x00\x00\x00')
isinstance(a, IPv6) and a.nh == 58 and a.hlim == 255 and isinstance(a.payload, ICMPv6ND_RS) and a.payload.type == 133 and a.payload.code == 0 and a.payload.cksum == 0x4dfe and a.payload.res == 0


############
############
+ Test ICMPv6ND_RA() class - ICMPv6 Type 134 Code 0

= ICMPv6ND_RA - Basic Instantiation 
bytes(ICMPv6ND_RA()) == b'\x86\x00\x00\x00\x00\x08\x07\x08\x00\x00\x00\x00\x00\x00\x00\x00'

= ICMPv6ND_RA - Basic instantiation with empty dst in IPv6 underlayer
bytes(IPv6(src="2001:db8::1")/ICMPv6ND_RA()) == b'`\x00\x00\x00\x00\x10:\xff \x01\r\xb8\x00\x00\x00\x00\x00\x00\x00\x00\x00\x00\x00\x01\xff\x02\x00\x00\x00\x00\x00\x00\x00\x00\x00\x00\x00\x00\x00\x01\x86\x00E\xe7\x00\x08\x07\x08\x00\x00\x00\x00\x00\x00\x00\x00'

= ICMPv6ND_RA - Basic dissection
a=ICMPv6ND_RA(b'\x86\x00\x00\x00\x00\x08\x07\x08\x00\x00\x00\x00\x00\x00\x00\x00')
a.type == 134 and a.code == 0 and a.cksum == 0 and a.chlim == 0 and a.M == 0 and a.O == 0 and a.H == 0 and a.prf == 1 and a.res == 0 and a.routerlifetime == 1800 and a.reachabletime == 0 and a.retranstimer == 0

= ICMPv6ND_RA - Basic instantiation with empty dst in IPv6 underlayer
a=IPv6(b'`\x00\x00\x00\x00\x10:\xff \x01\r\xb8\x00\x00\x00\x00\x00\x00\x00\x00\x00\x00\x00\x01\xff\x02\x00\x00\x00\x00\x00\x00\x00\x00\x00\x00\x00\x00\x00\x01\x86\x00E\xe7\x00\x08\x07\x08\x00\x00\x00\x00\x00\x00\x00\x00')
isinstance(a, IPv6) and a.nh == 58 and a.hlim == 255 and isinstance(a.payload, ICMPv6ND_RA) and a.payload.type == 134 and a.code == 0 and a.cksum == 0x45e7 and a.chlim == 0 and a.M == 0 and a.O == 0 and a.H == 0 and a.prf == 1 and a.res == 0 and a.routerlifetime == 1800 and a.reachabletime == 0 and a.retranstimer == 0 


# TODO: Add answers()/Hashret() tests ( think about Cisco routers
#       that reply with mcast RA to mcast rs )


############
############
+ ICMPv6ND_NS Class Test

= ICMPv6ND_NS - Basic Instantiation
bytes(ICMPv6ND_NS()) == b'\x87\x00\x00\x00\x00\x00\x00\x00\x00\x00\x00\x00\x00\x00\x00\x00\x00\x00\x00\x00\x00\x00\x00\x00'

= ICMPv6ND_NS - Instantiation with specific values
bytes(ICMPv6ND_NS(code=0x11, res=3758096385, tgt="ffff::1111")) == b'\x87\x11\x00\x00\xe0\x00\x00\x01\xff\xff\x00\x00\x00\x00\x00\x00\x00\x00\x00\x00\x00\x00\x11\x11'

= ICMPv6ND_NS - Basic Dissection
a=ICMPv6ND_NS(b'\x87\x00\x00\x00\x00\x00\x00\x00\x00\x00\x00\x00\x00\x00\x00\x00\x00\x00\x00\x00\x00\x00\x00\x00')
a.code==0 and a.res==0 and a.tgt=="::"

= ICMPv6ND_NS - Dissection with specific values
a=ICMPv6ND_NS(b'\x87\x11\x00\x00\xe0\x00\x00\x01\xff\xff\x00\x00\x00\x00\x00\x00\x00\x00\x00\x00\x00\x00\x11\x11')
a.code==0x11 and a.res==3758096385 and a.tgt=="ffff::1111"

= ICMPv6ND_NS - IPv6 layer fields overloading
a=IPv6(bytes(IPv6()/ICMPv6ND_NS()))
a.nh == 58 and a.dst=="ff02::1" and a.hlim==255

############
############
+ ICMPv6ND_NA Class Test

= ICMPv6ND_NA - Basic Instantiation
bytes(ICMPv6ND_NA()) == b'\x88\x00\x00\x00\xa0\x00\x00\x00\x00\x00\x00\x00\x00\x00\x00\x00\x00\x00\x00\x00\x00\x00\x00\x00'

= ICMPv6ND_NA - Instantiation with specific values
bytes(ICMPv6ND_NA(code=0x11, R=0, S=1, O=0, res=1, tgt="ffff::1111")) == b'\x88\x11\x00\x00@\x00\x00\x01\xff\xff\x00\x00\x00\x00\x00\x00\x00\x00\x00\x00\x00\x00\x11\x11'

= ICMPv6ND_NA - Basic Dissection
a=ICMPv6ND_NA(b'\x88\x00\x00\x00\x00\x00\x00\x00\x00\x00\x00\x00\x00\x00\x00\x00\x00\x00\x00\x00\x00\x00\x00\x00')
a.code==0 and a.R==0 and a.S==0 and a.O==0 and a.res==0 and a.tgt=="::"

= ICMPv6ND_NA - Dissection with specific values
a=ICMPv6ND_NA(b'\x88\x11\x00\x00@\x00\x00\x01\xff\xff\x00\x00\x00\x00\x00\x00\x00\x00\x00\x00\x00\x00\x11\x11')
a.code==0x11 and a.R==0 and a.S==1 and a.O==0 and a.res==1 and a.tgt=="ffff::1111"

= ICMPv6ND_NS - IPv6 layer fields overloading
a=IPv6(bytes(IPv6()/ICMPv6ND_NS()))
a.nh == 58 and a.dst=="ff02::1" and a.hlim==255


############
############
+ ICMPv6ND_ND/ICMPv6ND_ND matching test

=  ICMPv6ND_ND/ICMPv6ND_ND matching - test 1
# Sent NS 
a=IPv6(b'`\x00\x00\x00\x00\x18:\xff\xfe\x80\x00\x00\x00\x00\x00\x00\x02\x0f\x1f\xff\xfe\xcaFP\xff\x02\x00\x00\x00\x00\x00\x00\x00\x00\x00\x00\x00\x00\x00\x01\x87\x00UC\x00\x00\x00\x00\xfe\x80\x00\x00\x00\x00\x00\x00\x02\x0f4\xff\xfe\x8a\x8a\xa1')
# Received NA 
b=IPv6(b'n\x00\x00\x00\x00 :\xff\xfe\x80\x00\x00\x00\x00\x00\x00\x02\x0f4\xff\xfe\x8a\x8a\xa1\xfe\x80\x00\x00\x00\x00\x00\x00\x02\x0f\x1f\xff\xfe\xcaFP\x88\x00\xf3F\xe0\x00\x00\x00\xfe\x80\x00\x00\x00\x00\x00\x00\x02\x0f4\xff\xfe\x8a\x8a\xa1\x02\x01\x00\x0f4\x8a\x8a\xa1')
b.answers(a)


############
############
+ ICMPv6NDOptUnknown Class Test

= ICMPv6NDOptUnknown - Basic Instantiation
bytes(ICMPv6NDOptUnknown()) == b'\x00\x02'

= ICMPv6NDOptUnknown - Instantiation with specific values
bytes(ICMPv6NDOptUnknown(len=4, data="somestring")) == b'\x00\x04somestring'

= ICMPv6NDOptUnknown - Basic Dissection
a=ICMPv6NDOptUnknown(b'\x00\x02')
a.type == 0 and a.len == 2

= ICMPv6NDOptUnknown - Dissection with specific values 
a=ICMPv6NDOptUnknown(b'\x00\x04somestring')
a.type == 0 and a.len==4 and a.data == b"so" and isinstance(a.payload, Raw) and a.payload.load == b"mestring"


############
############
+ ICMPv6NDOptSrcLLAddr Class Test

= ICMPv6NDOptSrcLLAddr - Basic Instantiation
bytes(ICMPv6NDOptSrcLLAddr()) == b'\x01\x01\x00\x00\x00\x00\x00\x00'

= ICMPv6NDOptSrcLLAddr - Instantiation with specific values
bytes(ICMPv6NDOptSrcLLAddr(len=2, lladdr="11:11:11:11:11:11")) == b'\x01\x02\x11\x11\x11\x11\x11\x11'

= ICMPv6NDOptSrcLLAddr - Basic Dissection
a=ICMPv6NDOptSrcLLAddr(b'\x01\x01\x00\x00\x00\x00\x00\x00')
a.type == 1 and a.len == 1 and a.lladdr == "00:00:00:00:00:00"

= ICMPv6NDOptSrcLLAddr - Instantiation with specific values
a=ICMPv6NDOptSrcLLAddr(b'\x01\x02\x11\x11\x11\x11\x11\x11') 
a.type == 1 and a.len == 2 and a.lladdr == "11:11:11:11:11:11"


############
############
+ ICMPv6NDOptDstLLAddr Class Test

= ICMPv6NDOptDstLLAddr - Basic Instantiation
bytes(ICMPv6NDOptDstLLAddr()) == b'\x02\x01\x00\x00\x00\x00\x00\x00'

= ICMPv6NDOptDstLLAddr - Instantiation with specific values
bytes(ICMPv6NDOptDstLLAddr(len=2, lladdr="11:11:11:11:11:11")) == b'\x02\x02\x11\x11\x11\x11\x11\x11'

= ICMPv6NDOptDstLLAddr - Basic Dissection
a=ICMPv6NDOptDstLLAddr(b'\x02\x01\x00\x00\x00\x00\x00\x00')
a.type == 2 and a.len == 1 and a.lladdr == "00:00:00:00:00:00"

= ICMPv6NDOptDstLLAddr - Instantiation with specific values
a=ICMPv6NDOptDstLLAddr(b'\x02\x02\x11\x11\x11\x11\x11\x11') 
a.type == 2 and a.len == 2 and a.lladdr == "11:11:11:11:11:11"


############
############
+ ICMPv6NDOptPrefixInfo Class Test

= ICMPv6NDOptPrefixInfo - Basic Instantiation
bytes(ICMPv6NDOptPrefixInfo()) == b'\x03\x04\x00\xc0\xff\xff\xff\xff\xff\xff\xff\xff\x00\x00\x00\x00\x00\x00\x00\x00\x00\x00\x00\x00\x00\x00\x00\x00\x00\x00\x00\x00'

= ICMPv6NDOptPrefixInfo - Instantiation with specific values
bytes(ICMPv6NDOptPrefixInfo(len=5, prefixlen=64, L=0, A=0, R=1, res1=1, validlifetime=0x11111111, preferredlifetime=0x22222222, res2=0x33333333, prefix="2001:db8::1")) == b'\x03\x05@!\x11\x11\x11\x11""""3333 \x01\r\xb8\x00\x00\x00\x00\x00\x00\x00\x00\x00\x00\x00\x01'

= ICMPv6NDOptPrefixInfo - Basic Dissection
a=ICMPv6NDOptPrefixInfo(b'\x03\x04\x00\xc0\xff\xff\xff\xff\xff\xff\xff\xff\x00\x00\x00\x00\x00\x00\x00\x00\x00\x00\x00\x00\x00\x00\x00\x00\x00\x00\x00\x00')
a.type == 3 and a.len == 4 and a.prefixlen == 0 and a.L == 1 and a.A == 1 and a.R == 0 and a.res1 == 0 and a.validlifetime == 0xffffffff and a.preferredlifetime == 0xffffffff and a.res2 == 0 and a.prefix == "::"

= ICMPv6NDOptPrefixInfo - Instantiation with specific values
a=ICMPv6NDOptPrefixInfo(b'\x03\x05@!\x11\x11\x11\x11""""3333 \x01\r\xb8\x00\x00\x00\x00\x00\x00\x00\x00\x00\x00\x00\x01')
a.type == 3 and a.len == 5 and a.prefixlen == 64 and a.L == 0 and a.A == 0 and a.R == 1 and a.res1 == 1 and a.validlifetime == 0x11111111 and a.preferredlifetime == 0x22222222 and a.res2 == 0x33333333 and a.prefix == "2001:db8::1"


############
############
+ ICMPv6NDOptRedirectedHdr Class Test 

= ICMPv6NDOptRedirectedHdr - Basic Instantiation
~ ICMPv6NDOptRedirectedHdr
bytes(ICMPv6NDOptRedirectedHdr()) == b'\x04\x01\x00\x00\x00\x00\x00\x00'

= ICMPv6NDOptRedirectedHdr - Instantiation with specific values 
~ ICMPv6NDOptRedirectedHdr
bytes(ICMPv6NDOptRedirectedHdr(len=0xff, res=0x1111, pkt="somestringthatisnotanipv6packet")) == b'\x04\xff4369\x00\x00somestringthatisnotanipv'

= ICMPv6NDOptRedirectedHdr - Instantiation with simple IPv6 packet (no upper layer)
~ ICMPv6NDOptRedirectedHdr
bytes(ICMPv6NDOptRedirectedHdr(pkt=IPv6())) == b'\x04\x06\x00\x00\x00\x00\x00\x00`\x00\x00\x00\x00\x00;@\x00\x00\x00\x00\x00\x00\x00\x00\x00\x00\x00\x00\x00\x00\x00\x01\x00\x00\x00\x00\x00\x00\x00\x00\x00\x00\x00\x00\x00\x00\x00\x01'

= ICMPv6NDOptRedirectedHdr - Basic Dissection
~ ICMPv6NDOptRedirectedHdr
a=ICMPv6NDOptRedirectedHdr(b'\x04\x00\x00\x00')
assert(a.type == 4)
assert(a.len == 0)
assert(a.res == b"\x00\x00")
assert(a.pkt == b"")

= ICMPv6NDOptRedirectedHdr - Disssection with specific values
~ ICMPv6NDOptRedirectedHdr
a=ICMPv6NDOptRedirectedHdr(b'\x04\xff\x11\x11\x00\x00\x00\x00somestringthatisnotanipv6pac')
a.type == 4 and a.len == 255 and a.res == b'\x11\x11\x00\x00\x00\x00' and isinstance(a.pkt, Raw) and a.pkt.load == b"somestringthatisnotanipv6pac"

= ICMPv6NDOptRedirectedHdr - Dissection with cut IPv6 Header
~ ICMPv6NDOptRedirectedHdr
a=ICMPv6NDOptRedirectedHdr(b'\x04\x06\x00\x00\x00\x00\x00\x00`\x00\x00\x00\x00\x00;@\x00\x00\x00\x00\x00\x00\x00\x00\x00\x00\x00\x00\x00\x00\x00\x01\x00\x00\x00\x00\x00\x00\x00\x00\x00\x00\x00\x00')
a.type == 4 and a.len == 6 and a.res == b"\x00\x00\x00\x00\x00\x00" and isinstance(a.pkt, Raw) and a.pkt.load == b'`\x00\x00\x00\x00\x00;@\x00\x00\x00\x00\x00\x00\x00\x00\x00\x00\x00\x00\x00\x00\x00\x01\x00\x00\x00\x00\x00\x00\x00\x00\x00\x00\x00\x00'

= ICMPv6NDOptRedirectedHdr - Complete dissection
~ ICMPv6NDOptRedirectedHdr
x=ICMPv6NDOptRedirectedHdr(b'\x04\x06\x00\x00\x00\x00\x00\x00`\x00\x00\x00\x00\x00;@\x00\x00\x00\x00\x00\x00\x00\x00\x00\x00\x00\x00\x00\x00\x00\x01\x00\x00\x00\x00\x00\x00\x00\x00\x00\x00\x00\x00\x00\x00\x00\x01')
y=x.copy()
del(y.len)
x == ICMPv6NDOptRedirectedHdr(bytes(y))

# Add more tests


############
############
+ ICMPv6NDOptMTU Class Test 

= ICMPv6NDOptMTU - Basic Instantiation
bytes(ICMPv6NDOptMTU()) == b'\x05\x01\x00\x00\x00\x00\x05\x00'

= ICMPv6NDOptMTU - Instantiation with specific values
bytes(ICMPv6NDOptMTU(len=2, res=0x1111, mtu=1500)) == b'\x05\x02\x11\x11\x00\x00\x05\xdc'
 
= ICMPv6NDOptMTU - Basic dissection
a=ICMPv6NDOptMTU(b'\x05\x01\x00\x00\x00\x00\x05\x00')
a.type == 5 and a.len == 1 and a.res == 0 and a.mtu == 1280

= ICMPv6NDOptMTU - Dissection with specific values
a=ICMPv6NDOptMTU(b'\x05\x02\x11\x11\x00\x00\x05\xdc')
a.type == 5 and a.len == 2 and a.res == 0x1111 and a.mtu == 1500


############
############
+ ICMPv6NDOptShortcutLimit Class Test (RFC2491)

= ICMPv6NDOptShortcutLimit - Basic Instantiation
bytes(ICMPv6NDOptShortcutLimit()) == b'\x06\x01(\x00\x00\x00\x00\x00'

= ICMPv6NDOptShortcutLimit - Instantiation with specific values
bytes(ICMPv6NDOptShortcutLimit(len=2, shortcutlim=0x11, res1=0xee, res2=0xaaaaaaaa)) == b'\x06\x02\x11\xee\xaa\xaa\xaa\xaa'

= ICMPv6NDOptShortcutLimit - Basic Dissection
a=ICMPv6NDOptShortcutLimit(b'\x06\x01(\x00\x00\x00\x00\x00')
a.type == 6 and a.len == 1 and a.shortcutlim == 40 and a.res1 == 0 and a.res2 == 0

= ICMPv6NDOptShortcutLimit - Dissection with specific values
a=ICMPv6NDOptShortcutLimit(b'\x06\x02\x11\xee\xaa\xaa\xaa\xaa')
a.len==2 and a.shortcutlim==0x11 and a.res1==0xee and a.res2==0xaaaaaaaa


############
############
+ ICMPv6NDOptAdvInterval Class Test 

= ICMPv6NDOptAdvInterval - Basic Instantiation
bytes(ICMPv6NDOptAdvInterval()) == b'\x07\x01\x00\x00\x00\x00\x00\x00'

= ICMPv6NDOptAdvInterval - Instantiation with specific values
bytes(ICMPv6NDOptAdvInterval(len=2, res=0x1111, advint=0xffffffff)) == b'\x07\x02\x11\x11\xff\xff\xff\xff'
 
= ICMPv6NDOptAdvInterval - Basic dissection
a=ICMPv6NDOptAdvInterval(b'\x07\x01\x00\x00\x00\x00\x00\x00')
a.type == 7 and a.len == 1 and a.res == 0 and a.advint == 0

= ICMPv6NDOptAdvInterval - Dissection with specific values
a=ICMPv6NDOptAdvInterval(b'\x07\x02\x11\x11\xff\xff\xff\xff')
a.type == 7 and a.len == 2 and a.res == 0x1111 and a.advint == 0xffffffff


############
############
+ ICMPv6NDOptHAInfo Class Test

= ICMPv6NDOptHAInfo - Basic Instantiation
bytes(ICMPv6NDOptHAInfo()) == b'\x08\x01\x00\x00\x00\x00\x00\x01'

= ICMPv6NDOptHAInfo - Instantiation with specific values
bytes(ICMPv6NDOptHAInfo(len=2, res=0x1111, pref=0x2222, lifetime=0x3333)) == b'\x08\x02\x11\x11""33'
 
= ICMPv6NDOptHAInfo - Basic dissection
a=ICMPv6NDOptHAInfo(b'\x08\x01\x00\x00\x00\x00\x00\x01')
a.type == 8 and a.len == 1 and a.res == 0 and a.pref == 0 and a.lifetime == 1

= ICMPv6NDOptHAInfo - Dissection with specific values
a=ICMPv6NDOptHAInfo(b'\x08\x02\x11\x11""33')
a.type == 8 and a.len == 2 and a.res == 0x1111 and a.pref == 0x2222 and a.lifetime == 0x3333


############
############
+ ICMPv6NDOptSrcAddrList Class Test 

= ICMPv6NDOptSrcAddrList - Basic Instantiation
bytes(ICMPv6NDOptSrcAddrList()) == b'\t\x01\x00\x00\x00\x00\x00\x00'

= ICMPv6NDOptSrcAddrList - Instantiation with specific values (auto len)
bytes(ICMPv6NDOptSrcAddrList(res="BBBBBB", addrlist=["ffff::ffff", "1111::1111"])) == b'\t\x05BBBBBB\xff\xff\x00\x00\x00\x00\x00\x00\x00\x00\x00\x00\x00\x00\xff\xff\x11\x11\x00\x00\x00\x00\x00\x00\x00\x00\x00\x00\x00\x00\x11\x11'

= ICMPv6NDOptSrcAddrList - Instantiation with specific values 
bytes(ICMPv6NDOptSrcAddrList(len=3, res="BBBBBB", addrlist=["ffff::ffff", "1111::1111"])) == b'\t\x03BBBBBB\xff\xff\x00\x00\x00\x00\x00\x00\x00\x00\x00\x00\x00\x00\xff\xff\x11\x11\x00\x00\x00\x00\x00\x00\x00\x00\x00\x00\x00\x00\x11\x11'

= ICMPv6NDOptSrcAddrList - Basic Dissection
a=ICMPv6NDOptSrcAddrList(b'\t\x01\x00\x00\x00\x00\x00\x00')
a.type == 9 and a.len == 1 and a.res == b'\x00\x00\x00\x00\x00\x00' and not a.addrlist

= ICMPv6NDOptSrcAddrList - Dissection with specific values (auto len)
a=ICMPv6NDOptSrcAddrList(b'\t\x05BBBBBB\xff\xff\x00\x00\x00\x00\x00\x00\x00\x00\x00\x00\x00\x00\xff\xff\x11\x11\x00\x00\x00\x00\x00\x00\x00\x00\x00\x00\x00\x00\x11\x11')
a.type == 9 and a.len == 5 and a.res == b'BBBBBB' and len(a.addrlist) == 2 and a.addrlist[0] == "ffff::ffff" and a.addrlist[1] == "1111::1111"

= ICMPv6NDOptSrcAddrList - Dissection with specific values 
conf.debug_dissector = False
a=ICMPv6NDOptSrcAddrList(b'\t\x03BBBBBB\xff\xff\x00\x00\x00\x00\x00\x00\x00\x00\x00\x00\x00\x00\xff\xff\x11\x11\x00\x00\x00\x00\x00\x00\x00\x00\x00\x00\x00\x00\x11\x11')
conf.debug_dissector = True
a.type == 9 and a.len == 3 and a.res == b'BBBBBB' and len(a.addrlist) == 1 and a.addrlist[0] == "ffff::ffff" and isinstance(a.payload, Raw) and a.payload.load == b'\x11\x11\x00\x00\x00\x00\x00\x00\x00\x00\x00\x00\x00\x00\x11\x11'


############
############
+ ICMPv6NDOptTgtAddrList Class Test 

= ICMPv6NDOptTgtAddrList - Basic Instantiation
bytes(ICMPv6NDOptTgtAddrList()) == b'\n\x01\x00\x00\x00\x00\x00\x00'

= ICMPv6NDOptTgtAddrList - Instantiation with specific values (auto len)
bytes(ICMPv6NDOptTgtAddrList(res="BBBBBB", addrlist=["ffff::ffff", "1111::1111"])) == b'\n\x05BBBBBB\xff\xff\x00\x00\x00\x00\x00\x00\x00\x00\x00\x00\x00\x00\xff\xff\x11\x11\x00\x00\x00\x00\x00\x00\x00\x00\x00\x00\x00\x00\x11\x11'

= ICMPv6NDOptTgtAddrList - Instantiation with specific values 
bytes(ICMPv6NDOptTgtAddrList(len=3, res="BBBBBB", addrlist=["ffff::ffff", "1111::1111"])) == b'\n\x03BBBBBB\xff\xff\x00\x00\x00\x00\x00\x00\x00\x00\x00\x00\x00\x00\xff\xff\x11\x11\x00\x00\x00\x00\x00\x00\x00\x00\x00\x00\x00\x00\x11\x11'

= ICMPv6NDOptTgtAddrList - Basic Dissection
a=ICMPv6NDOptTgtAddrList(b'\n\x01\x00\x00\x00\x00\x00\x00')
a.type == 10 and a.len == 1 and a.res == b'\x00\x00\x00\x00\x00\x00' and not a.addrlist

= ICMPv6NDOptTgtAddrList - Dissection with specific values (auto len)
a=ICMPv6NDOptTgtAddrList(b'\n\x05BBBBBB\xff\xff\x00\x00\x00\x00\x00\x00\x00\x00\x00\x00\x00\x00\xff\xff\x11\x11\x00\x00\x00\x00\x00\x00\x00\x00\x00\x00\x00\x00\x11\x11')
a.type == 10 and a.len == 5 and a.res == b'BBBBBB' and len(a.addrlist) == 2 and a.addrlist[0] == "ffff::ffff" and a.addrlist[1] == "1111::1111"

= ICMPv6NDOptTgtAddrList - Instantiation with specific values 
conf.debug_dissector = False
a=ICMPv6NDOptTgtAddrList(b'\n\x03BBBBBB\xff\xff\x00\x00\x00\x00\x00\x00\x00\x00\x00\x00\x00\x00\xff\xff\x11\x11\x00\x00\x00\x00\x00\x00\x00\x00\x00\x00\x00\x00\x11\x11')
conf.debug_dissector = True
a.type == 10 and a.len == 3 and a.res == b'BBBBBB' and len(a.addrlist) == 1 and a.addrlist[0] == "ffff::ffff" and isinstance(a.payload, Raw) and a.payload.load == b'\x11\x11\x00\x00\x00\x00\x00\x00\x00\x00\x00\x00\x00\x00\x11\x11'


############
############
+ ICMPv6NDOptIPAddr Class Test (RFC 4068)

= ICMPv6NDOptIPAddr - Basic Instantiation 
bytes(ICMPv6NDOptIPAddr()) == b'\x11\x03\x01@\x00\x00\x00\x00\x00\x00\x00\x00\x00\x00\x00\x00\x00\x00\x00\x00\x00\x00\x00\x00'

= ICMPv6NDOptIPAddr - Instantiation with specific values
bytes(ICMPv6NDOptIPAddr(len=5, optcode=0xff, plen=40, res=0xeeeeeeee, addr="ffff::1111")) == b'\x11\x05\xff(\xee\xee\xee\xee\xff\xff\x00\x00\x00\x00\x00\x00\x00\x00\x00\x00\x00\x00\x11\x11'

= ICMPv6NDOptIPAddr - Basic Dissection 
a=ICMPv6NDOptIPAddr(b'\x11\x03\x01@\x00\x00\x00\x00\x00\x00\x00\x00\x00\x00\x00\x00\x00\x00\x00\x00\x00\x00\x00\x00')
a.type == 17 and a.len == 3 and a.optcode == 1 and a.plen == 64 and a.res == 0 and a.addr == "::"

= ICMPv6NDOptIPAddr - Dissection with specific values
a=ICMPv6NDOptIPAddr(b'\x11\x05\xff(\xee\xee\xee\xee\xff\xff\x00\x00\x00\x00\x00\x00\x00\x00\x00\x00\x00\x00\x11\x11')
a.type == 17 and a.len == 5 and a.optcode == 0xff and a.plen == 40 and a.res == 0xeeeeeeee and a.addr == "ffff::1111"


############
############
+ ICMPv6NDOptNewRtrPrefix Class Test (RFC 4068)

= ICMPv6NDOptNewRtrPrefix - Basic Instantiation 
bytes(ICMPv6NDOptNewRtrPrefix()) == b'\x12\x03\x00@\x00\x00\x00\x00\x00\x00\x00\x00\x00\x00\x00\x00\x00\x00\x00\x00\x00\x00\x00\x00'

= ICMPv6NDOptNewRtrPrefix - Instantiation with specific values
bytes(ICMPv6NDOptNewRtrPrefix(len=5, optcode=0xff, plen=40, res=0xeeeeeeee, prefix="ffff::1111")) == b'\x12\x05\xff(\xee\xee\xee\xee\xff\xff\x00\x00\x00\x00\x00\x00\x00\x00\x00\x00\x00\x00\x11\x11'

= ICMPv6NDOptNewRtrPrefix - Basic Dissection 
a=ICMPv6NDOptNewRtrPrefix(b'\x12\x03\x00@\x00\x00\x00\x00\x00\x00\x00\x00\x00\x00\x00\x00\x00\x00\x00\x00\x00\x00\x00\x00')
a.type == 18 and a.len == 3 and a.optcode == 0 and a.plen == 64 and a.res == 0 and a.prefix == "::"

= ICMPv6NDOptNewRtrPrefix - Dissection with specific values
a=ICMPv6NDOptNewRtrPrefix(b'\x12\x05\xff(\xee\xee\xee\xee\xff\xff\x00\x00\x00\x00\x00\x00\x00\x00\x00\x00\x00\x00\x11\x11')
a.type == 18 and a.len == 5 and a.optcode == 0xff and a.plen == 40 and a.res == 0xeeeeeeee and a.prefix == "ffff::1111"


############
############
+ ICMPv6NDOptLLA Class Test (RFC 4068)

= ICMPv6NDOptLLA - Basic Instantiation 
bytes(ICMPv6NDOptLLA()) == b'\x13\x01\x00\x00\x00\x00\x00\x00\x00'

= ICMPv6NDOptLLA - Instantiation with specific values
bytes(ICMPv6NDOptLLA(len=2, optcode=3, lla="ff:11:ff:11:ff:11")) == b'\x13\x02\x03\xff\x11\xff\x11\xff\x11'

= ICMPv6NDOptLLA - Basic Dissection 
a=ICMPv6NDOptLLA(b'\x13\x01\x00\x00\x00\x00\x00\x00\x00')
a.type == 19 and a.len == 1 and a.optcode == 0 and a.lla == "00:00:00:00:00:00"

= ICMPv6NDOptLLA - Dissection with specific values
a=ICMPv6NDOptLLA(b'\x13\x02\x03\xff\x11\xff\x11\xff\x11')
a.type == 19 and a.len == 2 and a.optcode == 3 and a.lla == "ff:11:ff:11:ff:11"


############
############
+ ICMPv6NDOptRouteInfo Class Test

= ICMPv6NDOptRouteInfo - Basic Instantiation
bytes(ICMPv6NDOptRouteInfo()) == b'\x18\x01\x00\x00\xff\xff\xff\xff'

= ICMPv6NDOptRouteInfo - Instantiation with forced prefix but no length
bytes(ICMPv6NDOptRouteInfo(prefix="2001:db8:1:1:1:1:1:1")) == b'\x18\x03\x00\x00\xff\xff\xff\xff \x01\r\xb8\x00\x01\x00\x01\x00\x01\x00\x01\x00\x01\x00\x01'

= ICMPv6NDOptRouteInfo - Instantiation with forced length values (1/4)
bytes(ICMPv6NDOptRouteInfo(len=1, prefix="2001:db8:1:1:1:1:1:1")) == b'\x18\x01\x00\x00\xff\xff\xff\xff'

= ICMPv6NDOptRouteInfo - Instantiation with forced length values (2/4)
bytes(ICMPv6NDOptRouteInfo(len=2, prefix="2001:db8:1:1:1:1:1:1")) == b'\x18\x02\x00\x00\xff\xff\xff\xff \x01\r\xb8\x00\x01\x00\x01'

= ICMPv6NDOptRouteInfo - Instantiation with forced length values (3/4)
bytes(ICMPv6NDOptRouteInfo(len=3, prefix="2001:db8:1:1:1:1:1:1")) == b'\x18\x03\x00\x00\xff\xff\xff\xff \x01\r\xb8\x00\x01\x00\x01\x00\x01\x00\x01\x00\x01\x00\x01'

= ICMPv6NDOptRouteInfo - Instantiation with forced length values (4/4)
bytes(ICMPv6NDOptRouteInfo(len=4, prefix="2001:db8:1:1:1:1:1:1")) == b'\x18\x04\x00\x00\xff\xff\xff\xff \x01\r\xb8\x00\x01\x00\x01\x00\x01\x00\x01\x00\x01\x00\x01\x00\x00\x00\x00\x00\x00\x00\x00'

= ICMPv6NDOptRouteInfo - Instantiation with specific values 
bytes(ICMPv6NDOptRouteInfo(len=6, plen=0x11, res1=1, prf=3, res2=1, rtlifetime=0x22222222, prefix="2001:db8::1")) == b'\x18\x06\x119"""" \x01\r\xb8\x00\x00\x00\x00\x00\x00\x00\x00\x00\x00\x00\x01\x00\x00\x00\x00\x00\x00\x00\x00\x00\x00\x00\x00\x00\x00\x00\x00\x00\x00\x00\x00\x00\x00\x00\x00'

= ICMPv6NDOptRouteInfo - Basic dissection
a=ICMPv6NDOptRouteInfo(b'\x18\x03\x00\x00\xff\xff\xff\xff\x00\x00\x00\x00\x00\x00\x00\x00\x00\x00\x00\x00\x00\x00\x00\x00')
a.type == 24 and a.len == 3 and a.plen == 0 and a.res1 == 0 and a.prf == 0 and a.res2 == 0 and a.rtlifetime == 0xffffffff and a. prefix == "::"

= ICMPv6NDOptRouteInfo - Dissection with specific values 
a=ICMPv6NDOptRouteInfo(b'\x18\x04\x119"""" \x01\r\xb8\x00\x00\x00\x00\x00\x00\x00\x00\x00\x00\x00\x01')
a.plen == 0x11 and a.res1 == 1 and a.prf == 3 and a.res2 == 1 and a.rtlifetime == 0x22222222 and a.prefix == "2001:db8::1" 


############
############
+ ICMPv6NDOptMAP Class Test

= ICMPv6NDOptMAP - Basic Instantiation
bytes(ICMPv6NDOptMAP()) == b'\x17\x03\x1f\x80\xff\xff\xff\xff\x00\x00\x00\x00\x00\x00\x00\x00\x00\x00\x00\x00\x00\x00\x00\x00'

= ICMPv6NDOptMAP - Instantiation with specific values
bytes(ICMPv6NDOptMAP(len=5, dist=3, pref=10, R=0, res=1, validlifetime=0x11111111, addr="ffff::1111")) == b'\x17\x05:\x01\x11\x11\x11\x11\xff\xff\x00\x00\x00\x00\x00\x00\x00\x00\x00\x00\x00\x00\x11\x11'

= ICMPv6NDOptMAP - Basic Dissection
a=ICMPv6NDOptMAP(b'\x17\x03\x1f\x80\xff\xff\xff\xff\x00\x00\x00\x00\x00\x00\x00\x00\x00\x00\x00\x00\x00\x00\x00\x00')
a.type==23 and a.len==3 and a.dist==1 and a.pref==15 and a.R==1 and a.res==0 and a.validlifetime==0xffffffff and a.addr=="::"

= ICMPv6NDOptMAP - Dissection with specific values
a=ICMPv6NDOptMAP(b'\x17\x05:\x01\x11\x11\x11\x11\xff\xff\x00\x00\x00\x00\x00\x00\x00\x00\x00\x00\x00\x00\x11\x11')
a.type==23 and a.len==5 and a.dist==3 and a.pref==10 and a.R==0 and a.res==1 and a.validlifetime==0x11111111 and a.addr=="ffff::1111"


############
############
+ ICMPv6NDOptRDNSS Class Test

= ICMPv6NDOptRDNSS - Basic Instantiation
bytes(ICMPv6NDOptRDNSS()) == b'\x19\x01\x00\x00\xff\xff\xff\xff'

= ICMPv6NDOptRDNSS - Basic instantiation with 1 DNS address
bytes(ICMPv6NDOptRDNSS(dns=["2001:db8::1"])) == b'\x19\x03\x00\x00\xff\xff\xff\xff \x01\r\xb8\x00\x00\x00\x00\x00\x00\x00\x00\x00\x00\x00\x01'

= ICMPv6NDOptRDNSS - Basic instantiation with 2 DNS addresses
bytes(ICMPv6NDOptRDNSS(dns=["2001:db8::1", "2001:db8::2"])) == b'\x19\x05\x00\x00\xff\xff\xff\xff \x01\r\xb8\x00\x00\x00\x00\x00\x00\x00\x00\x00\x00\x00\x01 \x01\r\xb8\x00\x00\x00\x00\x00\x00\x00\x00\x00\x00\x00\x02'

= ICMPv6NDOptRDNSS - Instantiation with specific values
bytes(ICMPv6NDOptRDNSS(len=43, res=0xaaee, lifetime=0x11111111, dns=["2001:db8::2"])) == b'\x19+\xaa\xee\x11\x11\x11\x11 \x01\r\xb8\x00\x00\x00\x00\x00\x00\x00\x00\x00\x00\x00\x02'

= ICMPv6NDOptRDNSS - Basic Dissection
a=ICMPv6NDOptRDNSS(b'\x19\x01\x00\x00\xff\xff\xff\xff')
a.type==25 and a.len==1 and a.res == 0 and a.dns==[]

= ICMPv6NDOptRDNSS - Dissection (with 1 DNS address)
a=ICMPv6NDOptRDNSS(b'\x19\x03\x00\x00\xff\xff\xff\xff \x01\r\xb8\x00\x00\x00\x00\x00\x00\x00\x00\x00\x00\x00\x01')
a.type==25 and a.len==3 and a.res ==0 and len(a.dns) == 1 and a.dns[0] == "2001:db8::1"

= ICMPv6NDOptRDNSS - Dissection (with 2 DNS addresses)
a=ICMPv6NDOptRDNSS(b'\x19\x05\xaa\xee\xff\xff\xff\xff \x01\r\xb8\x00\x00\x00\x00\x00\x00\x00\x00\x00\x00\x00\x01 \x01\r\xb8\x00\x00\x00\x00\x00\x00\x00\x00\x00\x00\x00\x02')
a.type==25 and a.len==5 and a.res == 0xaaee and len(a.dns) == 2 and a.dns[0] == "2001:db8::1" and a.dns[1] == "2001:db8::2"


############
############
+ ICMPv6NDOptDNSSL Class Test

= ICMPv6NDOptDNSSL - Basic Instantiation
bytes(ICMPv6NDOptDNSSL()) == b'\x1f\x01\x00\x00\xff\xff\xff\xff'

= ICMPv6NDOptDNSSL - Instantiation with 1 search domain, as seen in the wild
bytes(ICMPv6NDOptDNSSL(lifetime=60, searchlist=["home."])) == b'\x1f\x02\x00\x00\x00\x00\x00<\x04home\x00\x00\x00'

= ICMPv6NDOptDNSSL - Basic instantiation with 2 search domains
bytes(ICMPv6NDOptDNSSL(searchlist=["home.", "office."])) == b'\x1f\x03\x00\x00\xff\xff\xff\xff\x04home\x00\x06office\x00\x00\x00'

= ICMPv6NDOptDNSSL - Basic instantiation with 3 search domains
bytes(ICMPv6NDOptDNSSL(searchlist=["home.", "office.", "here.there."])) == b'\x1f\x05\x00\x00\xff\xff\xff\xff\x04home\x00\x06office\x00\x04here\x05there\x00\x00\x00\x00\x00\x00\x00'

= ICMPv6NDOptDNSSL - Basic Dissection
p = ICMPv6NDOptDNSSL(b'\x1f\x01\x00\x00\xff\xff\xff\xff')
p.type == 31 and p.len == 1 and p.res == 0 and p.searchlist == []

= ICMPv6NDOptDNSSL - Basic Dissection with specific values
p = ICMPv6NDOptDNSSL(b'\x1f\x02\x00\x00\x00\x00\x00<\x04home\x00\x00\x00')
p.type == 31 and p.len == 2 and p.res == 0 and p.lifetime == 60 and p.searchlist == ["home."]


############
############
+ ICMPv6NDOptEFA Class Test

= ICMPv6NDOptEFA - Basic Instantiation
bytes(ICMPv6NDOptEFA()) == b'\x1a\x01\x00\x00\x00\x00\x00\x00'

= ICMPv6NDOptEFA - Basic Dissection
a=ICMPv6NDOptEFA(b'\x1a\x01\x00\x00\x00\x00\x00\x00')
a.type==26 and a.len==1 and a.res == 0


############
############
+ Test Node Information Query - ICMPv6NIQueryNOOP

= ICMPv6NIQueryNOOP - Basic Instantiation
bytes(ICMPv6NIQueryNOOP(nonce="\x00"*8)) == b'\x8b\x01\x00\x00\x00\x00\x00\x00\x00\x00\x00\x00\x00\x00\x00\x00\x00\x00\x00'

= ICMPv6NIQueryNOOP - Basic Dissection
a = ICMPv6NIQueryNOOP(b'\x8b\x01\x00\x00\x00\x00\x00\x00\x00\x00\x00\x00\x00\x00\x00\x00\x00\x00\x00')
a.type == 139 and a.code == 1 and a.cksum == 0 and a.qtype == 0 and a.unused == 0 and a.flags == 0 and a.nonce == b"\x00"*8 and a.data == b""


############
############
+ Test Node Information Query - ICMPv6NIQueryName

= ICMPv6NIQueryName - single label DNS name (internal)
a=ICMPv6NIQueryName(data="abricot").getfieldval("data")
type(a) is tuple and len(a) == 2 and a[0] == 1 and a[1] == b'\x07abricot\x00\x00'

= ICMPv6NIQueryName - single label DNS name
ICMPv6NIQueryName(data="abricot").data == "abricot"

= ICMPv6NIQueryName - fqdn (internal)
a=ICMPv6NIQueryName(data="n.d.org").getfieldval("data")
type(a) is tuple and len(a) == 2 and a[0] == 1 and a[1] == b'\x01n\x01d\x03org\x00'

= ICMPv6NIQueryName - fqdn
ICMPv6NIQueryName(data="n.d.org").data == "n.d.org"

= ICMPv6NIQueryName - IPv6 address (internal)
a=ICMPv6NIQueryName(data="2001:db8::1").getfieldval("data")
type(a) is tuple and len(a) == 2 and a[0] == 0 and a[1] == '2001:db8::1'

= ICMPv6NIQueryName - IPv6 address 
ICMPv6NIQueryName(data="2001:db8::1").data == "2001:db8::1"

= ICMPv6NIQueryName - IPv4 address (internal)
a=ICMPv6NIQueryName(data="169.254.253.252").getfieldval("data")
type(a) is tuple and len(a) == 2 and a[0] == 2 and a[1] == '169.254.253.252'

= ICMPv6NIQueryName - IPv4 address
ICMPv6NIQueryName(data="169.254.253.252").data == '169.254.253.252'

= ICMPv6NIQueryName - build & dissection
s = bytes(IPv6()/ICMPv6NIQueryName(data="n.d.org"))
p = IPv6(s)
ICMPv6NIQueryName in p and p[ICMPv6NIQueryName].data == "n.d.org"


############
############
+ Test Node Information Query - ICMPv6NIQueryIPv6

= ICMPv6NIQueryIPv6 - single label DNS name (internal)
a = ICMPv6NIQueryIPv6(data="abricot")
ls(a)
a = a.getfieldval("data")
type(a) is tuple and len(a) == 2 and a[0] == 1 and a[1] == b'\x07abricot\x00\x00'

= ICMPv6NIQueryIPv6 - single label DNS name
ICMPv6NIQueryIPv6(data="abricot").data == "abricot"

= ICMPv6NIQueryIPv6 - fqdn (internal)
a=ICMPv6NIQueryIPv6(data="n.d.org").getfieldval("data")
type(a) is tuple and len(a) == 2 and a[0] == 1 and a[1] == b'\x01n\x01d\x03org\x00'

= ICMPv6NIQueryIPv6 - fqdn
ICMPv6NIQueryIPv6(data="n.d.org").data == "n.d.org"

= ICMPv6NIQueryIPv6 - IPv6 address (internal)
a=ICMPv6NIQueryIPv6(data="2001:db8::1").getfieldval("data")
type(a) is tuple and len(a) == 2 and a[0] == 0 and a[1] == '2001:db8::1'

= ICMPv6NIQueryIPv6 - IPv6 address 
ICMPv6NIQueryIPv6(data="2001:db8::1").data == "2001:db8::1"

= ICMPv6NIQueryIPv6 - IPv4 address (internal)
a=ICMPv6NIQueryIPv6(data="169.254.253.252").getfieldval("data")
type(a) is tuple and len(a) == 2 and a[0] == 2 and a[1] == '169.254.253.252'

= ICMPv6NIQueryIPv6 - IPv4 address
ICMPv6NIQueryIPv6(data="169.254.253.252").data == '169.254.253.252'


############
############
+ Test Node Information Query - ICMPv6NIQueryIPv4

= ICMPv6NIQueryIPv4 - single label DNS name (internal)
a=ICMPv6NIQueryIPv4(data="abricot").getfieldval("data")
type(a) is tuple and len(a) == 2 and a[0] == 1 and a[1] == b'\x07abricot\x00\x00'

= ICMPv6NIQueryIPv4 - single label DNS name
ICMPv6NIQueryIPv4(data="abricot").data == "abricot"

= ICMPv6NIQueryIPv4 - fqdn (internal)
a=ICMPv6NIQueryIPv4(data="n.d.org").getfieldval("data")
type(a) is tuple and len(a) == 2 and a[0] == 1 and a[1] == b'\x01n\x01d\x03org\x00'

= ICMPv6NIQueryIPv4 - fqdn
ICMPv6NIQueryIPv4(data="n.d.org").data == "n.d.org"

= ICMPv6NIQueryIPv4 - IPv6 address (internal)
a=ICMPv6NIQueryIPv4(data="2001:db8::1").getfieldval("data")
type(a) is tuple and len(a) == 2 and a[0] == 0 and a[1] == '2001:db8::1'

= ICMPv6NIQueryIPv4 - IPv6 address 
ICMPv6NIQueryIPv4(data="2001:db8::1").data == "2001:db8::1"

= ICMPv6NIQueryIPv4 - IPv4 address (internal)
a=ICMPv6NIQueryIPv4(data="169.254.253.252").getfieldval("data")
type(a) is tuple and len(a) == 2 and a[0] == 2 and a[1] == '169.254.253.252'

= ICMPv6NIQueryIPv4 - IPv4 address
ICMPv6NIQueryIPv4(data="169.254.253.252").data == '169.254.253.252'


############
############
+ Test Node Information Query - Flags tests

= ICMPv6NIQuery* - flags handling (Test 1)
t = ICMPv6NIQueryIPv6(flags="T")
a = ICMPv6NIQueryIPv6(flags="A")
c = ICMPv6NIQueryIPv6(flags="C")
l = ICMPv6NIQueryIPv6(flags="L")
s = ICMPv6NIQueryIPv6(flags="S")
g = ICMPv6NIQueryIPv6(flags="G")
allflags = ICMPv6NIQueryIPv6(flags="TALCLSG")
t.flags == 1 and a.flags == 2 and c.flags == 4 and l.flags == 8 and s.flags == 16 and g.flags == 32 and allflags.flags == 63


= ICMPv6NIQuery* - flags handling (Test 2)
t = bytes(ICMPv6NIQueryNOOP(flags="T", nonce="A"*8))[6:8]
a = bytes(ICMPv6NIQueryNOOP(flags="A", nonce="A"*8))[6:8]
c = bytes(ICMPv6NIQueryNOOP(flags="C", nonce="A"*8))[6:8]
l = bytes(ICMPv6NIQueryNOOP(flags="L", nonce="A"*8))[6:8]
s = bytes(ICMPv6NIQueryNOOP(flags="S", nonce="A"*8))[6:8]
g = bytes(ICMPv6NIQueryNOOP(flags="G", nonce="A"*8))[6:8]
allflags = bytes(ICMPv6NIQueryNOOP(flags="TALCLSG", nonce="A"*8))[6:8]
t == b'\x00\x01' and a == b'\x00\x02' and c == b'\x00\x04' and l == b'\x00\x08' and s == b'\x00\x10' and g == b'\x00\x20' and allflags == b'\x00\x3F'


= ICMPv6NIReply* - flags handling (Test 1)
t = ICMPv6NIReplyIPv6(flags="T")
a = ICMPv6NIReplyIPv6(flags="A")
c = ICMPv6NIReplyIPv6(flags="C")
l = ICMPv6NIReplyIPv6(flags="L")
s = ICMPv6NIReplyIPv6(flags="S")
g = ICMPv6NIReplyIPv6(flags="G")
allflags = ICMPv6NIReplyIPv6(flags="TALCLSG")
t.flags == 1 and a.flags == 2 and c.flags == 4 and l.flags == 8 and s.flags == 16 and g.flags == 32 and allflags.flags == 63


= ICMPv6NIReply* - flags handling (Test 2)
t = bytes(ICMPv6NIReplyNOOP(flags="T", nonce="A"*8))[6:8]
a = bytes(ICMPv6NIReplyNOOP(flags="A", nonce="A"*8))[6:8]
c = bytes(ICMPv6NIReplyNOOP(flags="C", nonce="A"*8))[6:8]
l = bytes(ICMPv6NIReplyNOOP(flags="L", nonce="A"*8))[6:8]
s = bytes(ICMPv6NIReplyNOOP(flags="S", nonce="A"*8))[6:8]
g = bytes(ICMPv6NIReplyNOOP(flags="G", nonce="A"*8))[6:8]
allflags = bytes(ICMPv6NIReplyNOOP(flags="TALCLSG", nonce="A"*8))[6:8]
t == b'\x00\x01' and a == b'\x00\x02' and c == b'\x00\x04' and l == b'\x00\x08' and s == b'\x00\x10' and g == b'\x00\x20' and allflags == b'\x00\x3F'


= ICMPv6NIQuery* - Flags Default values
a = ICMPv6NIQueryNOOP()
b = ICMPv6NIQueryName()
c = ICMPv6NIQueryIPv4()
d = ICMPv6NIQueryIPv6()
a.flags == 0 and b.flags == 0 and c.flags == 0 and d.flags == 62

= ICMPv6NIReply* - Flags Default values
a = ICMPv6NIReplyIPv6()
b = ICMPv6NIReplyName()
c = ICMPv6NIReplyIPv6()
d = ICMPv6NIReplyIPv4()
e = ICMPv6NIReplyRefuse()
f = ICMPv6NIReplyUnknown()
a.flags == 0 and b.flags == 0 and c.flags == 0 and d.flags == 0 and e.flags == 0 and f.flags == 0



# Nonces 
# hashret and answers
# payload guess
# automatic destination address computation when integrated in scapy6
# at least computeNIGroupAddr


############
############
+ Test Node Information Query - Dispatching

= ICMPv6NIQueryIPv6 - dispatch with nothing in data
s = bytes(IPv6(src="2001:db8::1", dst="2001:db8::2")/ICMPv6NIQueryIPv6())
p = IPv6(s)
isinstance(p.payload, ICMPv6NIQueryIPv6)

= ICMPv6NIQueryIPv6 - dispatch with IPv6 address in data
s = bytes(IPv6(src="2001:db8::1", dst="2001:db8::2")/ICMPv6NIQueryIPv6(data="2001::db8::1"))
p = IPv6(s)
isinstance(p.payload, ICMPv6NIQueryIPv6)

= ICMPv6NIQueryIPv6 - dispatch with IPv4 address in data
s = bytes(IPv6(src="2001:db8::1", dst="2001:db8::2")/ICMPv6NIQueryIPv6(data="192.168.0.1"))
p = IPv6(s)
isinstance(p.payload, ICMPv6NIQueryIPv6)

= ICMPv6NIQueryIPv6 - dispatch with name in data
s = bytes(IPv6(src="2001:db8::1", dst="2001:db8::2")/ICMPv6NIQueryIPv6(data="alfred"))
p = IPv6(s)
isinstance(p.payload, ICMPv6NIQueryIPv6)

= ICMPv6NIQueryName - dispatch with nothing in data
s = bytes(IPv6(src="2001:db8::1", dst="2001:db8::2")/ICMPv6NIQueryName())
p = IPv6(s)
isinstance(p.payload, ICMPv6NIQueryName)

= ICMPv6NIQueryName - dispatch with IPv6 address in data
s = bytes(IPv6(src="2001:db8::1", dst="2001:db8::2")/ICMPv6NIQueryName(data="2001:db8::1"))
p = IPv6(s)
isinstance(p.payload, ICMPv6NIQueryName)

= ICMPv6NIQueryName - dispatch with IPv4 address in data
s = bytes(IPv6(src="2001:db8::1", dst="2001:db8::2")/ICMPv6NIQueryName(data="192.168.0.1"))
p = IPv6(s)
isinstance(p.payload, ICMPv6NIQueryName)

= ICMPv6NIQueryName - dispatch with name in data
s = bytes(IPv6(src="2001:db8::1", dst="2001:db8::2")/ICMPv6NIQueryName(data="alfred"))
p = IPv6(s)
isinstance(p.payload, ICMPv6NIQueryName)

= ICMPv6NIQueryIPv4 - dispatch with nothing in data
s = bytes(IPv6(src="2001:db8::1", dst="2001:db8::2")/ICMPv6NIQueryIPv4())
p = IPv6(s)
isinstance(p.payload, ICMPv6NIQueryIPv4)

= ICMPv6NIQueryIPv4 - dispatch with IPv6 address in data
s = bytes(IPv6(src="2001:db8::1", dst="2001:db8::2")/ICMPv6NIQueryIPv4(data="2001:db8::1"))
p = IPv6(s)
isinstance(p.payload, ICMPv6NIQueryIPv4)

= ICMPv6NIQueryIPv4 - dispatch with IPv6 address in data
s = bytes(IPv6(src="2001:db8::1", dst="2001:db8::2")/ICMPv6NIQueryIPv4(data="192.168.0.1"))
p = IPv6(s)
isinstance(p.payload, ICMPv6NIQueryIPv4)

= ICMPv6NIQueryIPv4 - dispatch with name in data
s = bytes(IPv6(src="2001:db8::1", dst="2001:db8::2")/ICMPv6NIQueryIPv4(data="alfred"))
p = IPv6(s)
isinstance(p.payload, ICMPv6NIQueryIPv4)

= ICMPv6NIReplyName - dispatch
s = bytes(IPv6(src="2001:db8::1", dst="2001:db8::2")/ICMPv6NIReplyName())
p = IPv6(s)
isinstance(p.payload, ICMPv6NIReplyName)

= ICMPv6NIReplyIPv6 - dispatch
s = bytes(IPv6(src="2001:db8::1", dst="2001:db8::2")/ICMPv6NIReplyIPv6())
p = IPv6(s)
isinstance(p.payload, ICMPv6NIReplyIPv6)

= ICMPv6NIReplyIPv4 - dispatch
s = bytes(IPv6(src="2001:db8::1", dst="2001:db8::2")/ICMPv6NIReplyIPv4())
p = IPv6(s)
isinstance(p.payload, ICMPv6NIReplyIPv4)

= ICMPv6NIReplyRefuse - dispatch
s = bytes(IPv6(src="2001:db8::1", dst="2001:db8::2")/ICMPv6NIReplyRefuse())
p = IPv6(s)
isinstance(p.payload, ICMPv6NIReplyRefuse)

= ICMPv6NIReplyUnknown - dispatch
s = bytes(IPv6(src="2001:db8::1", dst="2001:db8::2")/ICMPv6NIReplyUnknown())
p = IPv6(s)
isinstance(p.payload, ICMPv6NIReplyUnknown)


############
############
+ Test Node Information Query - ICMPv6NIReplyNOOP

= ICMPv6NIReplyNOOP - single DNS name without hint => understood as string (internal)
a=ICMPv6NIReplyNOOP(data="abricot").getfieldval("data")
type(a) is tuple and len(a) == 2 and a[0] == 0 and type(a[1]) is str and a[1] == "abricot"

= ICMPv6NIReplyNOOP - single DNS name without hint => understood as string
ICMPv6NIReplyNOOP(data="abricot").data == "abricot"

= ICMPv6NIReplyNOOP - fqdn without hint => understood as string (internal)
a=ICMPv6NIReplyNOOP(data="n.d.tld").getfieldval("data")
type(a) is tuple and len(a) == 2 and a[0] == 0 and type(a[1]) is str and a[1] == "n.d.tld"

= ICMPv6NIReplyNOOP - fqdn without hint => understood as string 
ICMPv6NIReplyNOOP(data="n.d.tld").data == "n.d.tld"

= ICMPv6NIReplyNOOP - IPv6 address without hint => understood as string (internal)
a=ICMPv6NIReplyNOOP(data="2001:0db8::1").getfieldval("data")
type(a) is tuple and len(a) == 2 and a[0] == 0 and type(a[1]) is str and a[1] == "2001:0db8::1"

= ICMPv6NIReplyNOOP - IPv6 address without hint => understood as string
ICMPv6NIReplyNOOP(data="2001:0db8::1").data == "2001:0db8::1"

= ICMPv6NIReplyNOOP - IPv4 address without hint => understood as string (internal)
a=ICMPv6NIReplyNOOP(data="169.254.253.010").getfieldval("data")
type(a) is tuple and len(a) == 2 and a[0] == 0 and type(a[1]) is str and a[1] == "169.254.253.010"

= ICMPv6NIReplyNOOP - IPv4 address without hint => understood as string
ICMPv6NIReplyNOOP(data="169.254.253.010").data == "169.254.253.010"


############
############
+ Test Node Information Query - ICMPv6NIReplyName

= ICMPv6NIReplyName - single label DNS name as a string (without ttl) (internal)
a=ICMPv6NIReplyName(data="abricot").getfieldval("data")
type(a) is tuple and len(a) == 2 and a[0] == 2 and type(a[1]) is list and len(a[1]) == 2 and a[1][0] == 0 and a[1][1] == b'\x07abricot\x00\x00'

= ICMPv6NIReplyName - single label DNS name as a string (without ttl)
ICMPv6NIReplyName(data="abricot").data == [0, "abricot"]

= ICMPv6NIReplyName - fqdn name as a string (without ttl) (internal)
a=ICMPv6NIReplyName(data="n.d.tld").getfieldval("data")
type(a) is tuple and len(a) == 2 and a[0] == 2 and type(a[1]) is list and len(a[1]) == 2 and a[1][0] == 0 and a[1][1] == b'\x01n\x01d\x03tld\x00'

= ICMPv6NIReplyName - fqdn name as a string (without ttl)
ICMPv6NIReplyName(data="n.d.tld").data == [0, 'n.d.tld']

= ICMPv6NIReplyName - list of 2 single label DNS names (without ttl) (internal)
a=ICMPv6NIReplyName(data=["abricot", "poire"]).getfieldval("data")
type(a) is tuple and len(a) == 2 and a[0] == 2 and type(a[1]) is list and len(a[1]) == 2 and a[1][0] == 0 and a[1][1] == b'\x07abricot\x00\x00\x05poire\x00\x00'

= ICMPv6NIReplyName - list of 2 single label DNS names (without ttl)
ICMPv6NIReplyName(data=["abricot", "poire"]).data == [0, "abricot", "poire"]

= ICMPv6NIReplyName - [ttl, single-label, single-label, fqdn] (internal)
a=ICMPv6NIReplyName(data=[42, "abricot", "poire", "n.d.tld"]).getfieldval("data")
type(a) is tuple and len(a) == 2 and a[0] == 2 and type(a[1]) is list and len(a[1]) == 2 and a[1][0] == 42 and a[1][1] == b'\x07abricot\x00\x00\x05poire\x00\x00\x01n\x01d\x03tld\x00'

= ICMPv6NIReplyName - [ttl, single-label, single-label, fqdn]
ICMPv6NIReplyName(data=[42, "abricot", "poire", "n.d.tld"]).data == [42, "abricot", "poire", "n.d.tld"]


############
############
+ Test Node Information Query - ICMPv6NIReplyIPv6

= ICMPv6NIReplyIPv6 - one IPv6 address without TTL (internal)
a=ICMPv6NIReplyIPv6(data="2001:db8::1").getfieldval("data")
type(a) is tuple and len(a) == 2 and a[0] == 3 and type(a[1]) is list and len(a[1]) == 1 and type(a[1][0]) is tuple and len(a[1][0]) == 2 and a[1][0][0] == 0 and a[1][0][1] == "2001:db8::1" 

= ICMPv6NIReplyIPv6 - one IPv6 address without TTL
ICMPv6NIReplyIPv6(data="2001:db8::1").data == [(0, '2001:db8::1')]

= ICMPv6NIReplyIPv6 - one IPv6 address without TTL (as a list)  (internal)
a=ICMPv6NIReplyIPv6(data=["2001:db8::1"]).getfieldval("data")
type(a) is tuple and len(a) == 2 and a[0] == 3 and type(a[1]) is list and len(a[1]) == 1 and type(a[1][0]) is tuple and len(a[1][0]) == 2 and a[1][0][0] == 0 and a[1][0][1] == "2001:db8::1" 

= ICMPv6NIReplyIPv6 - one IPv6 address without TTL (as a list) 
ICMPv6NIReplyIPv6(data=["2001:db8::1"]).data == [(0, '2001:db8::1')]

= ICMPv6NIReplyIPv6 - one IPv6 address with TTL  (internal)
a=ICMPv6NIReplyIPv6(data=[(0, "2001:db8::1")]).getfieldval("data")
type(a) is tuple and len(a) == 2 and a[0] == 3 and type(a[1]) is list and len(a[1]) == 1 and type(a[1][0]) is tuple and len(a[1][0]) == 2 and a[1][0][0] == 0 and a[1][0][1] == "2001:db8::1" 

= ICMPv6NIReplyIPv6 - one IPv6 address with TTL
ICMPv6NIReplyIPv6(data=[(0, "2001:db8::1")]).data == [(0, '2001:db8::1')]

= ICMPv6NIReplyIPv6 - two IPv6 addresses as a list of strings (without TTL) (internal)
a=ICMPv6NIReplyIPv6(data=["2001:db8::1", "2001:db8::2"]).getfieldval("data")
type(a) is tuple and len(a) == 2 and a[0] == 3 and type(a[1]) is list and len(a[1]) == 2 and type(a[1][0]) is tuple and len(a[1][0]) == 2 and a[1][0][0] == 0 and a[1][0][1] == "2001:db8::1" and len(a[1][1]) == 2 and a[1][1][0] == 0 and a[1][1][1] == "2001:db8::2" 

= ICMPv6NIReplyIPv6 - two IPv6 addresses as a list of strings (without TTL)
ICMPv6NIReplyIPv6(data=["2001:db8::1", "2001:db8::2"]).data == [(0, '2001:db8::1'), (0, '2001:db8::2')]

= ICMPv6NIReplyIPv6 - two IPv6 addresses as a list (first with ttl, second without) (internal)
a=ICMPv6NIReplyIPv6(data=[(42, "2001:db8::1"), "2001:db8::2"]).getfieldval("data")
type(a) is tuple and len(a) == 2 and a[0] == 3 and type(a[1]) is list and len(a[1]) == 2 and type(a[1][0]) is tuple and len(a[1][0]) == 2 and a[1][0][0] == 42 and a[1][0][1] == "2001:db8::1" and len(a[1][1]) == 2 and a[1][1][0] == 0 and a[1][1][1] == "2001:db8::2" 

= ICMPv6NIReplyIPv6 - two IPv6 addresses as a list (first with ttl, second without)
ICMPv6NIReplyIPv6(data=[(42, "2001:db8::1"), "2001:db8::2"]).data == [(42, "2001:db8::1"), (0, "2001:db8::2")]

= ICMPv6NIReplyIPv6 - build & dissection

s = bytes(IPv6()/ICMPv6NIReplyIPv6(data="2001:db8::1"))
p = IPv6(s)
ICMPv6NIReplyIPv6 in p and p.data == [(0, '2001:db8::1')]

############
############
+ Test Node Information Query - ICMPv6NIReplyIPv4

= ICMPv6NIReplyIPv4 - one IPv4 address without TTL (internal)
a=ICMPv6NIReplyIPv4(data="169.254.253.252").getfieldval("data")
type(a) is tuple and len(a) == 2 and a[0] == 4 and type(a[1]) is list and len(a[1]) == 1 and type(a[1][0]) is tuple and len(a[1][0]) == 2 and a[1][0][0] == 0 and a[1][0][1] == "169.254.253.252" 

= ICMPv6NIReplyIPv4 - one IPv4 address without TTL
ICMPv6NIReplyIPv4(data="169.254.253.252").data == [(0, '169.254.253.252')]

= ICMPv6NIReplyIPv4 - one IPv4 address without TTL (as a list) (internal)
a=ICMPv6NIReplyIPv4(data=["169.254.253.252"]).getfieldval("data")
type(a) is tuple and len(a) == 2 and a[0] == 4 and type(a[1]) is list and len(a[1]) == 1 and type(a[1][0]) is tuple and len(a[1][0]) == 2 and a[1][0][0] == 0 and a[1][0][1] == "169.254.253.252" 

= ICMPv6NIReplyIPv4 - one IPv4 address without TTL (as a list)
ICMPv6NIReplyIPv4(data=["169.254.253.252"]).data == [(0, '169.254.253.252')]

= ICMPv6NIReplyIPv4 - one IPv4 address with TTL (internal)
a=ICMPv6NIReplyIPv4(data=[(0, "169.254.253.252")]).getfieldval("data")
type(a) is tuple and len(a) == 2 and a[0] == 4 and type(a[1]) is list and len(a[1]) == 1 and type(a[1][0]) is tuple and len(a[1][0]) == 2 and a[1][0][0] == 0 and a[1][0][1] == "169.254.253.252" 

= ICMPv6NIReplyIPv4 - one IPv4 address with TTL (internal)
ICMPv6NIReplyIPv4(data=[(0, "169.254.253.252")]).data == [(0, '169.254.253.252')]

= ICMPv6NIReplyIPv4 - two IPv4 addresses as a list of strings (without TTL)
a=ICMPv6NIReplyIPv4(data=["169.254.253.252", "169.254.253.253"]).getfieldval("data")
type(a) is tuple and len(a) == 2 and a[0] == 4 and type(a[1]) is list and len(a[1]) == 2 and type(a[1][0]) is tuple and len(a[1][0]) == 2 and a[1][0][0] == 0 and a[1][0][1] == "169.254.253.252" and len(a[1][1]) == 2 and a[1][1][0] == 0 and a[1][1][1] == "169.254.253.253" 

= ICMPv6NIReplyIPv4 - two IPv4 addresses as a list of strings (without TTL) (internal)
ICMPv6NIReplyIPv4(data=["169.254.253.252", "169.254.253.253"]).data == [(0, '169.254.253.252'), (0, '169.254.253.253')]

= ICMPv6NIReplyIPv4 - two IPv4 addresses as a list (first with ttl, second without)
a=ICMPv6NIReplyIPv4(data=[(42, "169.254.253.252"), "169.254.253.253"]).getfieldval("data")
type(a) is tuple and len(a) == 2 and a[0] == 4 and type(a[1]) is list and len(a[1]) == 2 and type(a[1][0]) is tuple and len(a[1][0]) == 2 and a[1][0][0] == 42 and a[1][0][1] == "169.254.253.252" and len(a[1][1]) == 2 and a[1][1][0] == 0 and a[1][1][1] == "169.254.253.253" 

= ICMPv6NIReplyIPv4 - two IPv4 addresses as a list (first with ttl, second without) (internal)
ICMPv6NIReplyIPv4(data=[(42, "169.254.253.252"), "169.254.253.253"]).data == [(42, "169.254.253.252"), (0, "169.254.253.253")]

= ICMPv6NIReplyIPv4 - build & dissection

s = bytes(IPv6()/ICMPv6NIReplyIPv4(data="192.168.0.1"))
p = IPv6(s)
ICMPv6NIReplyIPv4 in p and p.data == [(0, '192.168.0.1')]

s = bytes(IPv6()/ICMPv6NIReplyIPv4(data=[(2807, "192.168.0.1")]))
p = IPv6(s)
ICMPv6NIReplyIPv4 in p and p.data == [(2807, "192.168.0.1")]


############
############
+ Test Node Information Query - ICMPv6NIReplyRefuse
= ICMPv6NIReplyRefuse - basic instantiation
bytes(ICMPv6NIReplyRefuse())[:8] == b'\x8c\x01\x00\x00\x00\x00\x00\x00'

= ICMPv6NIReplyRefuse - basic dissection
a=ICMPv6NIReplyRefuse(b'\x8c\x01\x00\x00\x00\x00\x00\x00\xf1\xe9\xab\xc9\x8c\x0by\x18')
a.type == 140 and a.code == 1 and a.cksum == 0 and a.unused == 0 and a.flags == 0 and a.nonce == b'\xf1\xe9\xab\xc9\x8c\x0by\x18' and a.data ==  None


############
############
+ Test Node Information Query - ICMPv6NIReplyUnknown

= ICMPv6NIReplyUnknown - basic instantiation
bytes(ICMPv6NIReplyUnknown(nonce='\x00'*8)) == b'\x8c\x02\x00\x00\x00\x00\x00\x00\x00\x00\x00\x00\x00\x00\x00\x00'

= ICMPv6NIReplyRefuse - basic dissection
a=ICMPv6NIReplyRefuse(b'\x8c\x02\x00\x00\x00\x00\x00\x00\x00\x00\x00\x00\x00\x00\x00\x00')
a.type == 140 and a.code == 2 and a.cksum == 0 and a.unused == 0 and a.flags == 0 and a.nonce == b'\x00'*8 and a.data ==  None


############
############
+ Test Node Information Query - utilities

= computeNIGroupAddr
computeNIGroupAddr("scapy") == "ff02::2:f886:2f66"


############
############
+ IPv6ExtHdrFragment Class Test

= IPv6ExtHdrFragment - Basic Instantiation
bytes(IPv6ExtHdrFragment()) == b';\x00\x00\x00\x00\x00\x00\x00'

= IPv6ExtHdrFragment - Instantiation with specific values
bytes(IPv6ExtHdrFragment(nh=0xff, res1=0xee, offset=0x1fff, res2=1, m=1, id=0x11111111)) == b'\xff\xee\xff\xfb\x11\x11\x11\x11'

= IPv6ExtHdrFragment - Basic Dissection 
a=IPv6ExtHdrFragment(b';\x00\x00\x00\x00\x00\x00\x00')
a.nh == 59 and a.res1 == 0 and a.offset == 0 and a.res2 == 0 and a.m == 0 and a.id == 0

= IPv6ExtHdrFragment - Instantiation with specific values
a=IPv6ExtHdrFragment(b'\xff\xee\xff\xfb\x11\x11\x11\x11')
a.nh == 0xff and a.res1 == 0xee and a.offset==0x1fff and a.res2==1 and a.m == 1 and a.id == 0x11111111


############
############
+ Test fragment6 function

= fragment6 - test against a long TCP packet with a 1280 MTU
l=fragment6(IPv6()/IPv6ExtHdrFragment()/TCP()/Raw(load="A"*40000), 1280) 
len(l) == 33 and len(bytes(l[-1])) == 644


############
############
+ Test defragment6 function

= defragment6 - test against a long TCP packet fragmented with a 1280 MTU
l=fragment6(IPv6()/IPv6ExtHdrFragment()/TCP()/Raw(load="A"*40000), 1280) 
bytes(defragment6(l)) == (b'`\x00\x00\x00\x9cT\x06@\x00\x00\x00\x00\x00\x00\x00\x00\x00\x00\x00\x00\x00\x00\x00\x01\x00\x00\x00\x00\x00\x00\x00\x00\x00\x00\x00\x00\x00\x00\x00\x01\x00\x14\x00P\x00\x00\x00\x00\x00\x00\x00\x00P\x02 \x00\xe92\x00\x00' + b'A'*40000)


= defragment6 - test against a large TCP packet fragmented with a 1280 bytes MTU and missing fragments
l=fragment6(IPv6()/IPv6ExtHdrFragment()/TCP()/Raw(load="A"*40000), 1280) 
del(l[2])
del(l[4])
del(l[12])
del(l[18])
bytes(defragment6(l)) == (b'`\x00\x00\x00\x9cT\x06@\x00\x00\x00\x00\x00\x00\x00\x00\x00\x00\x00\x00\x00\x00\x00\x01\x00\x00\x00\x00\x00\x00\x00\x00\x00\x00\x00\x00\x00\x00\x00\x01\x00\x14\x00P\x00\x00\x00\x00\x00\x00\x00\x00P\x02 \x00\xe92\x00\x00' + 2444*b'A' + 1232*b'X' + 2464*b'A' + 1232*b'X' + 9856*b'A' + 1232*b'X' + 7392*b'A' + 1232*b'X' + 12916*b'A')


= defragment6 - test against a TCP packet fragmented with a 800 bytes MTU and missing fragments
l=fragment6(IPv6()/IPv6ExtHdrFragment()/TCP()/Raw(load="A"*4000), 800) 
del(l[4])
del(l[2])
bytes(defragment6(l)) == b'`\x00\x00\x00\x0f\xb4\x06@\x00\x00\x00\x00\x00\x00\x00\x00\x00\x00\x00\x00\x00\x00\x00\x01\x00\x00\x00\x00\x00\x00\x00\x00\x00\x00\x00\x00\x00\x00\x00\x01\x00\x14\x00P\x00\x00\x00\x00\x00\x00\x00\x00P\x02 \x00\xb2\x0f\x00\x00AAAAAAAAAAAAAAAAAAAAAAAAAAAAAAAAAAAAAAAAAAAAAAAAAAAAAAAAAAAAAAAAAAAAAAAAAAAAAAAAAAAAAAAAAAAAAAAAAAAAAAAAAAAAAAAAAAAAAAAAAAAAAAAAAAAAAAAAAAAAAAAAAAAAAAAAAAAAAAAAAAAAAAAAAAAAAAAAAAAAAAAAAAAAAAAAAAAAAAAAAAAAAAAAAAAAAAAAAAAAAAAAAAAAAAAAAAAAAAAAAAAAAAAAAAAAAAAAAAAAAAAAAAAAAAAAAAAAAAAAAAAAAAAAAAAAAAAAAAAAAAAAAAAAAAAAAAAAAAAAAAAAAAAAAAAAAAAAAAAAAAAAAAAAAAAAAAAAAAAAAAAAAAAAAAAAAAAAAAAAAAAAAAAAAAAAAAAAAAAAAAAAAAAAAAAAAAAAAAAAAAAAAAAAAAAAAAAAAAAAAAAAAAAAAAAAAAAAAAAAAAAAAAAAAAAAAAAAAAAAAAAAAAAAAAAAAAAAAAAAAAAAAAAAAAAAAAAAAAAAAAAAAAAAAAAAAAAAAAAAAAAAAAAAAAAAAAAAAAAAAAAAAAAAAAAAAAAAAAAAAAAAAAAAAAAAAAAAAAAAAAAAAAAAAAAAAAAAAAAAAAAAAAAAAAAAAAAAAAAAAAAAAAAAAAAAAAAAAAAAAAAAAAAAAAAAAAAAAAAAAAAAAAAAAAAAAAAAAAAAAAAAAAAAAAAAAAAAAAAAAAAAAAAAAAAAAAAAAAAAAAAAAAAAAAAAAAAAAAAAAAAAAAAAAAAAAAAAAAAAAAAAAAAAAAAAAAAAAAAAAAAAAAAAAAAAAAAAAAAAAAAAAAAAAAAAAAAAAAAAAAAAAAAAAAAAAAAAAAAAAAAAAAAAAAAAAAAAAAAAAAAAAAAAAAAAAAAAAAAAAAAAAAAAAAAAAAAAAAAAAAAAAAAAAAAAAAAAAAAAAAAAAAAAAAAAAAAAAAAAAAAAAAAAAAAAAAAAAAAAAAAAAAAAAAAAAAAAAAAAAAAAAAAAAAAAAAAAAAAAAAAAAAAAAAAAAAAAAAAAAAAAAAAAAAAAAAAAAAAAAAAAAAAAAAAAAAAAAAAAAAAAAAAAAAAAAAAAAAAAAAAAAAAAAAAAAAAAAAAAAAAAAAAAAAAAAAAAAAAAAAAAAAAAAAAAAAAAAAAAAAAAAAAAAAAAAAAAAAAAAAAAAAAAAAAAAAAAAAAAAAAAAAAAAAAAAAAAAAAAAAAAAAAAAAAAAAAAAAAAAAAAAAAAAAAAAAAAAAAAAAAAAAAAAAAAAAAAAAAAAAAAAAAAAAAAAAAAAAAAAAAAAAAAAAAAAAAAAAAAAAAAAAAAAAAAAAAAAAAAAAAAAAAAAAAAAAAAAAAAAAAAAAAAAAAAAAAAAAAAAAAAAAAAAAAAAAAAAAAAAAAAAAAAAAAAAAAAAAAAAAAAAAAAAAAAAAAAAAAAAAAAAAAAAAAAAAAAAAAAAAAAAAAAAAAAAAAAAAAAAAAAXXXXXXXXXXXXXXXXXXXXXXXXXXXXXXXXXXXXXXXXXXXXXXXXXXXXXXXXXXXXXXXXXXXXXXXXXXXXXXXXXXXXXXXXXXXXXXXXXXXXXXXXXXXXXXXXXXXXXXXXXXXXXXXXXXXXXXXXXXXXXXXXXXXXXXXXXXXXXXXXXXXXXXXXXXXXXXXXXXXXXXXXXXXXXXXXXXXXXXXXXXXXXXXXXXXXXXXXXXXXXXXXXXXXXXXXXXXXXXXXXXXXXXXXXXXXXXXXXXXXXXXXXXXXXXXXXXXXXXXXXXXXXXXXXXXXXXXXXXXXXXXXXXXXXXXXXXXXXXXXXXXXXXXXXXXXXXXXXXXXXXXXXXXXXXXXXXXXXXXXXXXXXXXXXXXXXXXXXXXXXXXXXXXXXXXXXXXXXXXXXXXXXXXXXXXXXXXXXXXXXXXXXXXXXXXXXXXXXXXXXXXXXXXXXXXXXXXXXXXXXXXXXXXXXXXXXXXXXXXXXXXXXXXXXXXXXXXXXXXXXXXXXXXXXXXXXXXXXXXXXXXXXXXXXXXXXXXXXXXXXXXXXXXXXXXXXXXXXXXXXXXXXXXXXXXXXXXXXXXXXXXXXXXXXXXXXXXXXXXXXXXXXXXXXXXXXXXXXXXXXXXXXXXXXXXXXXXXXXXXXXXXXXXXXXXXXXXXXXXXXXXXXXXXXXXXXXXXXXXXXXXXXXXXXXXXXXXXXXXXXXXXXXXXXXXXXXXXXXXXXXXXXXXXXXXXXXXXXXXXXXXXXXXXXXXXAAAAAAAAAAAAAAAAAAAAAAAAAAAAAAAAAAAAAAAAAAAAAAAAAAAAAAAAAAAAAAAAAAAAAAAAAAAAAAAAAAAAAAAAAAAAAAAAAAAAAAAAAAAAAAAAAAAAAAAAAAAAAAAAAAAAAAAAAAAAAAAAAAAAAAAAAAAAAAAAAAAAAAAAAAAAAAAAAAAAAAAAAAAAAAAAAAAAAAAAAAAAAAAAAAAAAAAAAAAAAAAAAAAAAAAAAAAAAAAAAAAAAAAAAAAAAAAAAAAAAAAAAAAAAAAAAAAAAAAAAAAAAAAAAAAAAAAAAAAAAAAAAAAAAAAAAAAAAAAAAAAAAAAAAAAAAAAAAAAAAAAAAAAAAAAAAAAAAAAAAAAAAAAAAAAAAAAAAAAAAAAAAAAAAAAAAAAAAAAAAAAAAAAAAAAAAAAAAAAAAAAAAAAAAAAAAAAAAAAAAAAAAAAAAAAAAAAAAAAAAAAAAAAAAAAAAAAAAAAAAAAAAAAAAAAAAAAAAAAAAAAAAAAAAAAAAAAAAAAAAAAAAAAAAAAAAAAAAAAAAAAAAAAAAAAAAAAAAAAAAAAAAAAAAAAAAAAAAAAAAAAAAAAAAAAAAAAAAAAAAAAAAAAAAAAAAAAAAAAAAAAAAAAAAAAAAAAAAAAAAAAAAAAAAAAAAAAAAAAAAAAAAAAAAAAAAAAAAAAAAAAAAAAAAAAAAAAAAAAAAAAAAAAAAAAAAAAAAAAAAAAAAAAAAAAAAAAAAAAAAAAAAAAAAAAAXXXXXXXXXXXXXXXXXXXXXXXXXXXXXXXXXXXXXXXXXXXXXXXXXXXXXXXXXXXXXXXXXXXXXXXXXXXXXXXXXXXXXXXXXXXXXXXXXXXXXXXXXXXXXXXXXXXXXXXXXXXXXXXXXXXXXXXXXXXXXXXXXXXXXXXXXXXXXXXXXXXXXXXXXXXXXXXXXXXXXXXXXXXXXXXXXXXXXXXXXXXXXXXXXXXXXXXXXXXXXXXXXXXXXXXXXXXXXXXXXXXXXXXXXXXXXXXXXXXXXXXXXXXXXXXXXXXXXXXXXXXXXXXXXXXXXXXXXXXXXXXXXXXXXXXXXXXXXXXXXXXXXXXXXXXXXXXXXXXXXXXXXXXXXXXXXXXXXXXXXXXXXXXXXXXXXXXXXXXXXXXXXXXXXXXXXXXXXXXXXXXXXXXXXXXXXXXXXXXXXXXXXXXXXXXXXXXXXXXXXXXXXXXXXXXXXXXXXXXXXXXXXXXXXXXXXXXXXXXXXXXXXXXXXXXXXXXXXXXXXXXXXXXXXXXXXXXXXXXXXXXXXXXXXXXXXXXXXXXXXXXXXXXXXXXXXXXXXXXXXXXXXXXXXXXXXXXXXXXXXXXXXXXXXXXXXXXXXXXXXXXXXXXXXXXXXXXXXXXXXXXXXXXXXXXXXXXXXXXXXXXXXXXXXXXXXXXXXXXXXXXXXXXXXXXXXXXXXXXXXXXXXXXXXXXXXXXXXXXXXXXXXXXXXXXXXXXXXXXXXXXXXXXXXXXXXXXXXXXXXXXXXXXXXXXXAAAAAAAAAAAAAAAAAAAAAAAAAAAAAAAAAAAAAAAAAAAAAAAAAAAAAAAAAAAAAAAAAAAAAAAAAAAAAAAAAAAAAAAAAAAAAAAAAAAAAAAAAAAAAAAAAAAAAAAAAAAAAAAAAAAAAAAAAAAAAAAAAAAAAAAAAAAAAAAAAAAAAAAAAAAAAAAAAAAAAAAAAAAAAAAAAAAAAAAAAAAAAAAAAAAAAAAAAAAAAAAAAAAAAAAAAAAAAAAAAAAAAAAAAAAAAAAAAAAA'


############
############
+ Test Route6 class

= Route6 - Route6 flushing
conf.route6.routes=[
(                               '::1', 128,                       '::',   'lo', ['::1']), 
(          'fe80::20f:1fff:feca:4650', 128,                       '::',   'lo', ['::1'])]
conf.route6.flush()
not conf.route6.routes

= Route6 - Route6.route
conf.route6.flush()
conf.route6.routes=[
(                               '::1', 128,                       '::',   'lo', ['::1']), 
(          'fe80::20f:1fff:feca:4650', 128,                       '::',   'lo', ['::1']), 
(                            'fe80::',  64,                       '::', 'eth0', ['fe80::20f:1fff:feca:4650']),
('2001:db8:0:4444:20f:1fff:feca:4650', 128,                       '::',   'lo', ['::1']), 
(                 '2001:db8:0:4444::',  64,                       '::', 'eth0', ['2001:db8:0:4444:20f:1fff:feca:4650']), 
(                                '::',   0, 'fe80::20f:34ff:fe8a:8aa1', 'eth0', ['2001:db8:0:4444:20f:1fff:feca:4650', '2002:db8:0:4444:20f:1fff:feca:4650'])
]
conf.route6.route("2002::1") == ('eth0', '2002:db8:0:4444:20f:1fff:feca:4650', 'fe80::20f:34ff:fe8a:8aa1') and conf.route6.route("2001::1") == ('eth0', '2001:db8:0:4444:20f:1fff:feca:4650', 'fe80::20f:34ff:fe8a:8aa1') and conf.route6.route("fe80::20f:1fff:feab:4870") == ('eth0', 'fe80::20f:1fff:feca:4650', '::') and conf.route6.route("::1") == ('lo', '::1', '::') and conf.route6.route("::") == ('eth0', '2001:db8:0:4444:20f:1fff:feca:4650', 'fe80::20f:34ff:fe8a:8aa1')
conf.route6.resync()
if not len(conf.route6.routes):
    # IPv6 seems disabled. Force a route to ::1
    conf.route6.routes.append(("::1", 128, "::", LOOPBACK_NAME, ["::1"]))
    True

= Route6 - Route6.make_route

r6 = Route6()
assert r6.make_route("2001:db8::1", dev=LOOPBACK_NAME) == ("2001:db8::1", 128, "::", LOOPBACK_NAME, [])
len_r6 = len(r6.routes)

= Route6 - Route6.add & Route6.delt

r6.add(dst="2001:db8:cafe:f000::/64", gw="2001:db8:cafe::1", dev="eth0")
<<<<<<< HEAD
assert len(r6.routes) == len_r6 + 1
r6.delt(dst="2001:db8:cafe:f000::/64", gw="2001:db8:cafe::1")
assert len(r6.routes) == len_r6
=======
assert(len(r6.routes) == len_r6 + 1)
r6.delt(dst="2001:db8:cafe:f000::/64", gw="2001:db8:cafe::1")
assert(len(r6.routes) == len_r6)

= Route6 - Route6.ifadd & Route6.ifdel
r6.ifadd("scapy0", "2001:bd8:cafe:1::1/64")
r6.ifdel("scapy0")
>>>>>>> 535885ed

= IPv6 - utils

@mock.patch("scapy.layers.inet6.get_if_hwaddr")
@mock.patch("scapy.layers.inet6.srp1")
def test_neighsol(mock_srp1, mock_get_if_hwaddr):
    mock_srp1.return_value = Ether()/IPv6()/ICMPv6ND_NA()/ICMPv6NDOptDstLLAddr(lladdr="05:04:03:02:01:00")
    mock_get_if_hwaddr.return_value = "00:01:02:03:04:05"
    return neighsol("fe80::f6ce:46ff:fea9:e04b", "fe80::f6ce:46ff:fea9:e04b", "scapy0")

p = test_neighsol()
ICMPv6NDOptDstLLAddr in p and p[ICMPv6NDOptDstLLAddr].lladdr == "05:04:03:02:01:00"


@mock.patch("scapy.layers.inet6.neighsol")
@mock.patch("scapy.layers.inet6.conf.route6.route")
def test_getmacbyip6(mock_route6, mock_neighsol):
    mock_route6.return_value = ("scapy0", "fe80::baca:3aff:fe72:b08b", "::")
    mock_neighsol.return_value = test_neighsol()
    return getmacbyip6("fe80::704:3ff:fe2:100")

test_getmacbyip6() == "05:04:03:02:01:00"

= IPv6 - IPerror6 & UDPerror

query = IPv6(dst="2001:db8::1", src="2001:db8::2", hlim=1)/UDP()/DNS()
answer = IPv6(dst="2001:db8::2", src="2001:db8::1", hlim=1)/ICMPv6TimeExceeded()/IPerror6(dst="2001:db8::1", src="2001:db8::2", hlim=0)/UDPerror()/DNS()
answer.answers(query) == True


############
############
+ ICMPv6ML

= ICMPv6MLQuery - build & dissection
s = bytes(IPv6()/ICMPv6MLQuery())
s == b"`\x00\x00\x00\x00\x18:\x01\xfe\x80\x00\x00\x00\x00\x00\x00\xba\xca:\xff\xfer\xb0\x8b\xff\x02\x00\x00\x00\x00\x00\x00\x00\x00\x00\x00\x00\x00\x00\x01\x82\x00\xb4O'\x10\x00\x00\x00\x00\x00\x00\x00\x00\x00\x00\x00\x00\x00\x00\x00\x00\x00\x00"

p = IPv6(s)
ICMPv6MLQuery in p and p[IPv6].dst == "ff02::1"


############
############
+ TracerouteResult6

= get_trace()
ip6_hlim = [("2001:db8::%d" % i, i) for i in range(1, 10)]

tr6_packets = [ (IPv6(dst="2001:db8::1", src="2001:db8::254", hlim=hlim)/UDP()/"scapy",
                 IPv6(dst="2001:db8::254", src=ip)/ICMPv6TimeExceeded()/IPerror6(dst="2001:db8::1", src="2001:db8::254", hlim=0)/UDPerror()/"scapy")
                   for (ip, hlim) in ip6_hlim ]

tr6 = TracerouteResult6(tr6_packets)
tr6.get_trace() == {'2001:db8::1': {1: ('2001:db8::1', False), 2: ('2001:db8::2', False), 3: ('2001:db8::3', False), 4: ('2001:db8::4', False), 5: ('2001:db8::5', False), 6: ('2001:db8::6', False), 7: ('2001:db8::7', False), 8: ('2001:db8::8', False), 9: ('2001:db8::9', False)}}

= show()
result = ""
def test_show():
    def write(s):
        global result
        result += s
    mock_stdout = mock.Mock()
    mock_stdout.write = write
    bck_stdout = sys.stdout
    sys.stdout = mock_stdout
    tr6 = TracerouteResult6(tr6_packets)
    tr6.show()
    sys.stdout = bck_stdout
    expected = "  2001:db8::1                               :udpdomain \n"
    expected += "1 2001:db8::1                                3         \n"
    expected += "2 2001:db8::2                                3         \n"
    expected += "3 2001:db8::3                                3         \n"
    expected += "4 2001:db8::4                                3         \n"
    expected += "5 2001:db8::5                                3         \n"
    expected += "6 2001:db8::6                                3         \n"
    expected += "7 2001:db8::7                                3         \n"
    expected += "8 2001:db8::8                                3         \n"
    expected += "9 2001:db8::9                                3         \n"
    index_result = result.index("1")
    index_expected = expected.index("1")
    assert(result[index_result:] == expected[index_expected:])

test_show()

= graph()
saved_AS_resolver = conf.AS_resolver
conf.AS_resolver = None
tr6.make_graph()
len(tr6.graphdef) == 492
tr6.graphdef.startswith("digraph trace {") == True
'"2001:db8::1 53/udp";' in tr6.graphdef
conf.AS_resolver = conf.AS_resolver


# Below is our Homework : here is the mountain ...
#

########### ICMPv6MLReport Class ####################################
########### ICMPv6MLDone Class ######################################
########### ICMPv6ND_Redirect Class #################################
########### ICMPv6NDOptSrcAddrList Class ############################
########### ICMPv6NDOptTgtAddrList Class ############################
########### ICMPv6ND_INDSol Class ###################################
########### ICMPv6ND_INDAdv Class ###################################





#####################################################################
#####################################################################
##########################     DHCPv6      ##########################
#####################################################################
#####################################################################


############
############
+ Test DHCP6 DUID_LLT

= DUID_LLT basic instantiation
a=DUID_LLT() 

= DUID_LLT basic build
bytes(DUID_LLT()) == b'\x00\x01\x00\x01\x00\x00\x00\x00\x00\x00\x00\x00\x00\x00'

= DUID_LLT build with specific values
bytes(DUID_LLT(lladdr="ff:ff:ff:ff:ff:ff", timeval=0x11111111, hwtype=0x2222)) == b'\x00\x01""\x11\x11\x11\x11\xff\xff\xff\xff\xff\xff'

= DUID_LLT basic dissection 
a=DUID_LLT(bytes(DUID_LLT()))
a.type == 1 and a.hwtype == 1 and a.timeval == 0 and a.lladdr == "00:00:00:00:00:00"

= DUID_LLT dissection with specific values
a=DUID_LLT(b'\x00\x01""\x11\x11\x11\x11\xff\xff\xff\xff\xff\xff') 
a.type == 1 and a.hwtype == 0x2222 and a.timeval == 0x11111111 and a.lladdr == "ff:ff:ff:ff:ff:ff"


############
############
+ Test DHCP6 DUID_EN

= DUID_EN basic instantiation
a=DUID_EN() 

= DUID_EN basic build
bytes(DUID_EN()) == b'\x00\x02\x00\x00\x017'

= DUID_EN build with specific values
bytes(DUID_EN(enterprisenum=0x11111111, id="iamastring")) == b'\x00\x02\x11\x11\x11\x11iamastring'

= DUID_EN basic dissection 
a=DUID_EN(b'\x00\x02\x00\x00\x017')
a.type == 2 and a.enterprisenum == 311 

= DUID_EN dissection with specific values 
a=DUID_EN(b'\x00\x02\x11\x11\x11\x11iamastring')
a.type == 2 and a.enterprisenum == 0x11111111 and a.id ==b"iamastring"


############
############
+ Test DHCP6 DUID_LL

= DUID_LL basic instantiation
a=DUID_LL() 

= DUID_LL basic build
bytes(DUID_LL()) == b'\x00\x03\x00\x01\x00\x00\x00\x00\x00\x00'

= DUID_LL build with specific values
bytes(DUID_LL(hwtype=1, lladdr="ff:ff:ff:ff:ff:ff")) == b'\x00\x03\x00\x01\xff\xff\xff\xff\xff\xff'

= DUID_LL basic dissection
a=DUID_LL(bytes(DUID_LL()))
a.type == 3 and a.hwtype == 1 and a.lladdr == "00:00:00:00:00:00"

= DUID_LL with specific values 
a=DUID_LL(b'\x00\x03\x00\x01\xff\xff\xff\xff\xff\xff')
a.hwtype == 1 and a.lladdr == "ff:ff:ff:ff:ff:ff"


############
############
+ Test DHCP6 Opt Unknown

= DHCP6 Opt Unknown basic instantiation 
a=DHCP6OptUnknown()

= DHCP6 Opt Unknown basic build (default values)
bytes(DHCP6OptUnknown()) == b'\x00\x00\x00\x00'

= DHCP6 Opt Unknown - len computation test
bytes(DHCP6OptUnknown(data="shouldbe9")) == b'\x00\x00\x00\tshouldbe9'


############
############
+ Test DHCP6 Client Identifier option

= DHCP6OptClientId basic instantiation
a=DHCP6OptClientId()

= DHCP6OptClientId basic build
bytes(DHCP6OptClientId()) == b'\x00\x01\x00\x00'

= DHCP6OptClientId instantiation with specific values 
bytes(DHCP6OptClientId(duid="toto")) == b'\x00\x01\x00\x04toto'

= DHCP6OptClientId instantiation with DUID_LL
bytes(DHCP6OptClientId(duid=DUID_LL())) == b'\x00\x01\x00\n\x00\x03\x00\x01\x00\x00\x00\x00\x00\x00'

= DHCP6OptClientId instantiation with DUID_LLT
bytes(DHCP6OptClientId(duid=DUID_LLT())) == b'\x00\x01\x00\x0e\x00\x01\x00\x01\x00\x00\x00\x00\x00\x00\x00\x00\x00\x00'

= DHCP6OptClientId instantiation with DUID_EN
bytes(DHCP6OptClientId(duid=DUID_EN())) == b'\x00\x01\x00\x06\x00\x02\x00\x00\x017'

= DHCP6OptClientId instantiation with specified length
bytes(DHCP6OptClientId(optlen=80, duid="somestring")) == b'\x00\x01\x00Psomestring'

= DHCP6OptClientId basic dissection
a=DHCP6OptClientId(b'\x00\x01\x00\x00') 
a.optcode == 1 and a.optlen == 0

= DHCP6OptClientId instantiation with specified length
bytes(DHCP6OptClientId(optlen=80, duid="somestring")) == b'\x00\x01\x00Psomestring'

= DHCP6OptClientId basic dissection
a=DHCP6OptClientId(b'\x00\x01\x00\x00') 
a.optcode == 1 and a.optlen == 0

= DHCP6OptClientId dissection with specific duid value
a=DHCP6OptClientId(b'\x00\x01\x00\x04somestring')
a.optcode == 1 and a.optlen == 4 and isinstance(a.duid, Raw) and a.duid.load == b'some' and isinstance(a.payload, DHCP6OptUnknown)

= DHCP6OptClientId dissection with specific DUID_LL as duid value
a=DHCP6OptClientId(b'\x00\x01\x00\n\x00\x03\x00\x01\x00\x00\x00\x00\x00\x00')
a.optcode == 1 and a.optlen == 10 and isinstance(a.duid, DUID_LL) and a.duid.type == 3 and a.duid.hwtype == 1 and a.duid.lladdr == "00:00:00:00:00:00"

= DHCP6OptClientId dissection with specific DUID_LLT as duid value
a=DHCP6OptClientId(b'\x00\x01\x00\x0e\x00\x01\x00\x01\x00\x00\x00\x00\x00\x00\x00\x00\x00\x00')
a.optcode == 1 and a.optlen == 14 and isinstance(a.duid, DUID_LLT) and a.duid.type == 1 and a.duid.hwtype == 1 and a.duid.timeval == 0 and a.duid.lladdr == "00:00:00:00:00:00"

= DHCP6OptClientId dissection with specific DUID_EN as duid value
a=DHCP6OptClientId(b'\x00\x01\x00\x06\x00\x02\x00\x00\x017')
a.optcode == 1 and a.optlen == 6 and isinstance(a.duid, DUID_EN) and a.duid.type == 2 and a.duid.enterprisenum == 311 and a.duid.id == b""


############
############
+ Test DHCP6 Server Identifier option

= DHCP6OptServerId basic instantiation
a=DHCP6OptServerId()

= DHCP6OptServerId basic build 
bytes(DHCP6OptServerId()) == b'\x00\x02\x00\x00'

= DHCP6OptServerId basic build with specific values
bytes(DHCP6OptServerId(duid="toto")) == b'\x00\x02\x00\x04toto'

= DHCP6OptServerId instantiation with DUID_LL
bytes(DHCP6OptServerId(duid=DUID_LL())) == b'\x00\x02\x00\n\x00\x03\x00\x01\x00\x00\x00\x00\x00\x00'

= DHCP6OptServerId instantiation with DUID_LLT
bytes(DHCP6OptServerId(duid=DUID_LLT())) == b'\x00\x02\x00\x0e\x00\x01\x00\x01\x00\x00\x00\x00\x00\x00\x00\x00\x00\x00'

= DHCP6OptServerId instantiation with DUID_EN
bytes(DHCP6OptServerId(duid=DUID_EN())) == b'\x00\x02\x00\x06\x00\x02\x00\x00\x017'

= DHCP6OptServerId instantiation with specified length
bytes(DHCP6OptServerId(optlen=80, duid="somestring")) == b'\x00\x02\x00Psomestring'

= DHCP6OptServerId basic dissection
a=DHCP6OptServerId(b'\x00\x02\x00\x00') 
a.optcode == 2 and a.optlen == 0

= DHCP6OptServerId dissection with specific duid value
a=DHCP6OptServerId(b'\x00\x02\x00\x04somestring')
a.optcode == 2 and a.optlen == 4 and isinstance(a.duid, Raw) and a.duid.load == b'some' and isinstance(a.payload, DHCP6OptUnknown)

= DHCP6OptServerId dissection with specific DUID_LL as duid value
a=DHCP6OptServerId(b'\x00\x02\x00\n\x00\x03\x00\x01\x00\x00\x00\x00\x00\x00')
a.optcode == 2 and a.optlen == 10 and isinstance(a.duid, DUID_LL) and a.duid.type == 3 and a.duid.hwtype == 1 and a.duid.lladdr == "00:00:00:00:00:00"

= DHCP6OptServerId dissection with specific DUID_LLT as duid value
a=DHCP6OptServerId(b'\x00\x02\x00\x0e\x00\x01\x00\x01\x00\x00\x00\x00\x00\x00\x00\x00\x00\x00')
a.optcode == 2 and a.optlen == 14 and isinstance(a.duid, DUID_LLT) and a.duid.type == 1 and a.duid.hwtype == 1 and a.duid.timeval == 0 and a.duid.lladdr == "00:00:00:00:00:00"

= DHCP6OptServerId dissection with specific DUID_EN as duid value
a=DHCP6OptServerId(b'\x00\x02\x00\x06\x00\x02\x00\x00\x017')
a.optcode == 2 and a.optlen == 6 and isinstance(a.duid, DUID_EN) and a.duid.type == 2 and a.duid.enterprisenum == 311 and a.duid.id == b""


############
############
+ Test DHCP6 IA Address Option (IA_TA or IA_NA suboption)

= DHCP6OptIAAddress - Basic Instantiation
bytes(DHCP6OptIAAddress()) == b'\x00\x05\x00\x18\x00\x00\x00\x00\x00\x00\x00\x00\x00\x00\x00\x00\x00\x00\x00\x00\x00\x00\x00\x00\x00\x00\x00\x00'

= DHCP6OptIAAddress - Basic Dissection
a = DHCP6OptIAAddress(b'\x00\x05\x00\x18\x00\x00\x00\x00\x00\x00\x00\x00\x00\x00\x00\x00\x00\x00\x00\x00\x00\x00\x00\x00\x00\x00\x00\x00')
a.optcode == 5 and a.optlen == 24 and a.addr == "::" and a.preflft == 0 and a. validlft == 0 and a.iaaddropts == b""

= DHCP6OptIAAddress - Instantiation with specific values
bytes(DHCP6OptIAAddress(optlen=0x1111, addr="2222:3333::5555", preflft=0x66666666, validlft=0x77777777, iaaddropts="somestring")) == b'\x00\x05\x11\x11""33\x00\x00\x00\x00\x00\x00\x00\x00\x00\x00UUffffwwwwsomestring'

= DHCP6OptIAAddress - Instantiation with specific values (default optlen computation)
bytes(DHCP6OptIAAddress(addr="2222:3333::5555", preflft=0x66666666, validlft=0x77777777, iaaddropts="somestring")) == b'\x00\x05\x00"""33\x00\x00\x00\x00\x00\x00\x00\x00\x00\x00UUffffwwwwsomestring'

= DHCP6OptIAAddress - Dissection with specific values 
a = DHCP6OptIAAddress(b'\x00\x05\x00"""33\x00\x00\x00\x00\x00\x00\x00\x00\x00\x00UUffffwwwwsomestring')
a.optcode == 5 and a.optlen == 34 and a.addr == "2222:3333::5555" and a.preflft == 0x66666666 and a. validlft == 0x77777777 and a.iaaddropts == b"somestring"


############
############
+ Test DHCP6 Identity Association for Non-temporary Addresses Option

= DHCP6OptIA_NA - Basic Instantiation
bytes(DHCP6OptIA_NA()) == b'\x00\x03\x00\x0c\x00\x00\x00\x00\x00\x00\x00\x00\x00\x00\x00\x00'

= DHCP6OptIA_NA - Basic Dissection
a = DHCP6OptIA_NA(b'\x00\x03\x00\x0c\x00\x00\x00\x00\x00\x00\x00\x00\x00\x00\x00\x00')
a.optcode == 3 and a.optlen == 12 and a.iaid == 0 and a.T1 == 0 and a.T2==0 and a.ianaopts == []

= DHCP6OptIA_NA - Instantiation with specific values (keep automatic length computation) 
bytes(DHCP6OptIA_NA(iaid=0x22222222, T1=0x33333333, T2=0x44444444)) == b'\x00\x03\x00\x0c""""3333DDDD'

= DHCP6OptIA_NA - Instantiation with specific values (forced optlen)
bytes(DHCP6OptIA_NA(optlen=0x1111, iaid=0x22222222, T1=0x33333333, T2=0x44444444)) == b'\x00\x03\x11\x11""""3333DDDD'

= DHCP6OptIA_NA - Instantiation with a list of IA Addresses (optlen automatic computation)
bytes(DHCP6OptIA_NA(iaid=0x22222222, T1=0x33333333, T2=0x44444444, ianaopts=[DHCP6OptIAAddress(), DHCP6OptIAAddress()])) == b'\x00\x03\x00D""""3333DDDD\x00\x05\x00\x18\x00\x00\x00\x00\x00\x00\x00\x00\x00\x00\x00\x00\x00\x00\x00\x00\x00\x00\x00\x00\x00\x00\x00\x00\x00\x05\x00\x18\x00\x00\x00\x00\x00\x00\x00\x00\x00\x00\x00\x00\x00\x00\x00\x00\x00\x00\x00\x00\x00\x00\x00\x00'

= DHCP6OptIA_NA - Dissection with specific values
a = DHCP6OptIA_NA(b'\x00\x03\x00L""""3333DDDD\x00\x05\x00\x18\x00\x00\x00\x00\x00\x00\x00\x00\x00\x00\x00\x00\x00\x00\x00\x00\x00\x00\x00\x00\x00\x00\x00\x00\x00\x05\x00\x18\x00\x00\x00\x00\x00\x00\x00\x00\x00\x00\x00\x00\x00\x00\x00\x00\x00\x00\x00\x00\x00\x00\x00\x00')
a.optcode == 3 and a.optlen == 76 and a.iaid == 0x22222222 and a.T1 == 0x33333333 and a.T2==0x44444444 and len(a.ianaopts) == 2 and isinstance(a.ianaopts[0], DHCP6OptIAAddress) and isinstance(a.ianaopts[1], DHCP6OptIAAddress)


############
############
+ Test DHCP6 Identity Association for Temporary Addresses Option

= DHCP6OptIA_TA - Basic Instantiation
bytes(DHCP6OptIA_TA()) == b'\x00\x04\x00\x04\x00\x00\x00\x00'

= DHCP6OptIA_TA - Basic Dissection
a = DHCP6OptIA_TA(b'\x00\x04\x00\x04\x00\x00\x00\x00')
a.optcode == 4 and a.optlen == 4 and a.iaid == 0 and a.iataopts == []

= DHCP6OptIA_TA - Instantiation with specific values
bytes(DHCP6OptIA_TA(optlen=0x1111, iaid=0x22222222, iataopts=[DHCP6OptIAAddress(), DHCP6OptIAAddress()])) == b'\x00\x04\x11\x11""""\x00\x05\x00\x18\x00\x00\x00\x00\x00\x00\x00\x00\x00\x00\x00\x00\x00\x00\x00\x00\x00\x00\x00\x00\x00\x00\x00\x00\x00\x05\x00\x18\x00\x00\x00\x00\x00\x00\x00\x00\x00\x00\x00\x00\x00\x00\x00\x00\x00\x00\x00\x00\x00\x00\x00\x00'

= DHCP6OptIA_TA - Dissection with specific values
a = DHCP6OptIA_TA(b'\x00\x04\x11\x11""""\x00\x05\x00\x18\x00\x00\x00\x00\x00\x00\x00\x00\x00\x00\x00\x00\x00\x00\x00\x00\x00\x00\x00\x00\x00\x00\x00\x00\x00\x05\x00\x18\x00\x00\x00\x00\x00\x00\x00\x00\x00\x00\x00\x00\x00\x00\x00\x00\x00\x00\x00\x00\x00\x00\x00\x00')
a.optcode == 4 and a.optlen == 0x1111 and a.iaid == 0x22222222 and len(a.iataopts) == 2 and isinstance(a.iataopts[0], DHCP6OptIAAddress) and isinstance(a.iataopts[1], DHCP6OptIAAddress)


############
############
+ Test DHCP6 Option Request Option

= DHCP6OptOptReq - Basic Instantiation
bytes(DHCP6OptOptReq()) ==  b'\x00\x06\x00\x04\x00\x17\x00\x18'

= DHCP6OptOptReq - optlen field computation
bytes(DHCP6OptOptReq(reqopts=[1,2,3,4])) == b'\x00\x06\x00\x08\x00\x01\x00\x02\x00\x03\x00\x04'

= DHCP6OptOptReq - instantiation with empty list
bytes(DHCP6OptOptReq(reqopts=[])) == b'\x00\x06\x00\x00'

= DHCP6OptOptReq - Basic dissection
a=DHCP6OptOptReq(b'\x00\x06\x00\x00')
a.optcode == 6 and a.optlen == 0 and a.reqopts == [23,24]

= DHCP6OptOptReq - Dissection with specific value
a=DHCP6OptOptReq(b'\x00\x06\x00\x08\x00\x01\x00\x02\x00\x03\x00\x04')
a.optcode == 6 and a.optlen == 8 and a.reqopts == [1,2,3,4]


############
############
+ Test DHCP6 Option - Preference option

= DHCP6OptPref - Basic instantiation
bytes(DHCP6OptPref()) == b'\x00\x07\x00\x01\xff'

= DHCP6OptPref - Instantiation with specific values 
bytes(DHCP6OptPref(optlen=0xffff, prefval= 0x11)) == b'\x00\x07\xff\xff\x11'

= DHCP6OptPref - Basic Dissection
a=DHCP6OptPref(b'\x00\x07\x00\x01\xff')
a.optcode == 7 and a.optlen == 1 and a.prefval == 255

= DHCP6OptPref - Dissection with specific values
a=DHCP6OptPref(b'\x00\x07\xff\xff\x11')
a.optcode == 7 and a.optlen == 0xffff and a.prefval == 0x11


############
############
+ Test DHCP6 Option - Elapsed Time

= DHCP6OptElapsedTime - Basic Instantiation
bytes(DHCP6OptElapsedTime()) == b'\x00\x08\x00\x02\x00\x00'

= DHCP6OptElapsedTime - Instantiation with specific elapsedtime value
bytes(DHCP6OptElapsedTime(elapsedtime=421)) == b'\x00\x08\x00\x02\x01\xa5'

= DHCP6OptElapsedTime - Basic Dissection
a=DHCP6OptElapsedTime(b'\x00\x08\x00\x02\x00\x00') 
a.optcode == 8 and a.optlen == 2 and a.elapsedtime == 0

= DHCP6OptElapsedTime - Dissection with specific values
a=DHCP6OptElapsedTime(b'\x00\x08\x00\x02\x01\xa5')
a.optcode == 8 and a.optlen == 2 and a.elapsedtime == 421


############
############
+ Test DHCP6 Option - Server Unicast Address

= DHCP6OptServerUnicast - Basic Instantiation
bytes(DHCP6OptServerUnicast()) == b'\x00\x0c\x00\x10\x00\x00\x00\x00\x00\x00\x00\x00\x00\x00\x00\x00\x00\x00\x00\x00'

= DHCP6OptServerUnicast - Instantiation with specific values (test 1)
bytes(DHCP6OptServerUnicast(srvaddr="2001::1")) == b'\x00\x0c\x00\x10 \x01\x00\x00\x00\x00\x00\x00\x00\x00\x00\x00\x00\x00\x00\x01'

= DHCP6OptServerUnicast - Instantiation with specific values (test 2)
bytes(DHCP6OptServerUnicast(srvaddr="2001::1", optlen=42)) == b'\x00\x0c\x00* \x01\x00\x00\x00\x00\x00\x00\x00\x00\x00\x00\x00\x00\x00\x01'

= DHCP6OptServerUnicast - Dissection with default values
a=DHCP6OptServerUnicast(b'\x00\x0c\x00\x10\x00\x00\x00\x00\x00\x00\x00\x00\x00\x00\x00\x00\x00\x00\x00\x00')
a.optcode == 12 and a.optlen == 16 and a.srvaddr == "::"

= DHCP6OptServerUnicast - Dissection with specific values (test 1)
a=DHCP6OptServerUnicast(b'\x00\x0c\x00\x10 \x01\x00\x00\x00\x00\x00\x00\x00\x00\x00\x00\x00\x00\x00\x01')
a.optcode == 12 and a.optlen == 16 and a.srvaddr == "2001::1"

= DHCP6OptServerUnicast - Dissection with specific values (test 2)
a=DHCP6OptServerUnicast(b'\x00\x0c\x00* \x01\x00\x00\x00\x00\x00\x00\x00\x00\x00\x00\x00\x00\x00\x01')
a.optcode == 12 and a.optlen == 42 and a.srvaddr == "2001::1"


############
############
+ Test DHCP6 Option - Status Code

= DHCP6OptStatusCode - Basic Instantiation
bytes(DHCP6OptStatusCode()) == b'\x00\r\x00\x02\x00\x00' 

= DHCP6OptStatusCode - Instantiation with specific values
bytes(DHCP6OptStatusCode(optlen=42, statuscode=0xff, statusmsg="Hello")) == b'\x00\r\x00*\x00\xffHello'

= DHCP6OptStatusCode - Automatic Length computation
bytes(DHCP6OptStatusCode(statuscode=0xff, statusmsg="Hello")) == b'\x00\r\x00\x07\x00\xffHello'

# Add tests to verify Unicode behavior


############
############
+ Test DHCP6 Option - Rapid Commit

= DHCP6OptRapidCommit - Basic Instantiation
bytes(DHCP6OptRapidCommit()) == b'\x00\x0e\x00\x00'

= DHCP6OptRapidCommit - Basic Dissection
a=DHCP6OptRapidCommit(b'\x00\x0e\x00\x00')
a.optcode == 14 and a.optlen == 0


############
############
+ Test DHCP6 Option - User class

= DHCP6OptUserClass - Basic Instantiation
bytes(DHCP6OptUserClass()) == b'\x00\x0f\x00\x00'

= DHCP6OptUserClass - Basic Dissection
a = DHCP6OptUserClass(b'\x00\x0f\x00\x00')
a.optcode == 15 and a.optlen == 0 and a.userclassdata == []

= DHCP6OptUserClass - Instantiation with one user class data structure
bytes(DHCP6OptUserClass(userclassdata=[USER_CLASS_DATA(data="something")])) == b'\x00\x0f\x00\x0b\x00\tsomething'

= DHCP6OptUserClass - Dissection with one user class data structure
a = DHCP6OptUserClass(b'\x00\x0f\x00\x0b\x00\tsomething')
a.optcode == 15 and a.optlen == 11 and len(a.userclassdata) == 1 and isinstance(a.userclassdata[0], USER_CLASS_DATA) and a.userclassdata[0].len == 9 and a.userclassdata[0].data == b'something'

= DHCP6OptUserClass - Instantiation with two user class data structures
bytes(DHCP6OptUserClass(userclassdata=[USER_CLASS_DATA(data="something"), USER_CLASS_DATA(data="somethingelse")])) == b'\x00\x0f\x00\x1a\x00\tsomething\x00\rsomethingelse'

= DHCP6OptUserClass - Dissection with two user class data structures
a = DHCP6OptUserClass(b'\x00\x0f\x00\x1a\x00\tsomething\x00\rsomethingelse')
a.optcode == 15 and a.optlen == 26 and len(a.userclassdata) == 2 and isinstance(a.userclassdata[0], USER_CLASS_DATA) and isinstance(a.userclassdata[1], USER_CLASS_DATA) and a.userclassdata[0].len == 9 and a.userclassdata[0].data == b'something' and a.userclassdata[1].len == 13 and a.userclassdata[1].data == b'somethingelse'


############
############
+ Test DHCP6 Option - Vendor class

= DHCP6OptVendorClass - Basic Instantiation
bytes(DHCP6OptVendorClass()) == b'\x00\x10\x00\x04\x00\x00\x00\x00'

= DHCP6OptVendorClass - Basic Dissection
a = DHCP6OptVendorClass(b'\x00\x10\x00\x04\x00\x00\x00\x00')
a.optcode == 16 and a.optlen == 4 and a.enterprisenum == 0 and a.vcdata == []

= DHCP6OptVendorClass - Instantiation with one vendor class data structure
bytes(DHCP6OptVendorClass(vcdata=[VENDOR_CLASS_DATA(data="something")])) == b'\x00\x10\x00\x0f\x00\x00\x00\x00\x00\tsomething'

= DHCP6OptVendorClass - Dissection with one vendor class data structure
a = DHCP6OptVendorClass(b'\x00\x10\x00\x0f\x00\x00\x00\x00\x00\tsomething')
a.optcode == 16 and a.optlen == 15 and a.enterprisenum == 0 and len(a.vcdata) == 1 and isinstance(a.vcdata[0], VENDOR_CLASS_DATA) and a.vcdata[0].len == 9 and a.vcdata[0].data == b'something'

= DHCP6OptVendorClass - Instantiation with two vendor class data structures
bytes(DHCP6OptVendorClass(vcdata=[VENDOR_CLASS_DATA(data="something"), VENDOR_CLASS_DATA(data="somethingelse")])) == b'\x00\x10\x00\x1e\x00\x00\x00\x00\x00\tsomething\x00\rsomethingelse'

= DHCP6OptVendorClass - Dissection with two vendor class data structures
a = DHCP6OptVendorClass(b'\x00\x10\x00\x1e\x00\x00\x00\x00\x00\tsomething\x00\rsomethingelse')
a.optcode == 16 and a.optlen == 30 and a.enterprisenum == 0 and len(a.vcdata) == 2 and isinstance(a.vcdata[0], VENDOR_CLASS_DATA) and isinstance(a.vcdata[1], VENDOR_CLASS_DATA) and a.vcdata[0].len == 9 and a.vcdata[0].data == b'something' and a.vcdata[1].len == 13 and a.vcdata[1].data == b'somethingelse'


############
############
+ Test DHCP6 Option - Vendor-specific information

= DHCP6OptVendorSpecificInfo - Basic Instantiation
bytes(DHCP6OptVendorSpecificInfo()) == b'\x00\x11\x00\x04\x00\x00\x00\x00'

= DHCP6OptVendorSpecificInfo - Basic Dissection
a = DHCP6OptVendorSpecificInfo(b'\x00\x11\x00\x04\x00\x00\x00\x00')
a.optcode == 17 and a.optlen == 4 and a.enterprisenum == 0

= DHCP6OptVendorSpecificInfo - Instantiation with specific values (one option)
bytes(DHCP6OptVendorSpecificInfo(enterprisenum=0xeeeeeeee, vso=[VENDOR_SPECIFIC_OPTION(optcode=43, optdata="something")])) == b'\x00\x11\x00\x11\xee\xee\xee\xee\x00+\x00\tsomething'

= DHCP6OptVendorSpecificInfo - Dissection with with specific values (one option)
a = DHCP6OptVendorSpecificInfo(b'\x00\x11\x00\x11\xee\xee\xee\xee\x00+\x00\tsomething')
a.optcode == 17 and a.optlen == 17 and a.enterprisenum == 0xeeeeeeee and len(a.vso) == 1 and isinstance(a.vso[0], VENDOR_SPECIFIC_OPTION) and a.vso[0].optlen == 9 and a.vso[0].optdata == b'something'

= DHCP6OptVendorSpecificInfo - Instantiation with specific values (two options)
bytes(DHCP6OptVendorSpecificInfo(enterprisenum=0xeeeeeeee, vso=[VENDOR_SPECIFIC_OPTION(optcode=43, optdata="something"), VENDOR_SPECIFIC_OPTION(optcode=42, optdata="somethingelse")])) == b'\x00\x11\x00"\xee\xee\xee\xee\x00+\x00\tsomething\x00*\x00\rsomethingelse'

= DHCP6OptVendorSpecificInfo - Dissection with with specific values (two options)
a = DHCP6OptVendorSpecificInfo(b'\x00\x11\x00"\xee\xee\xee\xee\x00+\x00\tsomething\x00*\x00\rsomethingelse')
a.optcode == 17 and a.optlen == 34 and a.enterprisenum == 0xeeeeeeee and len(a.vso) == 2 and isinstance(a.vso[0], VENDOR_SPECIFIC_OPTION) and isinstance(a.vso[1], VENDOR_SPECIFIC_OPTION) and a.vso[0].optlen == 9 and a.vso[0].optdata == b'something' and a.vso[1].optlen == 13 and a.vso[1].optdata == b'somethingelse'


############
############
+ Test DHCP6 Option - Interface-Id 

= DHCP6OptIfaceId - Basic Instantiation
bytes(DHCP6OptIfaceId()) == b'\x00\x12\x00\x00'

= DHCP6OptIfaceId - Basic Dissection
a = DHCP6OptIfaceId(b'\x00\x12\x00\x00')
a.optcode == 18 and a.optlen == 0

= DHCP6OptIfaceId - Instantiation with specific value
bytes(DHCP6OptIfaceId(ifaceid="something")) == b'\x00\x12\x00\x09something'

= DHCP6OptIfaceId - Dissection with specific value
a = DHCP6OptIfaceId(b'\x00\x12\x00\x09something')
a.optcode == 18 and a.optlen == 9 and a.ifaceid == b"something"


############
############
+ Test DHCP6 Option - Reconfigure Message

= DHCP6OptReconfMsg - Basic Instantiation
bytes(DHCP6OptReconfMsg()) == b'\x00\x13\x00\x01\x0b'

= DHCP6OptReconfMsg - Basic Dissection
a = DHCP6OptReconfMsg(b'\x00\x13\x00\x01\x0b')
a.optcode == 19 and a.optlen == 1 and a.msgtype == 11

= DHCP6OptReconfMsg - Instantiation with specific values
bytes(DHCP6OptReconfMsg(optlen=4, msgtype=5)) == b'\x00\x13\x00\x04\x05'

= DHCP6OptReconfMsg - Dissection with specific values
a = DHCP6OptReconfMsg(b'\x00\x13\x00\x04\x05')
a.optcode == 19 and a.optlen == 4 and a.msgtype == 5


############
############
+ Test DHCP6 Option - Reconfigure Accept

= DHCP6OptReconfAccept - Basic Instantiation
bytes(DHCP6OptReconfAccept()) == b'\x00\x14\x00\x00'

= DHCP6OptReconfAccept - Basic Dissection
a = DHCP6OptReconfAccept(b'\x00\x14\x00\x00')
a.optcode == 20 and a.optlen == 0

= DHCP6OptReconfAccept - Instantiation with specific values
bytes(DHCP6OptReconfAccept(optlen=23)) == b'\x00\x14\x00\x17'

= DHCP6OptReconfAccept - Dssection with specific values
a = DHCP6OptReconfAccept(b'\x00\x14\x00\x17')
a.optcode == 20 and a.optlen == 23


############
############
+ Test DHCP6 Option - SIP Servers Domain Name List

= DHCP6OptSIPDomains - Basic Instantiation
bytes(DHCP6OptSIPDomains()) == b'\x00\x15\x00\x00'

= DHCP6OptSIPDomains - Basic Dissection
a = DHCP6OptSIPDomains(b'\x00\x15\x00\x00') 
a.optcode == 21 and a.optlen == 0 and a.sipdomains == []

= DHCP6OptSIPDomains - Instantiation with one domain
bytes(DHCP6OptSIPDomains(sipdomains=["toto.example.org"])) == b'\x00\x15\x00\x12\x04toto\x07example\x03org\x00'

= DHCP6OptSIPDomains - Dissection with one domain
a = DHCP6OptSIPDomains(b'\x00\x15\x00\x12\x04toto\x07example\x03org\x00')
a.optcode == 21 and a.optlen == 18 and len(a.sipdomains) == 1 and a.sipdomains[0] == "toto.example.org."

= DHCP6OptSIPDomains - Instantiation with two domains
bytes(DHCP6OptSIPDomains(sipdomains=["toto.example.org", "titi.example.org"])) == b'\x00\x15\x00$\x04toto\x07example\x03org\x00\x04titi\x07example\x03org\x00'

= DHCP6OptSIPDomains - Dissection with two domains
a = DHCP6OptSIPDomains(b'\x00\x15\x00$\x04toto\x07example\x03org\x00\x04TITI\x07example\x03org\x00')
a.optcode == 21 and a.optlen == 36 and len(a.sipdomains) == 2 and a.sipdomains[0] == "toto.example.org." and a.sipdomains[1] == "TITI.example.org."

= DHCP6OptSIPDomains - Enforcing only one dot at end of domain
bytes(DHCP6OptSIPDomains(sipdomains=["toto.example.org."])) == b'\x00\x15\x00\x12\x04toto\x07example\x03org\x00'


############
############
+ Test DHCP6 Option - SIP Servers IPv6 Address List

= DHCP6OptSIPServers - Basic Instantiation
bytes(DHCP6OptSIPServers()) == b'\x00\x16\x00\x00'

= DHCP6OptSIPServers - Basic Dissection
a = DHCP6OptSIPServers(b'\x00\x16\x00\x00')
a.optcode == 22 and a. optlen == 0 and a.sipservers == []

= DHCP6OptSIPServers - Instantiation with specific values (1 address)
bytes(DHCP6OptSIPServers(sipservers = ["2001:db8::1"] )) == b'\x00\x16\x00\x10 \x01\r\xb8\x00\x00\x00\x00\x00\x00\x00\x00\x00\x00\x00\x01'

= DHCP6OptSIPServers - Dissection with specific values (1 address)
a = DHCP6OptSIPServers(b'\x00\x16\x00\x10 \x01\r\xb8\x00\x00\x00\x00\x00\x00\x00\x00\x00\x00\x00\x01')
a.optcode == 22 and a.optlen == 16 and len(a.sipservers) == 1 and a.sipservers[0] == "2001:db8::1" 

= DHCP6OptSIPServers - Instantiation with specific values (2 addresses)
bytes(DHCP6OptSIPServers(sipservers = ["2001:db8::1", "2001:db8::2"] )) == b'\x00\x16\x00  \x01\r\xb8\x00\x00\x00\x00\x00\x00\x00\x00\x00\x00\x00\x01 \x01\r\xb8\x00\x00\x00\x00\x00\x00\x00\x00\x00\x00\x00\x02'

= DHCP6OptSIPServers - Dissection with specific values (2 addresses)
a = DHCP6OptSIPServers(b'\x00\x16\x00  \x01\r\xb8\x00\x00\x00\x00\x00\x00\x00\x00\x00\x00\x00\x01 \x01\r\xb8\x00\x00\x00\x00\x00\x00\x00\x00\x00\x00\x00\x02')
a.optcode == 22 and a.optlen == 32 and len(a.sipservers) == 2 and a.sipservers[0] == "2001:db8::1" and a.sipservers[1] == "2001:db8::2"


############
############
+ Test DHCP6 Option - DNS Recursive Name Server

= DHCP6OptDNSServers - Basic Instantiation
bytes(DHCP6OptDNSServers()) == b'\x00\x17\x00\x00'

= DHCP6OptDNSServers - Basic Dissection
a = DHCP6OptDNSServers(b'\x00\x17\x00\x00')
a.optcode == 23 and a. optlen == 0 and a.dnsservers == []

= DHCP6OptDNSServers - Instantiation with specific values (1 address)
bytes(DHCP6OptDNSServers(dnsservers = ["2001:db8::1"] )) == b'\x00\x17\x00\x10 \x01\r\xb8\x00\x00\x00\x00\x00\x00\x00\x00\x00\x00\x00\x01'

= DHCP6OptDNSServers - Dissection with specific values (1 address)
a = DHCP6OptDNSServers(b'\x00\x17\x00\x10 \x01\r\xb8\x00\x00\x00\x00\x00\x00\x00\x00\x00\x00\x00\x01')
a.optcode == 23 and a.optlen == 16 and len(a.dnsservers) == 1 and a.dnsservers[0] == "2001:db8::1" 

= DHCP6OptDNSServers - Instantiation with specific values (2 addresses)
bytes(DHCP6OptDNSServers(dnsservers = ["2001:db8::1", "2001:db8::2"] )) == b'\x00\x17\x00  \x01\r\xb8\x00\x00\x00\x00\x00\x00\x00\x00\x00\x00\x00\x01 \x01\r\xb8\x00\x00\x00\x00\x00\x00\x00\x00\x00\x00\x00\x02'

= DHCP6OptDNSServers - Dissection with specific values (2 addresses)
a = DHCP6OptDNSServers(b'\x00\x17\x00  \x01\r\xb8\x00\x00\x00\x00\x00\x00\x00\x00\x00\x00\x00\x01 \x01\r\xb8\x00\x00\x00\x00\x00\x00\x00\x00\x00\x00\x00\x02')
a.optcode == 23 and a.optlen == 32 and len(a.dnsservers) == 2 and a.dnsservers[0] == "2001:db8::1" and a.dnsservers[1] == "2001:db8::2"


############
############
+ Test DHCP6 Option - DNS Domain Search List Option

= DHCP6OptDNSDomains - Basic Instantiation
bytes(DHCP6OptDNSDomains()) == b'\x00\x18\x00\x00'

= DHCP6OptDNSDomains - Basic Dissection
a = DHCP6OptDNSDomains(b'\x00\x18\x00\x00')
a.optcode == 24 and a.optlen == 0 and a.dnsdomains == []

= DHCP6OptDNSDomains - Instantiation with specific values (1 domain) 
bytes(DHCP6OptDNSDomains(dnsdomains=["toto.example.com."])) == b'\x00\x18\x00\x12\x04toto\x07example\x03com\x00'

= DHCP6OptDNSDomains - Dissection with specific values (1 domain) 
a = DHCP6OptDNSDomains(b'\x00\x18\x00\x12\x04toto\x07example\x03com\x00')
a.optcode == 24 and a.optlen == 18 and len(a.dnsdomains) == 1 and a.dnsdomains[0] == "toto.example.com."

= DHCP6OptDNSDomains - Instantiation with specific values (2 domains) 
bytes(DHCP6OptDNSDomains(dnsdomains=["toto.example.com.", "titi.example.com."])) == b'\x00\x18\x00$\x04toto\x07example\x03com\x00\x04titi\x07example\x03com\x00'

= DHCP6OptDNSDomains - Dissection with specific values (2 domains) 
a = DHCP6OptDNSDomains(b'\x00\x18\x00$\x04toto\x07example\x03com\x00\x04titi\x07example\x03com\x00')
a.optcode == 24 and a.optlen == 36 and len(a.dnsdomains) == 2 and a.dnsdomains[0] == "toto.example.com." and a.dnsdomains[1] == "titi.example.com."


############
############
+ Test DHCP6 Option - IA_PD Prefix Option

= DHCP6OptIAPrefix - Basic Instantiation
bytes(DHCP6OptIAPrefix()) == b'\x00\x1a\x00\x19\x00\x00\x00\x00\x00\x00\x00\x000 \x01\r\xb8\x00\x00\x00\x00\x00\x00\x00\x00\x00\x00\x00\x00'

#TODO : finish me


############
############
+ Test DHCP6 Option - Identity Association for Prefix Delegation

= DHCP6OptIA_PD - Basic Instantiation
bytes(DHCP6OptIA_PD()) == b'\x00\x19\x00\x0c\x00\x00\x00\x00\x00\x00\x00\x00\x00\x00\x00\x00'

#TODO : finish me


############
############
+ Test DHCP6 Option - NIS Servers

= DHCP6OptNISServers - Basic Instantiation
bytes(DHCP6OptNISServers()) == b'\x00\x1b\x00\x00'

= DHCP6OptNISServers - Basic Dissection
a = DHCP6OptNISServers(b'\x00\x1b\x00\x00')
a.optcode == 27 and a. optlen == 0 and a.nisservers == []

= DHCP6OptNISServers - Instantiation with specific values (1 address)
bytes(DHCP6OptNISServers(nisservers = ["2001:db8::1"] )) == b'\x00\x1b\x00\x10 \x01\r\xb8\x00\x00\x00\x00\x00\x00\x00\x00\x00\x00\x00\x01'

= DHCP6OptNISServers - Dissection with specific values (1 address)
a = DHCP6OptNISServers(b'\x00\x1b\x00\x10 \x01\r\xb8\x00\x00\x00\x00\x00\x00\x00\x00\x00\x00\x00\x01')
a.optcode == 27 and a.optlen == 16 and len(a.nisservers) == 1 and a.nisservers[0] == "2001:db8::1" 

= DHCP6OptNISServers - Instantiation with specific values (2 addresses)
bytes(DHCP6OptNISServers(nisservers = ["2001:db8::1", "2001:db8::2"] )) == b'\x00\x1b\x00  \x01\r\xb8\x00\x00\x00\x00\x00\x00\x00\x00\x00\x00\x00\x01 \x01\r\xb8\x00\x00\x00\x00\x00\x00\x00\x00\x00\x00\x00\x02'

= DHCP6OptNISServers - Dissection with specific values (2 addresses)
a = DHCP6OptNISServers(b'\x00\x1b\x00  \x01\r\xb8\x00\x00\x00\x00\x00\x00\x00\x00\x00\x00\x00\x01 \x01\r\xb8\x00\x00\x00\x00\x00\x00\x00\x00\x00\x00\x00\x02')
a.optcode == 27 and a.optlen == 32 and len(a.nisservers) == 2 and a.nisservers[0] == "2001:db8::1" and a.nisservers[1] == "2001:db8::2"


############
############
+ Test DHCP6 Option - NIS+ Servers

= DHCP6OptNISPServers - Basic Instantiation
bytes(DHCP6OptNISPServers()) == b'\x00\x1c\x00\x00'

= DHCP6OptNISPServers - Basic Dissection
a = DHCP6OptNISPServers(b'\x00\x1c\x00\x00')
a.optcode == 28 and a. optlen == 0 and a.nispservers == []

= DHCP6OptNISPServers - Instantiation with specific values (1 address)
bytes(DHCP6OptNISPServers(nispservers = ["2001:db8::1"] )) == b'\x00\x1c\x00\x10 \x01\r\xb8\x00\x00\x00\x00\x00\x00\x00\x00\x00\x00\x00\x01'

= DHCP6OptNISPServers - Dissection with specific values (1 address)
a = DHCP6OptNISPServers(b'\x00\x1c\x00\x10 \x01\r\xb8\x00\x00\x00\x00\x00\x00\x00\x00\x00\x00\x00\x01')
a.optcode == 28 and a.optlen == 16 and len(a.nispservers) == 1 and a.nispservers[0] == "2001:db8::1" 

= DHCP6OptNISPServers - Instantiation with specific values (2 addresses)
bytes(DHCP6OptNISPServers(nispservers = ["2001:db8::1", "2001:db8::2"] )) == b'\x00\x1c\x00  \x01\r\xb8\x00\x00\x00\x00\x00\x00\x00\x00\x00\x00\x00\x01 \x01\r\xb8\x00\x00\x00\x00\x00\x00\x00\x00\x00\x00\x00\x02'

= DHCP6OptNISPServers - Dissection with specific values (2 addresses)
a = DHCP6OptNISPServers(b'\x00\x1c\x00  \x01\r\xb8\x00\x00\x00\x00\x00\x00\x00\x00\x00\x00\x00\x01 \x01\r\xb8\x00\x00\x00\x00\x00\x00\x00\x00\x00\x00\x00\x02')
a.optcode == 28 and a.optlen == 32 and len(a.nispservers) == 2 and a.nispservers[0] == "2001:db8::1" and a.nispservers[1] == "2001:db8::2"


############
############
+ Test DHCP6 Option - NIS Domain Name

= DHCP6OptNISDomain - Basic Instantiation
bytes(DHCP6OptNISDomain()) == b'\x00\x1d\x00\x00'

= DHCP6OptNISDomain - Basic Dissection
a = DHCP6OptNISDomain(b'\x00\x1d\x00\x00')
a.optcode == 29 and a.optlen == 0 and a.nisdomain == b""

= DHCP6OptNISDomain - Instantiation with one domain name
bytes(DHCP6OptNISDomain(nisdomain="toto.example.org")) == b'\x00\x1d\x00\x11\x04toto\x07example\x03org'

= DHCP6OptNISDomain - Dissection with one domain name
a = DHCP6OptNISDomain(b'\x00\x1d\x00\x11\x04toto\x07example\x03org\x00')
a.optcode == 29 and a.optlen == 17 and a.nisdomain == b"toto.example.org"

= DHCP6OptNISDomain - Instantiation with one domain with trailing dot
bytes(DHCP6OptNISDomain(nisdomain="toto.example.org.")) == b'\x00\x1d\x00\x12\x04toto\x07example\x03org\x00'


############
############
+ Test DHCP6 Option - NIS+ Domain Name

= DHCP6OptNISPDomain - Basic Instantiation
bytes(DHCP6OptNISPDomain()) == b'\x00\x1e\x00\x00'

= DHCP6OptNISPDomain - Basic Dissection
a = DHCP6OptNISPDomain(b'\x00\x1e\x00\x00')
a.optcode == 30 and a.optlen == 0 and a.nispdomain == b""

= DHCP6OptNISPDomain - Instantiation with one domain name
bytes(DHCP6OptNISPDomain(nispdomain="toto.example.org")) == b'\x00\x1e\x00\x11\x04toto\x07example\x03org'

= DHCP6OptNISPDomain - Dissection with one domain name
a = DHCP6OptNISPDomain(b'\x00\x1e\x00\x11\x04toto\x07example\x03org\x00')
a.optcode == 30 and a.optlen == 17 and a.nispdomain == b"toto.example.org"

= DHCP6OptNISPDomain - Instantiation with one domain with trailing dot
bytes(DHCP6OptNISPDomain(nispdomain="toto.example.org.")) == b'\x00\x1e\x00\x12\x04toto\x07example\x03org\x00'


############
############
+ Test DHCP6 Option - SNTP Servers

= DHCP6OptSNTPServers - Basic Instantiation
bytes(DHCP6OptSNTPServers()) == b'\x00\x1f\x00\x00'

= DHCP6OptSNTPServers - Basic Dissection
a = DHCP6OptSNTPServers(b'\x00\x1f\x00\x00')
a.optcode == 31 and a. optlen == 0 and a.sntpservers == []

= DHCP6OptSNTPServers - Instantiation with specific values (1 address)
bytes(DHCP6OptSNTPServers(sntpservers = ["2001:db8::1"] )) == b'\x00\x1f\x00\x10 \x01\r\xb8\x00\x00\x00\x00\x00\x00\x00\x00\x00\x00\x00\x01'

= DHCP6OptSNTPServers - Dissection with specific values (1 address)
a = DHCP6OptSNTPServers(b'\x00\x1f\x00\x10 \x01\r\xb8\x00\x00\x00\x00\x00\x00\x00\x00\x00\x00\x00\x01')
a.optcode == 31 and a.optlen == 16 and len(a.sntpservers) == 1 and a.sntpservers[0] == "2001:db8::1" 

= DHCP6OptSNTPServers - Instantiation with specific values (2 addresses)
bytes(DHCP6OptSNTPServers(sntpservers = ["2001:db8::1", "2001:db8::2"] )) == b'\x00\x1f\x00  \x01\r\xb8\x00\x00\x00\x00\x00\x00\x00\x00\x00\x00\x00\x01 \x01\r\xb8\x00\x00\x00\x00\x00\x00\x00\x00\x00\x00\x00\x02'

= DHCP6OptSNTPServers - Dissection with specific values (2 addresses)
a = DHCP6OptSNTPServers(b'\x00\x1f\x00  \x01\r\xb8\x00\x00\x00\x00\x00\x00\x00\x00\x00\x00\x00\x01 \x01\r\xb8\x00\x00\x00\x00\x00\x00\x00\x00\x00\x00\x00\x02')
a.optcode == 31 and a.optlen == 32 and len(a.sntpservers) == 2 and a.sntpservers[0] == "2001:db8::1" and a.sntpservers[1] == "2001:db8::2"

############
############
+ Test DHCP6 Option - Information Refresh Time

= DHCP6OptInfoRefreshTime - Basic Instantiation
bytes(DHCP6OptInfoRefreshTime()) == b'\x00 \x00\x04\x00\x01Q\x80'

= DHCP6OptInfoRefreshTime - Basic Dissction
a = DHCP6OptInfoRefreshTime(b'\x00 \x00\x04\x00\x01Q\x80')
a.optcode == 32 and a.optlen == 4 and a.reftime == 86400

= DHCP6OptInfoRefreshTime - Instantiation with specific values
bytes(DHCP6OptInfoRefreshTime(optlen=7, reftime=42)) == b'\x00 \x00\x07\x00\x00\x00*'

############
############
+ Test DHCP6 Option - BCMCS Servers

= DHCP6OptBCMCSServers - Basic Instantiation
bytes(DHCP6OptBCMCSServers()) == b'\x00"\x00\x00'

= DHCP6OptBCMCSServers - Basic Dissection
a = DHCP6OptBCMCSServers(b'\x00"\x00\x00')
a.optcode == 34 and a. optlen == 0 and a.bcmcsservers == []

= DHCP6OptBCMCSServers - Instantiation with specific values (1 address)
bytes(DHCP6OptBCMCSServers(bcmcsservers = ["2001:db8::1"] )) == b'\x00"\x00\x10 \x01\r\xb8\x00\x00\x00\x00\x00\x00\x00\x00\x00\x00\x00\x01'

= DHCP6OptBCMCSServers - Dissection with specific values (1 address)
a = DHCP6OptBCMCSServers(b'\x00"\x00\x10 \x01\r\xb8\x00\x00\x00\x00\x00\x00\x00\x00\x00\x00\x00\x01')
a.optcode == 34 and a.optlen == 16 and len(a.bcmcsservers) == 1 and a.bcmcsservers[0] == "2001:db8::1" 

= DHCP6OptBCMCSServers - Instantiation with specific values (2 addresses)
bytes(DHCP6OptBCMCSServers(bcmcsservers = ["2001:db8::1", "2001:db8::2"] )) == b'\x00"\x00  \x01\r\xb8\x00\x00\x00\x00\x00\x00\x00\x00\x00\x00\x00\x01 \x01\r\xb8\x00\x00\x00\x00\x00\x00\x00\x00\x00\x00\x00\x02'

= DHCP6OptBCMCSServers - Dissection with specific values (2 addresses)
a = DHCP6OptBCMCSServers(b'\x00"\x00  \x01\r\xb8\x00\x00\x00\x00\x00\x00\x00\x00\x00\x00\x00\x01 \x01\r\xb8\x00\x00\x00\x00\x00\x00\x00\x00\x00\x00\x00\x02')
a.optcode == 34 and a.optlen == 32 and len(a.bcmcsservers) == 2 and a.bcmcsservers[0] == "2001:db8::1" and a.bcmcsservers[1] == "2001:db8::2"


############
############
+ Test DHCP6 Option - BCMCS Domains

= DHCP6OptBCMCSDomains - Basic Instantiation
bytes(DHCP6OptBCMCSDomains()) == b'\x00!\x00\x00'

= DHCP6OptBCMCSDomains - Basic Dissection
a = DHCP6OptBCMCSDomains(b'\x00!\x00\x00')
a.optcode == 33 and a.optlen == 0 and a.bcmcsdomains == []

= DHCP6OptBCMCSDomains - Instantiation with specific values (1 domain) 
bytes(DHCP6OptBCMCSDomains(bcmcsdomains=["toto.example.com."])) == b'\x00!\x00\x12\x04toto\x07example\x03com\x00'

= DHCP6OptBCMCSDomains - Dissection with specific values (1 domain) 
a = DHCP6OptBCMCSDomains(b'\x00!\x00\x12\x04toto\x07example\x03com\x00')
a.optcode == 33 and a.optlen == 18 and len(a.bcmcsdomains) == 1 and a.bcmcsdomains[0] == "toto.example.com."

= DHCP6OptBCMCSDomains - Instantiation with specific values (2 domains) 
bytes(DHCP6OptBCMCSDomains(bcmcsdomains=["toto.example.com.", "titi.example.com."])) == b'\x00!\x00$\x04toto\x07example\x03com\x00\x04titi\x07example\x03com\x00'

= DHCP6OptBCMCSDomains - Dissection with specific values (2 domains) 
a = DHCP6OptBCMCSDomains(b'\x00!\x00$\x04toto\x07example\x03com\x00\x04titi\x07example\x03com\x00')
a.optcode == 33 and a.optlen == 36 and len(a.bcmcsdomains) == 2 and a.bcmcsdomains[0] == "toto.example.com." and a.bcmcsdomains[1] == "titi.example.com."


############
############
+ Test DHCP6 Option - Relay Agent Remote-ID

= DHCP6OptRemoteID - Basic Instantiation
bytes(DHCP6OptRemoteID()) == b'\x00%\x00\x04\x00\x00\x00\x00'

= DHCP6OptRemoteID - Basic Dissection
a = DHCP6OptRemoteID(b'\x00%\x00\x04\x00\x00\x00\x00')
a.optcode == 37 and a.optlen == 4 and a.enterprisenum == 0 and a.remoteid == b""

= DHCP6OptRemoteID - Instantiation with specific values 
bytes(DHCP6OptRemoteID(enterprisenum=0xeeeeeeee, remoteid="someid")) == b'\x00%\x00\n\xee\xee\xee\xeesomeid'

= DHCP6OptRemoteID - Dissection with specific values
a = DHCP6OptRemoteID(b'\x00%\x00\n\xee\xee\xee\xeesomeid')
a.optcode == 37 and a.optlen == 10 and a.enterprisenum == 0xeeeeeeee and a.remoteid == b"someid"


############
############
+ Test DHCP6 Option - Subscriber ID

= DHCP6OptSubscriberID - Basic Instantiation
bytes(DHCP6OptSubscriberID()) == b'\x00&\x00\x00'

= DHCP6OptSubscriberID - Basic Dissection
a = DHCP6OptSubscriberID(b'\x00&\x00\x00')
a.optcode == 38 and a.optlen == 0 and a.subscriberid == b""

= DHCP6OptSubscriberID - Instantiation with specific values
bytes(DHCP6OptSubscriberID(subscriberid="someid")) == b'\x00&\x00\x06someid'

= DHCP6OptSubscriberID - Dissection with specific values
a = DHCP6OptSubscriberID(b'\x00&\x00\x06someid')
a.optcode == 38 and a.optlen == 6 and a.subscriberid == b"someid"


############
############
+ Test DHCP6 Option - Client FQDN

= DHCP6OptClientFQDN - Basic Instantiation
bytes(DHCP6OptClientFQDN()) == b"\x00'\x00\x01\x00"

= DHCP6OptClientFQDN - Basic Dissection
a = DHCP6OptClientFQDN("\x00'\x00\x01\x00")
a.optcode == 39 and a.optlen == 1 and a.res == 0 and a.flags == 0 and a.fqdn == b""

= DHCP6OptClientFQDN - Instantiation with various flags combinations
bytes(DHCP6OptClientFQDN(flags="S")) == b"\x00'\x00\x01\x01" and bytes(DHCP6OptClientFQDN(flags="O")) == b"\x00'\x00\x01\x02" and bytes(DHCP6OptClientFQDN(flags="N")) == b"\x00'\x00\x01\x04" and bytes(DHCP6OptClientFQDN(flags="SON")) == b"\x00'\x00\x01\x07" and bytes(DHCP6OptClientFQDN(flags="ON")) == b"\x00'\x00\x01\x06"

= DHCP6OptClientFQDN - Instantiation with one fqdn 
bytes(DHCP6OptClientFQDN(fqdn="toto.example.org")) == b"\x00'\x00\x12\x00\x04toto\x07example\x03org"

= DHCP6OptClientFQDN - Dissection with one fqdn 
a = DHCP6OptClientFQDN("\x00'\x00\x12\x00\x04toto\x07example\x03org\x00")
a.optcode == 39 and a.optlen == 18 and a.res == 0 and a.flags == 0 and a.fqdn == b"toto.example.org"


############
############
+ Test DHCP6 Option Relay Agent Echo Request Option

= DHCP6OptRelayAgentERO - Basic Instantiation
bytes(DHCP6OptRelayAgentERO()) ==  b'\x00+\x00\x04\x00\x17\x00\x18'

= DHCP6OptRelayAgentERO - optlen field computation
bytes(DHCP6OptRelayAgentERO(reqopts=[1,2,3,4])) == b'\x00+\x00\x08\x00\x01\x00\x02\x00\x03\x00\x04'

= DHCP6OptRelayAgentERO - instantiation with empty list
bytes(DHCP6OptRelayAgentERO(reqopts=[])) == b'\x00+\x00\x00'

= DHCP6OptRelayAgentERO - Basic dissection
a=DHCP6OptRelayAgentERO(b'\x00+\x00\x00')
a.optcode == 43 and a.optlen == 0 and a.reqopts == [23,24]

= DHCP6OptRelayAgentERO - Dissection with specific value
a=DHCP6OptRelayAgentERO(b'\x00+\x00\x08\x00\x01\x00\x02\x00\x03\x00\x04')
a.optcode == 43 and a.optlen == 8 and a.reqopts == [1,2,3,4]


############
############
+ Test DHCP6 Option Client Link Layer address

= Basic build & dissect
s = str(DHCP6OptClientLinkLayerAddr())
assert(s == b"\x00O\x00\x07\x00\x01\x00\x00\x00\x00\x00\x00")

p = DHCP6OptClientLinkLayerAddr(s)
assert(p.clladdr == "00:00:00:00:00:00")


############
############
+ Test DHCP6 Option Virtual Subnet Selection

= Basic build & dissect
s = str(DHCP6OptVSS())
assert(s == b"\x00D\x00\x01\xff")

p = DHCP6OptVSS(s)
assert(p.type == 255)


############
############
+ Test DHCP6 Messages - DHCP6_Solicit

= DHCP6_Solicit - Basic Instantiation
bytes(DHCP6_Solicit()) == b'\x01\x00\x00\x00'

= DHCP6_Solicit - Basic Dissection
a = DHCP6_Solicit(b'\x01\x00\x00\x00')
a.msgtype == 1 and a.trid == 0

= DHCP6_Solicit - Basic test of DHCP6_solicit.hashret() 
DHCP6_Solicit().hashret() == b'\x00\x00\x00'

= DHCP6_Solicit - Test of DHCP6_solicit.hashret() with specific values
DHCP6_Solicit(trid=0xbbccdd).hashret() == b'\xbb\xcc\xdd'

= DHCP6_Solicit - UDP ports overload
a=UDP()/DHCP6_Solicit()
a.sport == 546 and a.dport == 547

= DHCP6_Solicit - Dispatch based on UDP port 
a=UDP(bytes(UDP()/DHCP6_Solicit()))
isinstance(a.payload, DHCP6_Solicit)


############
############
+ Test DHCP6 Messages - DHCP6_Advertise

= DHCP6_Advertise - Basic Instantiation
bytes(DHCP6_Advertise()) == b'\x02\x00\x00\x00'

= DHCP6_Advertise - Basic test of DHCP6_solicit.hashret() 
DHCP6_Advertise().hashret() == b'\x00\x00\x00'

= DHCP6_Advertise - Test of DHCP6_Advertise.hashret() with specific values
DHCP6_Advertise(trid=0xbbccdd).hashret() == b'\xbb\xcc\xdd'

= DHCP6_Advertise - Basic test of answers() with solicit message
a = DHCP6_Solicit()
b = DHCP6_Advertise()
a > b

= DHCP6_Advertise - Test of answers() with solicit message
a = DHCP6_Solicit(trid=0xbbccdd)
b = DHCP6_Advertise(trid=0xbbccdd)
a > b

= DHCP6_Advertise - UDP ports overload
a=UDP()/DHCP6_Advertise()
a.sport == 547 and a.dport == 546


############
############
+ Test DHCP6 Messages - DHCP6_Request

= DHCP6_Request - Basic Instantiation
bytes(DHCP6_Request()) == b'\x03\x00\x00\x00'

= DHCP6_Request - Basic Dissection
a=DHCP6_Request(b'\x03\x00\x00\x00')
a.msgtype == 3 and a.trid == 0 

= DHCP6_Request - UDP ports overload
a=UDP()/DHCP6_Request()
a.sport == 546 and a.dport == 547


############
############
+ Test DHCP6 Messages - DHCP6_Confirm

= DHCP6_Confirm - Basic Instantiation
bytes(DHCP6_Confirm()) == b'\x04\x00\x00\x00'

= DHCP6_Confirm - Basic Dissection
a=DHCP6_Confirm(b'\x04\x00\x00\x00')
a.msgtype == 4 and a.trid == 0

= DHCP6_Confirm - UDP ports overload
a=UDP()/DHCP6_Confirm()
a.sport == 546 and a.dport == 547


############
############
+ Test DHCP6 Messages - DHCP6_Renew

= DHCP6_Renew - Basic Instantiation
bytes(DHCP6_Renew()) == b'\x05\x00\x00\x00'

= DHCP6_Renew - Basic Dissection
a=DHCP6_Renew(b'\x05\x00\x00\x00')
a.msgtype == 5 and a.trid == 0

= DHCP6_Renew - UDP ports overload
a=UDP()/DHCP6_Renew()
a.sport == 546 and a.dport == 547


############
############
+ Test DHCP6 Messages - DHCP6_Rebind

= DHCP6_Rebind - Basic Instantiation
bytes(DHCP6_Rebind()) == b'\x06\x00\x00\x00'

= DHCP6_Rebind - Basic Dissection
a=DHCP6_Rebind(b'\x06\x00\x00\x00')
a.msgtype == 6 and a.trid == 0

= DHCP6_Rebind - UDP ports overload
a=UDP()/DHCP6_Rebind()
a.sport == 546 and a.dport == 547


############
############
+ Test DHCP6 Messages - DHCP6_Reply

= DHCP6_Reply - Basic Instantiation
bytes(DHCP6_Reply()) == b'\x07\x00\x00\x00'

= DHCP6_Reply - Basic Dissection
a=DHCP6_Reply(b'\x07\x00\x00\x00')
a.msgtype == 7 and a.trid == 0

= DHCP6_Reply - UDP ports overload
a=UDP()/DHCP6_Reply()
a.sport == 547 and a.dport == 546


############
############
+ Test DHCP6 Messages - DHCP6_Release

= DHCP6_Release - Basic Instantiation
bytes(DHCP6_Release()) == b'\x08\x00\x00\x00'

= DHCP6_Release - Basic Dissection
a=DHCP6_Release(b'\x08\x00\x00\x00')
a.msgtype == 8 and a.trid == 0

= DHCP6_Release - UDP ports overload
a=UDP()/DHCP6_Release()
a.sport == 546 and a.dport == 547


############
############
+ Test DHCP6 Messages - DHCP6_Decline

= DHCP6_Decline - Basic Instantiation
bytes(DHCP6_Decline()) == b'\x09\x00\x00\x00'

= DHCP6_Confirm - Basic Dissection
a=DHCP6_Confirm(b'\x09\x00\x00\x00')
a.msgtype == 9 and a.trid == 0

= DHCP6_Decline - UDP ports overload
a=UDP()/DHCP6_Decline()
a.sport == 546 and a.dport == 547


############
############
+ Test DHCP6 Messages - DHCP6_Reconf

= DHCP6_Reconf - Basic Instantiation
bytes(DHCP6_Reconf()) == b'\x0A\x00\x00\x00'

= DHCP6_Reconf - Basic Dissection
a=DHCP6_Reconf(b'\x0A\x00\x00\x00')
a.msgtype == 10 and a.trid == 0

= DHCP6_Reconf - UDP ports overload
a=UDP()/DHCP6_Reconf()
a.sport == 547 and a.dport == 546


############
############
+ Test DHCP6 Messages - DHCP6_InfoRequest

= DHCP6_InfoRequest - Basic Instantiation
bytes(DHCP6_InfoRequest()) == b'\x0B\x00\x00\x00'

= DHCP6_InfoRequest - Basic Dissection
a=DHCP6_InfoRequest(b'\x0B\x00\x00\x00')
a.msgtype == 11 and a.trid == 0

= DHCP6_InfoRequest - UDP ports overload
a=UDP()/DHCP6_InfoRequest()
a.sport == 546 and a.dport == 547


############
############
+ Test DHCP6 Messages - DHCP6_RelayForward

= DHCP6_RelayForward - Basic Instantiation
bytes(DHCP6_RelayForward()) == b'\x0c\x00\x00\x00\x00\x00\x00\x00\x00\x00\x00\x00\x00\x00\x00\x00\x00\x00\x00\x00\x00\x00\x00\x00\x00\x00\x00\x00\x00\x00\x00\x00\x00\x00'

= DHCP6_RelayForward - Basic Dissection
a=DHCP6_RelayForward(b'\x0c\x00\x00\x00\x00\x00\x00\x00\x00\x00\x00\x00\x00\x00\x00\x00\x00\x00\x00\x00\x00\x00\x00\x00\x00\x00\x00\x00\x00\x00\x00\x00\x00\x00')
a.msgtype == 12 and a.hopcount == 0 and a.linkaddr == "::" and a.peeraddr == "::"

= DHCP6_RelayForward - Dissection with options
a = DHCP6_RelayForward(b'\x0c\x00\x00\x00\x00\x00\x00\x00\x00\x00\x00\x00\x00\x00\x00\x00\x00\x00\x00\x00\x00\x00\x00\x00\x00\x00\x00\x00\x00\x00\x00\x00\x00\x00\x00\t\x00\x04\x00\x01\x00\x00')
a.msgtype == 12 and DHCP6OptRelayMsg in a and DHCP6OptClientId in a


############
############
+ Test DHCP6 Messages - DHCP6_RelayReply

= DHCP6_RelayReply - Basic Instantiation
bytes(DHCP6_RelayReply()) == b'\r\x00\x00\x00\x00\x00\x00\x00\x00\x00\x00\x00\x00\x00\x00\x00\x00\x00\x00\x00\x00\x00\x00\x00\x00\x00\x00\x00\x00\x00\x00\x00\x00\x00'

= DHCP6_RelayReply - Basic Dissection
a=DHCP6_RelayReply(b'\r\x00\x00\x00\x00\x00\x00\x00\x00\x00\x00\x00\x00\x00\x00\x00\x00\x00\x00\x00\x00\x00\x00\x00\x00\x00\x00\x00\x00\x00\x00\x00\x00\x00')
a.msgtype == 13 and a.hopcount == 0 and a.linkaddr == "::" and a.peeraddr == "::"


############
############
+ Home Agent Address Discovery

= in6_getha()
in6_getha('2001:db8::') == '2001:db8::fdff:ffff:ffff:fffe'

= ICMPv6HAADRequest - build/dissection
p = IPv6(bytes(IPv6(dst=in6_getha('2001:db8::'), src='2001:db8::1')/ICMPv6HAADRequest(id=42)))
p.cksum == 0x9620 and p.dst == '2001:db8::fdff:ffff:ffff:fffe' and p.R == 1

= ICMPv6HAADReply - build/dissection
p = IPv6(bytes(IPv6(dst='2001:db8::1', src='2001:db8::42')/ICMPv6HAADReply(id=42, addresses=['2001:db8::2', '2001:db8::3'])))
p.cksum = 0x3747 and p.addresses == [ '2001:db8::2', '2001:db8::3' ]

= ICMPv6HAADRequest / ICMPv6HAADReply - build/dissection
a=ICMPv6HAADRequest(id=42) 
b=ICMPv6HAADReply(id=42)
not a < b and a > b


############
############
+ Mobile Prefix Solicitation/Advertisement

= ICMPv6MPSol - build (default values)
if WINDOWS:
    route_add_loopback()

s = b'`\x00\x00\x00\x00\x08:@\x00\x00\x00\x00\x00\x00\x00\x00\x00\x00\x00\x00\x00\x00\x00\x01\x00\x00\x00\x00\x00\x00\x00\x00\x00\x00\x00\x00\x00\x00\x00\x01\x92\x00m\xbb\x00\x00\x00\x00'
bytes(IPv6()/ICMPv6MPSol()) == s

= ICMPv6MPSol - dissection (default values)
p = IPv6(s)
p[ICMPv6MPSol].type == 146 and p[ICMPv6MPSol].cksum == 0x6dbb and p[ICMPv6MPSol].id == 0

= ICMPv6MPSol - build
s = b'`\x00\x00\x00\x00\x08:@\x00\x00\x00\x00\x00\x00\x00\x00\x00\x00\x00\x00\x00\x00\x00\x01\x00\x00\x00\x00\x00\x00\x00\x00\x00\x00\x00\x00\x00\x00\x00\x01\x92\x00(\x08\x00\x08\x00\x00'
bytes(IPv6()/ICMPv6MPSol(cksum=0x2808, id=8)) == s

= ICMPv6MPSol - dissection
p = IPv6(s)
p[ICMPv6MPSol].cksum == 0x2808 and p[ICMPv6MPSol].id == 8

= ICMPv6MPAdv - build (default values)
s = b'`\x00\x00\x00\x00(:@\x00\x00\x00\x00\x00\x00\x00\x00\x00\x00\x00\x00\x00\x00\x00\x01\x00\x00\x00\x00\x00\x00\x00\x00\x00\x00\x00\x00\x00\x00\x00\x01\x93\x00\xe8\xd6\x00\x00\x80\x00\x03\x04\x00\xc0\xff\xff\xff\xff\xff\xff\xff\xff\x00\x00\x00\x00\x00\x00\x00\x00\x00\x00\x00\x00\x00\x00\x00\x00\x00\x00\x00\x00'
bytes(IPv6()/ICMPv6MPAdv()/ICMPv6NDOptPrefixInfo()) == s

= ICMPv6MPAdv - dissection (default values)
p = IPv6(s)
p[ICMPv6MPAdv].type == 147 and p[ICMPv6MPAdv].cksum == 0xe8d6 and p[ICMPv6NDOptPrefixInfo].prefix == '::'

= ICMPv6MPAdv - build
s = b'`\x00\x00\x00\x00(:@\x00\x00\x00\x00\x00\x00\x00\x00\x00\x00\x00\x00\x00\x00\x00\x01\x00\x00\x00\x00\x00\x00\x00\x00\x00\x00\x00\x00\x00\x00\x00\x01\x93\x00(\x07\x00*@\x00\x03\x04\x00@\xff\xff\xff\xff\x00\x00\x00\x0c\x00\x00\x00\x00 \x01\r\xb8\x00\x00\x00\x00\x00\x00\x00\x00\x00\x00\x00\x01'
bytes(IPv6()/ICMPv6MPAdv(cksum=0x2807, flags=1, id=42)/ICMPv6NDOptPrefixInfo(prefix='2001:db8::1', L=0, preferredlifetime=12)) == s

= ICMPv6MPAdv - dissection
p = IPv6(s)
p[ICMPv6MPAdv].cksum == 0x2807 and p[ICMPv6MPAdv].flags == 1 and p[ICMPv6MPAdv].id == 42 and p[ICMPv6NDOptPrefixInfo].prefix == '2001:db8::1' and p[ICMPv6NDOptPrefixInfo].preferredlifetime == 12


############
############
+ Type 2 Routing Header

= IPv6ExtHdrRouting - type 2 - build/dissection
p = IPv6(bytes(IPv6(dst='2001:db8::1', src='2001:db8::2')/IPv6ExtHdrRouting(type=2, addresses=['2001:db8::3'])/ICMPv6EchoRequest()))
p.type == 2 and len(p.addresses) == 1 and p.cksum == 0x2446

= IPv6ExtHdrRouting - type 2 - hashret

p = IPv6()/IPv6ExtHdrRouting(addresses=["2001:db8::1", "2001:db8::2"])/ICMPv6EchoRequest()
p.hashret() == b" \x01\r\xb8\x00\x00\x00\x00\x00\x00\x00\x00\x00\x00\x00\x00:\x00\x00\x00\x00"


############
############
+ Mobility Options - Binding Refresh Advice

= MIP6OptBRAdvice - build (default values)
s = b'\x02\x02\x00\x00'
bytes(MIP6OptBRAdvice()) == s

= MIP6OptBRAdvice - dissection (default values)
p = MIP6OptBRAdvice(s)
p.otype == 2 and p.olen == 2 and p.rinter == 0

= MIP6OptBRAdvice - build
s = b'\x03*\n\xf7'
bytes(MIP6OptBRAdvice(otype=3, olen=42, rinter=2807)) == s

= MIP6OptBRAdvice - dissection
p = MIP6OptBRAdvice(s)
p.otype == 3 and p.olen == 42 and p.rinter == 2807


############
############
+ Mobility Options - Alternate Care-of Address

= MIP6OptAltCoA - build (default values)
s = b'\x03\x10\x00\x00\x00\x00\x00\x00\x00\x00\x00\x00\x00\x00\x00\x00\x00\x00'
bytes(MIP6OptAltCoA()) == s

= MIP6OptAltCoA - dissection (default values)
p = MIP6OptAltCoA(s)
p.otype == 3 and p.olen == 16 and p.acoa == '::'

= MIP6OptAltCoA - build
s = b'*\x08 \x01\r\xb8\x00\x00\x00\x00\x00\x00\x00\x00\x00\x00\x00\x01'
bytes(MIP6OptAltCoA(otype=42, olen=8, acoa='2001:db8::1')) == s

= MIP6OptAltCoA - dissection
p = MIP6OptAltCoA(s)
p.otype == 42 and p.olen == 8 and p.acoa == '2001:db8::1'


############
############
+ Mobility Options - Nonce Indices

= MIP6OptNonceIndices - build (default values)
s = b'\x04\x10\x00\x00\x00\x00'
bytes(MIP6OptNonceIndices()) == s

= MIP6OptNonceIndices - dissection (default values)
p = MIP6OptNonceIndices(s)
p.otype == 4 and p.olen == 16 and p.hni == 0 and p.coni == 0

= MIP6OptNonceIndices - build
s = b'\x04\x12\x00\x13\x00\x14'
bytes(MIP6OptNonceIndices(olen=18, hni=19, coni=20)) == s

= MIP6OptNonceIndices - dissection
p = MIP6OptNonceIndices(s)
p.hni == 19 and p.coni == 20


############
############
+ Mobility Options - Binding Authentication Data

= MIP6OptBindingAuthData - build (default values)
s = b'\x05\x10\x00\x00\x00\x00\x00\x00\x00\x00\x00\x00\x00\x00'
bytes(MIP6OptBindingAuthData()) == s

= MIP6OptBindingAuthData - dissection (default values)
p = MIP6OptBindingAuthData(s)
p.otype == 5 and p.olen == 16 and p.authenticator == 0

= MIP6OptBindingAuthData - build
s = b'\x05*\x00\x00\x00\x00\x00\x00\x00\x00\x00\x00\n\xf7'
bytes(MIP6OptBindingAuthData(olen=42, authenticator=2807)) == s

= MIP6OptBindingAuthData - dissection
p = MIP6OptBindingAuthData(s)
p.otype == 5 and p.olen == 42 and p.authenticator == 2807


############
############
+ Mobility Options - Mobile Network Prefix

= MIP6OptMobNetPrefix - build (default values)
s = b'\x06\x12\x00@\x00\x00\x00\x00\x00\x00\x00\x00\x00\x00\x00\x00\x00\x00\x00\x00'
bytes(MIP6OptMobNetPrefix()) == s

= MIP6OptMobNetPrefix - dissection (default values)
p = MIP6OptMobNetPrefix(s)
p.otype == 6 and p.olen == 18 and p.plen == 64 and p.prefix == '::'

= MIP6OptMobNetPrefix - build
s = b'\x06*\x02  \x01\r\xb8\x00\x00\x00\x00\x00\x00\x00\x00\x00\x00\x00\x00'
bytes(MIP6OptMobNetPrefix(olen=42, reserved=2, plen=32, prefix='2001:db8::')) == s

= MIP6OptMobNetPrefix - dissection
p = MIP6OptMobNetPrefix(s)
p.olen ==  42 and p.reserved  == 2 and p.plen == 32 and p.prefix == '2001:db8::'


############
############
+ Mobility Options - Link-Layer Address (MH-LLA)

= MIP6OptLLAddr - basic build
bytes(MIP6OptLLAddr()) == b'\x07\x07\x02\x00\x00\x00\x00\x00\x00\x00'

= MIP6OptLLAddr - basic dissection
p = MIP6OptLLAddr(b'\x07\x07\x02\x00\x00\x00\x00\x00\x00\x00')
p.otype == 7 and p.olen == 7 and p.ocode == 2 and p.pad == 0 and p.lla == "00:00:00:00:00:00"

= MIP6OptLLAddr - build with specific values
bytes(MIP6OptLLAddr(olen=42, ocode=4, pad=0xff, lla='EE:EE:EE:EE:EE:EE')) == b'\x07*\x04\xff\xee\xee\xee\xee\xee\xee'

= MIP6OptLLAddr - dissection with specific values
p = MIP6OptLLAddr(b'\x07*\x04\xff\xee\xee\xee\xee\xee\xee')

bytes(MIP6OptLLAddr(olen=42, ocode=4, pad=0xff, lla='EE:EE:EE:EE:EE:EE'))
p.otype == 7 and p.olen == 42 and p.ocode == 4 and p.pad == 0xff and p.lla == "ee:ee:ee:ee:ee:ee"


############
############
+ Mobility Options - Mobile Node Identifier

= MIP6OptMNID - basic build
bytes(MIP6OptMNID()) == b'\x08\x01\x01'

= MIP6OptMNID - basic dissection
p = MIP6OptMNID(b'\x08\x01\x01')
p.otype == 8 and p.olen == 1 and p.subtype == 1 and p.id == b""

= MIP6OptMNID - build with specific values
bytes(MIP6OptMNID(subtype=42, id="someid")) == b'\x08\x07*someid'

= MIP6OptMNID - dissection with specific values
p = MIP6OptMNID(b'\x08\x07*someid')
p.otype == 8 and p.olen == 7 and p.subtype == 42 and p.id == b"someid"



############
############
+ Mobility Options - Message Authentication

= MIP6OptMsgAuth - basic build
bytes(MIP6OptMsgAuth()) == b'\x09\x11\x01\x00\x00\x00\x00AAAAAAAAAAAA'

= MIP6OptMsgAuth - basic dissection
p = MIP6OptMsgAuth(b'\x09\x11\x01\x00\x00\x00\x00AAAAAAAAAAAA')
p.otype == 9 and p.olen == 17 and p.subtype == 1 and p.mspi == 0 and p.authdata == b"A"*12

= MIP6OptMsgAuth - build with specific values
bytes(MIP6OptMsgAuth(authdata="B"*16, mspi=0xeeeeeeee, subtype=0xff)) == b'\t\x15\xff\xee\xee\xee\xeeBBBBBBBBBBBBBBBB'

= MIP6OptMsgAuth - dissection with specific values
p = MIP6OptMsgAuth(b'\t\x15\xff\xee\xee\xee\xeeBBBBBBBBBBBBBBBB')
p.otype == 9 and p.olen == 21 and p.subtype == 255 and p.mspi == 0xeeeeeeee and p.authdata == b"B"*16


############
############
+ Mobility Options - Replay Protection

= MIP6OptReplayProtection - basic build
bytes(MIP6OptReplayProtection()) == b'\n\x08\x00\x00\x00\x00\x00\x00\x00\x00'

= MIP6OptReplayProtection - basic dissection
p = MIP6OptReplayProtection(b'\n\x08\x00\x00\x00\x00\x00\x00\x00\x00')
p.otype == 10 and p.olen == 8 and p.timestamp == 0

= MIP6OptReplayProtection - build with specific values
s = bytes(MIP6OptReplayProtection(olen=42, timestamp=(72*31536000)<<32))
s == b'\n*\x87V|\x00\x00\x00\x00\x00'

= MIP6OptReplayProtection - dissection with specific values
p = MIP6OptReplayProtection(s)
p.otype == 10 and p.olen == 42 and p.timestamp == 9752118382559232000
p.fields_desc[-1].i2repr("", p.timestamp) == 'Mon, 13 Dec 1971 23:50:39 +0000 (9752118382559232000)'


############
############
+ Mobility Options - CGA Parameters
= MIP6OptCGAParams


############
############
+ Mobility Options - Signature
= MIP6OptSignature


############
############
+ Mobility Options - Permanent Home Keygen Token
= MIP6OptHomeKeygenToken


############
############
+ Mobility Options - Care-of Test Init
= MIP6OptCareOfTestInit


############
############
+ Mobility Options - Care-of Test
= MIP6OptCareOfTest


############
############
+ Mobility Options - Automatic Padding - MIP6OptBRAdvice
=  Mobility Options - Automatic Padding - MIP6OptBRAdvice
a = bytes(MIP6MH_BU(seq=0x4242, options=[MIP6OptBRAdvice()]))                        ==b';\x01\x05\x00\x00\x00BB\xd0\x00\x00\x03\x02\x02\x00\x00'
b = bytes(MIP6MH_BU(seq=0x4242, options=[Pad1(),MIP6OptBRAdvice()]))                 ==b';\x02\x05\x00\x00\x00BB\xd0\x00\x00\x03\x00\x00\x02\x02\x00\x00\x01\x04\x00\x00\x00\x00'
c = bytes(MIP6MH_BU(seq=0x4242, options=[PadN(optdata='\x00'*0),MIP6OptBRAdvice()])) ==b';\x02\x05\x00\x00\x00BB\xd0\x00\x00\x03\x01\x00\x02\x02\x00\x00\x01\x04\x00\x00\x00\x00'
d = bytes(MIP6MH_BU(seq=0x4242, options=[PadN(optdata='\x00'*1),MIP6OptBRAdvice()])) ==b';\x02\x05\x00\x00\x00BB\xd0\x00\x00\x03\x01\x01\x00\x00\x02\x02\x00\x00\x01\x02\x00\x00'
e = bytes(MIP6MH_BU(seq=0x4242, options=[PadN(optdata='\x00'*2),MIP6OptBRAdvice()])) ==b';\x02\x05\x00\x00\x00BB\xd0\x00\x00\x03\x01\x02\x00\x00\x02\x02\x00\x00\x01\x02\x00\x00'
g = bytes(MIP6MH_BU(seq=0x4242, options=[PadN(optdata='\x00'*3),MIP6OptBRAdvice()])) ==b';\x02\x05\x00\x00\x00BB\xd0\x00\x00\x03\x01\x03\x00\x00\x00\x00\x02\x02\x00\x00\x01\x00'
h = bytes(MIP6MH_BU(seq=0x4242, options=[PadN(optdata='\x00'*4),MIP6OptBRAdvice()])) ==b';\x02\x05\x00\x00\x00BB\xd0\x00\x00\x03\x01\x04\x00\x00\x00\x00\x02\x02\x00\x00\x01\x00'
i = bytes(MIP6MH_BU(seq=0x4242, options=[PadN(optdata='\x00'*5),MIP6OptBRAdvice()])) ==b';\x02\x05\x00\x00\x00BB\xd0\x00\x00\x03\x01\x05\x00\x00\x00\x00\x00\x00\x02\x02\x00\x00'
j = bytes(MIP6MH_BU(seq=0x4242, options=[PadN(optdata='\x00'*6),MIP6OptBRAdvice()])) ==b';\x02\x05\x00\x00\x00BB\xd0\x00\x00\x03\x01\x06\x00\x00\x00\x00\x00\x00\x02\x02\x00\x00'
a and b and c and d and e and g and h and i and j
                                                
############
############
+ Mobility Options - Automatic Padding - MIP6OptAltCoA           
=  Mobility Options - Automatic Padding - MIP6OptAltCoA          
a = bytes(MIP6MH_BU(seq=0x4242, options=[MIP6OptAltCoA()]))                        ==b';\x03\x05\x00\x00\x00BB\xd0\x00\x00\x03\x01\x00\x03\x10\x00\x00\x00\x00\x00\x00\x00\x00\x00\x00\x00\x00\x00\x00\x00\x00'
b = bytes(MIP6MH_BU(seq=0x4242, options=[Pad1(),MIP6OptAltCoA()]))                 ==b';\x03\x05\x00\x00\x00BB\xd0\x00\x00\x03\x00\x00\x03\x10\x00\x00\x00\x00\x00\x00\x00\x00\x00\x00\x00\x00\x00\x00\x00\x00'
c = bytes(MIP6MH_BU(seq=0x4242, options=[PadN(optdata='\x00'*0),MIP6OptAltCoA()])) ==b';\x03\x05\x00\x00\x00BB\xd0\x00\x00\x03\x01\x00\x03\x10\x00\x00\x00\x00\x00\x00\x00\x00\x00\x00\x00\x00\x00\x00\x00\x00'
d = bytes(MIP6MH_BU(seq=0x4242, options=[PadN(optdata='\x00'*1),MIP6OptAltCoA()])) ==b';\x04\x05\x00\x00\x00BB\xd0\x00\x00\x03\x01\x01\x00\x01\x05\x00\x00\x00\x00\x00\x03\x10\x00\x00\x00\x00\x00\x00\x00\x00\x00\x00\x00\x00\x00\x00\x00\x00'
e = bytes(MIP6MH_BU(seq=0x4242, options=[PadN(optdata='\x00'*2),MIP6OptAltCoA()])) ==b';\x04\x05\x00\x00\x00BB\xd0\x00\x00\x03\x01\x02\x00\x00\x01\x04\x00\x00\x00\x00\x03\x10\x00\x00\x00\x00\x00\x00\x00\x00\x00\x00\x00\x00\x00\x00\x00\x00'
g = bytes(MIP6MH_BU(seq=0x4242, options=[PadN(optdata='\x00'*3),MIP6OptAltCoA()])) ==b';\x04\x05\x00\x00\x00BB\xd0\x00\x00\x03\x01\x03\x00\x00\x00\x01\x03\x00\x00\x00\x03\x10\x00\x00\x00\x00\x00\x00\x00\x00\x00\x00\x00\x00\x00\x00\x00\x00'
h = bytes(MIP6MH_BU(seq=0x4242, options=[PadN(optdata='\x00'*4),MIP6OptAltCoA()])) ==b';\x04\x05\x00\x00\x00BB\xd0\x00\x00\x03\x01\x04\x00\x00\x00\x00\x01\x02\x00\x00\x03\x10\x00\x00\x00\x00\x00\x00\x00\x00\x00\x00\x00\x00\x00\x00\x00\x00'
i = bytes(MIP6MH_BU(seq=0x4242, options=[PadN(optdata='\x00'*5),MIP6OptAltCoA()])) ==b';\x04\x05\x00\x00\x00BB\xd0\x00\x00\x03\x01\x05\x00\x00\x00\x00\x00\x01\x01\x00\x03\x10\x00\x00\x00\x00\x00\x00\x00\x00\x00\x00\x00\x00\x00\x00\x00\x00'
j = bytes(MIP6MH_BU(seq=0x4242, options=[PadN(optdata='\x00'*6),MIP6OptAltCoA()])) ==b';\x04\x05\x00\x00\x00BB\xd0\x00\x00\x03\x01\x06\x00\x00\x00\x00\x00\x00\x01\x00\x03\x10\x00\x00\x00\x00\x00\x00\x00\x00\x00\x00\x00\x00\x00\x00\x00\x00'
a and b and c and d and e and g and h and i and j

                                                
############
############
+ Mobility Options - Automatic Padding - MIP6OptNonceIndices                             
=  Mobility Options - Automatic Padding - MIP6OptNonceIndices                            
a = bytes(MIP6MH_BU(seq=0x4242, options=[MIP6OptNonceIndices()]))                        ==b';\x02\x05\x00\x00\x00BB\xd0\x00\x00\x03\x04\x10\x00\x00\x00\x00\x01\x04\x00\x00\x00\x00'
b = bytes(MIP6MH_BU(seq=0x4242, options=[Pad1(),MIP6OptNonceIndices()]))                 ==b';\x02\x05\x00\x00\x00BB\xd0\x00\x00\x03\x00\x00\x04\x10\x00\x00\x00\x00\x01\x02\x00\x00'
c = bytes(MIP6MH_BU(seq=0x4242, options=[PadN(optdata='\x00'*0),MIP6OptNonceIndices()])) ==b';\x02\x05\x00\x00\x00BB\xd0\x00\x00\x03\x01\x00\x04\x10\x00\x00\x00\x00\x01\x02\x00\x00'
d = bytes(MIP6MH_BU(seq=0x4242, options=[PadN(optdata='\x00'*1),MIP6OptNonceIndices()])) ==b';\x02\x05\x00\x00\x00BB\xd0\x00\x00\x03\x01\x01\x00\x00\x04\x10\x00\x00\x00\x00\x01\x00'
e = bytes(MIP6MH_BU(seq=0x4242, options=[PadN(optdata='\x00'*2),MIP6OptNonceIndices()])) ==b';\x02\x05\x00\x00\x00BB\xd0\x00\x00\x03\x01\x02\x00\x00\x04\x10\x00\x00\x00\x00\x01\x00'
g = bytes(MIP6MH_BU(seq=0x4242, options=[PadN(optdata='\x00'*3),MIP6OptNonceIndices()])) ==b';\x02\x05\x00\x00\x00BB\xd0\x00\x00\x03\x01\x03\x00\x00\x00\x00\x04\x10\x00\x00\x00\x00'
h = bytes(MIP6MH_BU(seq=0x4242, options=[PadN(optdata='\x00'*4),MIP6OptNonceIndices()])) ==b';\x02\x05\x00\x00\x00BB\xd0\x00\x00\x03\x01\x04\x00\x00\x00\x00\x04\x10\x00\x00\x00\x00'
i = bytes(MIP6MH_BU(seq=0x4242, options=[PadN(optdata='\x00'*5),MIP6OptNonceIndices()])) ==b';\x03\x05\x00\x00\x00BB\xd0\x00\x00\x03\x01\x05\x00\x00\x00\x00\x00\x00\x04\x10\x00\x00\x00\x00\x01\x04\x00\x00\x00\x00'
j = bytes(MIP6MH_BU(seq=0x4242, options=[PadN(optdata='\x00'*6),MIP6OptNonceIndices()])) ==b';\x03\x05\x00\x00\x00BB\xd0\x00\x00\x03\x01\x06\x00\x00\x00\x00\x00\x00\x04\x10\x00\x00\x00\x00\x01\x04\x00\x00\x00\x00'
a and b and c and d and e and g and h and i and j

                                                
############
############
+ Mobility Options - Automatic Padding - MIP6OptBindingAuthData                          
=  Mobility Options - Automatic Padding - MIP6OptBindingAuthData                                 
a = bytes(MIP6MH_BU(seq=0x4242, options=[MIP6OptBindingAuthData()]))                        ==b';\x03\x05\x00\x00\x00BB\xd0\x00\x00\x03\x01\x04\x00\x00\x00\x00\x05\x10\x00\x00\x00\x00\x00\x00\x00\x00\x00\x00\x00\x00'
b = bytes(MIP6MH_BU(seq=0x4242, options=[Pad1(),MIP6OptBindingAuthData()]))                 ==b';\x03\x05\x00\x00\x00BB\xd0\x00\x00\x03\x00\x01\x03\x00\x00\x00\x05\x10\x00\x00\x00\x00\x00\x00\x00\x00\x00\x00\x00\x00'
c = bytes(MIP6MH_BU(seq=0x4242, options=[PadN(optdata='\x00'*0),MIP6OptBindingAuthData()])) ==b';\x03\x05\x00\x00\x00BB\xd0\x00\x00\x03\x01\x00\x01\x02\x00\x00\x05\x10\x00\x00\x00\x00\x00\x00\x00\x00\x00\x00\x00\x00'
d = bytes(MIP6MH_BU(seq=0x4242, options=[PadN(optdata='\x00'*1),MIP6OptBindingAuthData()])) ==b';\x03\x05\x00\x00\x00BB\xd0\x00\x00\x03\x01\x01\x00\x01\x01\x00\x05\x10\x00\x00\x00\x00\x00\x00\x00\x00\x00\x00\x00\x00'
e = bytes(MIP6MH_BU(seq=0x4242, options=[PadN(optdata='\x00'*2),MIP6OptBindingAuthData()])) ==b';\x03\x05\x00\x00\x00BB\xd0\x00\x00\x03\x01\x02\x00\x00\x01\x00\x05\x10\x00\x00\x00\x00\x00\x00\x00\x00\x00\x00\x00\x00'
g = bytes(MIP6MH_BU(seq=0x4242, options=[PadN(optdata='\x00'*3),MIP6OptBindingAuthData()])) ==b';\x03\x05\x00\x00\x00BB\xd0\x00\x00\x03\x01\x03\x00\x00\x00\x00\x05\x10\x00\x00\x00\x00\x00\x00\x00\x00\x00\x00\x00\x00'
h = bytes(MIP6MH_BU(seq=0x4242, options=[PadN(optdata='\x00'*4),MIP6OptBindingAuthData()])) ==b';\x03\x05\x00\x00\x00BB\xd0\x00\x00\x03\x01\x04\x00\x00\x00\x00\x05\x10\x00\x00\x00\x00\x00\x00\x00\x00\x00\x00\x00\x00'
i = bytes(MIP6MH_BU(seq=0x4242, options=[PadN(optdata='\x00'*5),MIP6OptBindingAuthData()])) ==b';\x04\x05\x00\x00\x00BB\xd0\x00\x00\x03\x01\x05\x00\x00\x00\x00\x00\x01\x05\x00\x00\x00\x00\x00\x05\x10\x00\x00\x00\x00\x00\x00\x00\x00\x00\x00\x00\x00'
j = bytes(MIP6MH_BU(seq=0x4242, options=[PadN(optdata='\x00'*6),MIP6OptBindingAuthData()])) ==b';\x04\x05\x00\x00\x00BB\xd0\x00\x00\x03\x01\x06\x00\x00\x00\x00\x00\x00\x01\x04\x00\x00\x00\x00\x05\x10\x00\x00\x00\x00\x00\x00\x00\x00\x00\x00\x00\x00'
a and b and c and d and e and g and h and i and j

                                                
############
############
+ Mobility Options - Automatic Padding - MIP6OptMobNetPrefix                             
=  Mobility Options - Automatic Padding - MIP6OptMobNetPrefix                            
a = bytes(MIP6MH_BU(seq=0x4242, options=[MIP6OptMobNetPrefix()]))                        == b';\x03\x05\x00\x00\x00BB\xd0\x00\x00\x03\x06\x12\x00@\x00\x00\x00\x00\x00\x00\x00\x00\x00\x00\x00\x00\x00\x00\x00\x00'
b = bytes(MIP6MH_BU(seq=0x4242, options=[Pad1(),MIP6OptMobNetPrefix()]))                 == b';\x04\x05\x00\x00\x00BB\xd0\x00\x00\x03\x00\x01\x05\x00\x00\x00\x00\x00\x06\x12\x00@\x00\x00\x00\x00\x00\x00\x00\x00\x00\x00\x00\x00\x00\x00\x00\x00'
c = bytes(MIP6MH_BU(seq=0x4242, options=[PadN(optdata='\x00'*0),MIP6OptMobNetPrefix()])) == b';\x04\x05\x00\x00\x00BB\xd0\x00\x00\x03\x01\x00\x01\x04\x00\x00\x00\x00\x06\x12\x00@\x00\x00\x00\x00\x00\x00\x00\x00\x00\x00\x00\x00\x00\x00\x00\x00'
d = bytes(MIP6MH_BU(seq=0x4242, options=[PadN(optdata='\x00'*1),MIP6OptMobNetPrefix()])) == b';\x04\x05\x00\x00\x00BB\xd0\x00\x00\x03\x01\x01\x00\x01\x03\x00\x00\x00\x06\x12\x00@\x00\x00\x00\x00\x00\x00\x00\x00\x00\x00\x00\x00\x00\x00\x00\x00'
e = bytes(MIP6MH_BU(seq=0x4242, options=[PadN(optdata='\x00'*2),MIP6OptMobNetPrefix()])) == b';\x04\x05\x00\x00\x00BB\xd0\x00\x00\x03\x01\x02\x00\x00\x01\x02\x00\x00\x06\x12\x00@\x00\x00\x00\x00\x00\x00\x00\x00\x00\x00\x00\x00\x00\x00\x00\x00'
g = bytes(MIP6MH_BU(seq=0x4242, options=[PadN(optdata='\x00'*3),MIP6OptMobNetPrefix()])) == b';\x04\x05\x00\x00\x00BB\xd0\x00\x00\x03\x01\x03\x00\x00\x00\x01\x01\x00\x06\x12\x00@\x00\x00\x00\x00\x00\x00\x00\x00\x00\x00\x00\x00\x00\x00\x00\x00'
h = bytes(MIP6MH_BU(seq=0x4242, options=[PadN(optdata='\x00'*4),MIP6OptMobNetPrefix()])) == b';\x04\x05\x00\x00\x00BB\xd0\x00\x00\x03\x01\x04\x00\x00\x00\x00\x01\x00\x06\x12\x00@\x00\x00\x00\x00\x00\x00\x00\x00\x00\x00\x00\x00\x00\x00\x00\x00'
i = bytes(MIP6MH_BU(seq=0x4242, options=[PadN(optdata='\x00'*5),MIP6OptMobNetPrefix()])) == b';\x04\x05\x00\x00\x00BB\xd0\x00\x00\x03\x01\x05\x00\x00\x00\x00\x00\x00\x06\x12\x00@\x00\x00\x00\x00\x00\x00\x00\x00\x00\x00\x00\x00\x00\x00\x00\x00'
j = bytes(MIP6MH_BU(seq=0x4242, options=[PadN(optdata='\x00'*6),MIP6OptMobNetPrefix()])) == b';\x04\x05\x00\x00\x00BB\xd0\x00\x00\x03\x01\x06\x00\x00\x00\x00\x00\x00\x06\x12\x00@\x00\x00\x00\x00\x00\x00\x00\x00\x00\x00\x00\x00\x00\x00\x00\x00'
a and b and c and d and e and g and h and i and j

                                                
############
############
+ Mobility Options - Automatic Padding - MIP6OptLLAddr                           
=  Mobility Options - Automatic Padding - MIP6OptLLAddr                          
a = bytes(MIP6MH_BU(seq=0x4242, options=[MIP6OptLLAddr()]))                        ==b';\x02\x05\x00\x00\x00BB\xd0\x00\x00\x03\x07\x07\x02\x00\x00\x00\x00\x00\x00\x00\x01\x00'
b = bytes(MIP6MH_BU(seq=0x4242, options=[Pad1(),MIP6OptLLAddr()]))                 ==b';\x02\x05\x00\x00\x00BB\xd0\x00\x00\x03\x00\x07\x07\x02\x00\x00\x00\x00\x00\x00\x00\x00'
c = bytes(MIP6MH_BU(seq=0x4242, options=[PadN(optdata='\x00'*0),MIP6OptLLAddr()])) ==b';\x02\x05\x00\x00\x00BB\xd0\x00\x00\x03\x01\x00\x07\x07\x02\x00\x00\x00\x00\x00\x00\x00'
d = bytes(MIP6MH_BU(seq=0x4242, options=[PadN(optdata='\x00'*1),MIP6OptLLAddr()])) ==b';\x03\x05\x00\x00\x00BB\xd0\x00\x00\x03\x01\x01\x00\x07\x07\x02\x00\x00\x00\x00\x00\x00\x00\x01\x05\x00\x00\x00\x00\x00'
e = bytes(MIP6MH_BU(seq=0x4242, options=[PadN(optdata='\x00'*2),MIP6OptLLAddr()])) ==b';\x03\x05\x00\x00\x00BB\xd0\x00\x00\x03\x01\x02\x00\x00\x07\x07\x02\x00\x00\x00\x00\x00\x00\x00\x01\x04\x00\x00\x00\x00'
g = bytes(MIP6MH_BU(seq=0x4242, options=[PadN(optdata='\x00'*3),MIP6OptLLAddr()])) ==b';\x03\x05\x00\x00\x00BB\xd0\x00\x00\x03\x01\x03\x00\x00\x00\x07\x07\x02\x00\x00\x00\x00\x00\x00\x00\x01\x03\x00\x00\x00'
h = bytes(MIP6MH_BU(seq=0x4242, options=[PadN(optdata='\x00'*4),MIP6OptLLAddr()])) ==b';\x03\x05\x00\x00\x00BB\xd0\x00\x00\x03\x01\x04\x00\x00\x00\x00\x07\x07\x02\x00\x00\x00\x00\x00\x00\x00\x01\x02\x00\x00'
i = bytes(MIP6MH_BU(seq=0x4242, options=[PadN(optdata='\x00'*5),MIP6OptLLAddr()])) ==b';\x03\x05\x00\x00\x00BB\xd0\x00\x00\x03\x01\x05\x00\x00\x00\x00\x00\x07\x07\x02\x00\x00\x00\x00\x00\x00\x00\x01\x01\x00'
j = bytes(MIP6MH_BU(seq=0x4242, options=[PadN(optdata='\x00'*6),MIP6OptLLAddr()])) ==b';\x03\x05\x00\x00\x00BB\xd0\x00\x00\x03\x01\x06\x00\x00\x00\x00\x00\x00\x07\x07\x02\x00\x00\x00\x00\x00\x00\x00\x01\x00'
a and b and c and d and e and g and h and i and j

                                                
############
############
+ Mobility Options - Automatic Padding - MIP6OptMNID                             
=  Mobility Options - Automatic Padding - MIP6OptMNID                            
a = bytes(MIP6MH_BU(seq=0x4242, options=[MIP6OptMNID()]))                        ==b';\x01\x05\x00\x00\x00BB\xd0\x00\x00\x03\x08\x01\x01\x00'
b = bytes(MIP6MH_BU(seq=0x4242, options=[Pad1(),MIP6OptMNID()]))                 ==b';\x01\x05\x00\x00\x00BB\xd0\x00\x00\x03\x00\x08\x01\x01'
c = bytes(MIP6MH_BU(seq=0x4242, options=[PadN(optdata='\x00'*0),MIP6OptMNID()])) ==b';\x02\x05\x00\x00\x00BB\xd0\x00\x00\x03\x01\x00\x08\x01\x01\x01\x05\x00\x00\x00\x00\x00'
d = bytes(MIP6MH_BU(seq=0x4242, options=[PadN(optdata='\x00'*1),MIP6OptMNID()])) ==b';\x02\x05\x00\x00\x00BB\xd0\x00\x00\x03\x01\x01\x00\x08\x01\x01\x01\x04\x00\x00\x00\x00'
e = bytes(MIP6MH_BU(seq=0x4242, options=[PadN(optdata='\x00'*2),MIP6OptMNID()])) ==b';\x02\x05\x00\x00\x00BB\xd0\x00\x00\x03\x01\x02\x00\x00\x08\x01\x01\x01\x03\x00\x00\x00'
g = bytes(MIP6MH_BU(seq=0x4242, options=[PadN(optdata='\x00'*3),MIP6OptMNID()])) ==b';\x02\x05\x00\x00\x00BB\xd0\x00\x00\x03\x01\x03\x00\x00\x00\x08\x01\x01\x01\x02\x00\x00'
h = bytes(MIP6MH_BU(seq=0x4242, options=[PadN(optdata='\x00'*4),MIP6OptMNID()])) ==b';\x02\x05\x00\x00\x00BB\xd0\x00\x00\x03\x01\x04\x00\x00\x00\x00\x08\x01\x01\x01\x01\x00'
i = bytes(MIP6MH_BU(seq=0x4242, options=[PadN(optdata='\x00'*5),MIP6OptMNID()])) ==b';\x02\x05\x00\x00\x00BB\xd0\x00\x00\x03\x01\x05\x00\x00\x00\x00\x00\x08\x01\x01\x01\x00'
j = bytes(MIP6MH_BU(seq=0x4242, options=[PadN(optdata='\x00'*6),MIP6OptMNID()])) ==b';\x02\x05\x00\x00\x00BB\xd0\x00\x00\x03\x01\x06\x00\x00\x00\x00\x00\x00\x08\x01\x01\x00'
a and b and c and d and e and g and h and i and j

                                                
############
############
+ Mobility Options - Automatic Padding - MIP6OptMsgAuth                          
=  Mobility Options - Automatic Padding - MIP6OptMsgAuth                                 
a = bytes(MIP6MH_BU(seq=0x4242, options=[MIP6OptMsgAuth()]))                        ==b';\x03\x05\x00\x00\x00BB\xd0\x00\x00\x03\x00\t\x11\x01\x00\x00\x00\x00AAAAAAAAAAAA'
b = bytes(MIP6MH_BU(seq=0x4242, options=[Pad1(),MIP6OptMsgAuth()]))                 ==b';\x03\x05\x00\x00\x00BB\xd0\x00\x00\x03\x00\t\x11\x01\x00\x00\x00\x00AAAAAAAAAAAA'
c = bytes(MIP6MH_BU(seq=0x4242, options=[PadN(optdata='\x00'*0),MIP6OptMsgAuth()])) ==b';\x04\x05\x00\x00\x00BB\xd0\x00\x00\x03\x01\x00\x01\x01\x00\t\x11\x01\x00\x00\x00\x00AAAAAAAAAAAA\x01\x02\x00\x00'
d = bytes(MIP6MH_BU(seq=0x4242, options=[PadN(optdata='\x00'*1),MIP6OptMsgAuth()])) ==b';\x04\x05\x00\x00\x00BB\xd0\x00\x00\x03\x01\x01\x00\x01\x00\t\x11\x01\x00\x00\x00\x00AAAAAAAAAAAA\x01\x02\x00\x00'
e = bytes(MIP6MH_BU(seq=0x4242, options=[PadN(optdata='\x00'*2),MIP6OptMsgAuth()])) ==b';\x04\x05\x00\x00\x00BB\xd0\x00\x00\x03\x01\x02\x00\x00\x00\t\x11\x01\x00\x00\x00\x00AAAAAAAAAAAA\x01\x02\x00\x00'
g = bytes(MIP6MH_BU(seq=0x4242, options=[PadN(optdata='\x00'*3),MIP6OptMsgAuth()])) ==b';\x04\x05\x00\x00\x00BB\xd0\x00\x00\x03\x01\x03\x00\x00\x00\t\x11\x01\x00\x00\x00\x00AAAAAAAAAAAA\x01\x02\x00\x00'
h = bytes(MIP6MH_BU(seq=0x4242, options=[PadN(optdata='\x00'*4),MIP6OptMsgAuth()])) ==b';\x04\x05\x00\x00\x00BB\xd0\x00\x00\x03\x01\x04\x00\x00\x00\x00\x01\x01\x00\t\x11\x01\x00\x00\x00\x00AAAAAAAAAAAA'
i = bytes(MIP6MH_BU(seq=0x4242, options=[PadN(optdata='\x00'*5),MIP6OptMsgAuth()])) ==b';\x04\x05\x00\x00\x00BB\xd0\x00\x00\x03\x01\x05\x00\x00\x00\x00\x00\x01\x00\t\x11\x01\x00\x00\x00\x00AAAAAAAAAAAA'
j = bytes(MIP6MH_BU(seq=0x4242, options=[PadN(optdata='\x00'*6),MIP6OptMsgAuth()])) ==b';\x04\x05\x00\x00\x00BB\xd0\x00\x00\x03\x01\x06\x00\x00\x00\x00\x00\x00\x00\t\x11\x01\x00\x00\x00\x00AAAAAAAAAAAA'
a and b and c and d and e and g and h and i and j

                                                
############
############
+ Mobility Options - Automatic Padding - MIP6OptReplayProtection                                 
=  Mobility Options - Automatic Padding - MIP6OptReplayProtection                                
a = bytes(MIP6MH_BU(seq=0x4242, options=[MIP6OptReplayProtection()]))                        ==b';\x03\x05\x00\x00\x00BB\xd0\x00\x00\x03\x01\x04\x00\x00\x00\x00\n\x08\x00\x00\x00\x00\x00\x00\x00\x00\x01\x02\x00\x00'
b = bytes(MIP6MH_BU(seq=0x4242, options=[Pad1(),MIP6OptReplayProtection()]))                 ==b';\x03\x05\x00\x00\x00BB\xd0\x00\x00\x03\x00\x01\x03\x00\x00\x00\n\x08\x00\x00\x00\x00\x00\x00\x00\x00\x01\x02\x00\x00'
c = bytes(MIP6MH_BU(seq=0x4242, options=[PadN(optdata='\x00'*0),MIP6OptReplayProtection()])) ==b';\x03\x05\x00\x00\x00BB\xd0\x00\x00\x03\x01\x00\x01\x02\x00\x00\n\x08\x00\x00\x00\x00\x00\x00\x00\x00\x01\x02\x00\x00'
d = bytes(MIP6MH_BU(seq=0x4242, options=[PadN(optdata='\x00'*1),MIP6OptReplayProtection()])) ==b';\x03\x05\x00\x00\x00BB\xd0\x00\x00\x03\x01\x01\x00\x01\x01\x00\n\x08\x00\x00\x00\x00\x00\x00\x00\x00\x01\x02\x00\x00'
e = bytes(MIP6MH_BU(seq=0x4242, options=[PadN(optdata='\x00'*2),MIP6OptReplayProtection()])) ==b';\x03\x05\x00\x00\x00BB\xd0\x00\x00\x03\x01\x02\x00\x00\x01\x00\n\x08\x00\x00\x00\x00\x00\x00\x00\x00\x01\x02\x00\x00'
g = bytes(MIP6MH_BU(seq=0x4242, options=[PadN(optdata='\x00'*3),MIP6OptReplayProtection()])) ==b';\x03\x05\x00\x00\x00BB\xd0\x00\x00\x03\x01\x03\x00\x00\x00\x00\n\x08\x00\x00\x00\x00\x00\x00\x00\x00\x01\x02\x00\x00'
h = bytes(MIP6MH_BU(seq=0x4242, options=[PadN(optdata='\x00'*4),MIP6OptReplayProtection()])) ==b';\x03\x05\x00\x00\x00BB\xd0\x00\x00\x03\x01\x04\x00\x00\x00\x00\n\x08\x00\x00\x00\x00\x00\x00\x00\x00\x01\x02\x00\x00'
i = bytes(MIP6MH_BU(seq=0x4242, options=[PadN(optdata='\x00'*5),MIP6OptReplayProtection()])) ==b';\x04\x05\x00\x00\x00BB\xd0\x00\x00\x03\x01\x05\x00\x00\x00\x00\x00\x01\x05\x00\x00\x00\x00\x00\n\x08\x00\x00\x00\x00\x00\x00\x00\x00\x01\x02\x00\x00'
j = bytes(MIP6MH_BU(seq=0x4242, options=[PadN(optdata='\x00'*6),MIP6OptReplayProtection()])) ==b';\x04\x05\x00\x00\x00BB\xd0\x00\x00\x03\x01\x06\x00\x00\x00\x00\x00\x00\x01\x04\x00\x00\x00\x00\n\x08\x00\x00\x00\x00\x00\x00\x00\x00\x01\x02\x00\x00'
a and b and c and d and e and g and h and i and j

                                                
############
############
+ Mobility Options - Automatic Padding - MIP6OptCGAParamsReq                             
=  Mobility Options - Automatic Padding - MIP6OptCGAParamsReq                            
a = bytes(MIP6MH_BU(seq=0x4242, options=[MIP6OptCGAParamsReq()]))                        ==b';\x01\x05\x00\x00\x00BB\xd0\x00\x00\x03\x0b\x00\x01\x00'
b = bytes(MIP6MH_BU(seq=0x4242, options=[Pad1(),MIP6OptCGAParamsReq()]))                 ==b';\x01\x05\x00\x00\x00BB\xd0\x00\x00\x03\x00\x0b\x00\x00'
c = bytes(MIP6MH_BU(seq=0x4242, options=[PadN(optdata='\x00'*0),MIP6OptCGAParamsReq()])) ==b';\x01\x05\x00\x00\x00BB\xd0\x00\x00\x03\x01\x00\x0b\x00'
d = bytes(MIP6MH_BU(seq=0x4242, options=[PadN(optdata='\x00'*1),MIP6OptCGAParamsReq()])) ==b';\x02\x05\x00\x00\x00BB\xd0\x00\x00\x03\x01\x01\x00\x0b\x00\x01\x05\x00\x00\x00\x00\x00'
e = bytes(MIP6MH_BU(seq=0x4242, options=[PadN(optdata='\x00'*2),MIP6OptCGAParamsReq()])) ==b';\x02\x05\x00\x00\x00BB\xd0\x00\x00\x03\x01\x02\x00\x00\x0b\x00\x01\x04\x00\x00\x00\x00'
g = bytes(MIP6MH_BU(seq=0x4242, options=[PadN(optdata='\x00'*3),MIP6OptCGAParamsReq()])) ==b';\x02\x05\x00\x00\x00BB\xd0\x00\x00\x03\x01\x03\x00\x00\x00\x0b\x00\x01\x03\x00\x00\x00'
h = bytes(MIP6MH_BU(seq=0x4242, options=[PadN(optdata='\x00'*4),MIP6OptCGAParamsReq()])) ==b';\x02\x05\x00\x00\x00BB\xd0\x00\x00\x03\x01\x04\x00\x00\x00\x00\x0b\x00\x01\x02\x00\x00'
i = bytes(MIP6MH_BU(seq=0x4242, options=[PadN(optdata='\x00'*5),MIP6OptCGAParamsReq()])) ==b';\x02\x05\x00\x00\x00BB\xd0\x00\x00\x03\x01\x05\x00\x00\x00\x00\x00\x0b\x00\x01\x01\x00'
j = bytes(MIP6MH_BU(seq=0x4242, options=[PadN(optdata='\x00'*6),MIP6OptCGAParamsReq()])) ==b';\x02\x05\x00\x00\x00BB\xd0\x00\x00\x03\x01\x06\x00\x00\x00\x00\x00\x00\x0b\x00\x01\x00'
a and b and c and d and e and g and h and i and j
                                                

############
############
+ Mobility Options - Automatic Padding - MIP6OptCGAParams                                
=  Mobility Options - Automatic Padding - MIP6OptCGAParams                               
a = bytes(MIP6MH_BU(seq=0x4242, options=[MIP6OptCGAParams()]))                        ==b';\x01\x05\x00\x00\x00BB\xd0\x00\x00\x03\x0c\x00\x01\x00'
b = bytes(MIP6MH_BU(seq=0x4242, options=[Pad1(),MIP6OptCGAParams()]))                 ==b';\x01\x05\x00\x00\x00BB\xd0\x00\x00\x03\x00\x0c\x00\x00'
c = bytes(MIP6MH_BU(seq=0x4242, options=[PadN(optdata='\x00'*0),MIP6OptCGAParams()])) ==b';\x01\x05\x00\x00\x00BB\xd0\x00\x00\x03\x01\x00\x0c\x00'
d = bytes(MIP6MH_BU(seq=0x4242, options=[PadN(optdata='\x00'*1),MIP6OptCGAParams()])) ==b';\x02\x05\x00\x00\x00BB\xd0\x00\x00\x03\x01\x01\x00\x0c\x00\x01\x05\x00\x00\x00\x00\x00'
e = bytes(MIP6MH_BU(seq=0x4242, options=[PadN(optdata='\x00'*2),MIP6OptCGAParams()])) ==b';\x02\x05\x00\x00\x00BB\xd0\x00\x00\x03\x01\x02\x00\x00\x0c\x00\x01\x04\x00\x00\x00\x00'
g = bytes(MIP6MH_BU(seq=0x4242, options=[PadN(optdata='\x00'*3),MIP6OptCGAParams()])) ==b';\x02\x05\x00\x00\x00BB\xd0\x00\x00\x03\x01\x03\x00\x00\x00\x0c\x00\x01\x03\x00\x00\x00'
h = bytes(MIP6MH_BU(seq=0x4242, options=[PadN(optdata='\x00'*4),MIP6OptCGAParams()])) ==b';\x02\x05\x00\x00\x00BB\xd0\x00\x00\x03\x01\x04\x00\x00\x00\x00\x0c\x00\x01\x02\x00\x00'
i = bytes(MIP6MH_BU(seq=0x4242, options=[PadN(optdata='\x00'*5),MIP6OptCGAParams()])) ==b';\x02\x05\x00\x00\x00BB\xd0\x00\x00\x03\x01\x05\x00\x00\x00\x00\x00\x0c\x00\x01\x01\x00'
j = bytes(MIP6MH_BU(seq=0x4242, options=[PadN(optdata='\x00'*6),MIP6OptCGAParams()])) ==b';\x02\x05\x00\x00\x00BB\xd0\x00\x00\x03\x01\x06\x00\x00\x00\x00\x00\x00\x0c\x00\x01\x00'
a and b and c and d and e and g and h and i and j

                                                
############
############
+ Mobility Options - Automatic Padding - MIP6OptSignature                                
=  Mobility Options - Automatic Padding - MIP6OptSignature                               
a = bytes(MIP6MH_BU(seq=0x4242, options=[MIP6OptSignature()]))                        ==b';\x01\x05\x00\x00\x00BB\xd0\x00\x00\x03\r\x00\x01\x00'
b = bytes(MIP6MH_BU(seq=0x4242, options=[Pad1(),MIP6OptSignature()]))                 ==b';\x01\x05\x00\x00\x00BB\xd0\x00\x00\x03\x00\r\x00\x00'
c = bytes(MIP6MH_BU(seq=0x4242, options=[PadN(optdata='\x00'*0),MIP6OptSignature()])) ==b';\x01\x05\x00\x00\x00BB\xd0\x00\x00\x03\x01\x00\r\x00'
d = bytes(MIP6MH_BU(seq=0x4242, options=[PadN(optdata='\x00'*1),MIP6OptSignature()])) ==b';\x02\x05\x00\x00\x00BB\xd0\x00\x00\x03\x01\x01\x00\r\x00\x01\x05\x00\x00\x00\x00\x00'
e = bytes(MIP6MH_BU(seq=0x4242, options=[PadN(optdata='\x00'*2),MIP6OptSignature()])) ==b';\x02\x05\x00\x00\x00BB\xd0\x00\x00\x03\x01\x02\x00\x00\r\x00\x01\x04\x00\x00\x00\x00'
g = bytes(MIP6MH_BU(seq=0x4242, options=[PadN(optdata='\x00'*3),MIP6OptSignature()])) ==b';\x02\x05\x00\x00\x00BB\xd0\x00\x00\x03\x01\x03\x00\x00\x00\r\x00\x01\x03\x00\x00\x00'
h = bytes(MIP6MH_BU(seq=0x4242, options=[PadN(optdata='\x00'*4),MIP6OptSignature()])) ==b';\x02\x05\x00\x00\x00BB\xd0\x00\x00\x03\x01\x04\x00\x00\x00\x00\r\x00\x01\x02\x00\x00'
i = bytes(MIP6MH_BU(seq=0x4242, options=[PadN(optdata='\x00'*5),MIP6OptSignature()])) ==b';\x02\x05\x00\x00\x00BB\xd0\x00\x00\x03\x01\x05\x00\x00\x00\x00\x00\r\x00\x01\x01\x00'
j = bytes(MIP6MH_BU(seq=0x4242, options=[PadN(optdata='\x00'*6),MIP6OptSignature()])) ==b';\x02\x05\x00\x00\x00BB\xd0\x00\x00\x03\x01\x06\x00\x00\x00\x00\x00\x00\r\x00\x01\x00'
a and b and c and d and e and g and h and i and j

                                                
############
############
+ Mobility Options - Automatic Padding - MIP6OptHomeKeygenToken                          
=  Mobility Options - Automatic Padding - MIP6OptHomeKeygenToken                                 
a = bytes(MIP6MH_BU(seq=0x4242, options=[MIP6OptHomeKeygenToken()]))                        ==b';\x01\x05\x00\x00\x00BB\xd0\x00\x00\x03\x0e\x00\x01\x00'
b = bytes(MIP6MH_BU(seq=0x4242, options=[Pad1(),MIP6OptHomeKeygenToken()]))                 ==b';\x01\x05\x00\x00\x00BB\xd0\x00\x00\x03\x00\x0e\x00\x00'
c = bytes(MIP6MH_BU(seq=0x4242, options=[PadN(optdata='\x00'*0),MIP6OptHomeKeygenToken()])) ==b';\x01\x05\x00\x00\x00BB\xd0\x00\x00\x03\x01\x00\x0e\x00'
d = bytes(MIP6MH_BU(seq=0x4242, options=[PadN(optdata='\x00'*1),MIP6OptHomeKeygenToken()])) ==b';\x02\x05\x00\x00\x00BB\xd0\x00\x00\x03\x01\x01\x00\x0e\x00\x01\x05\x00\x00\x00\x00\x00'
e = bytes(MIP6MH_BU(seq=0x4242, options=[PadN(optdata='\x00'*2),MIP6OptHomeKeygenToken()])) ==b';\x02\x05\x00\x00\x00BB\xd0\x00\x00\x03\x01\x02\x00\x00\x0e\x00\x01\x04\x00\x00\x00\x00'
g = bytes(MIP6MH_BU(seq=0x4242, options=[PadN(optdata='\x00'*3),MIP6OptHomeKeygenToken()])) ==b';\x02\x05\x00\x00\x00BB\xd0\x00\x00\x03\x01\x03\x00\x00\x00\x0e\x00\x01\x03\x00\x00\x00'
h = bytes(MIP6MH_BU(seq=0x4242, options=[PadN(optdata='\x00'*4),MIP6OptHomeKeygenToken()])) ==b';\x02\x05\x00\x00\x00BB\xd0\x00\x00\x03\x01\x04\x00\x00\x00\x00\x0e\x00\x01\x02\x00\x00'
i = bytes(MIP6MH_BU(seq=0x4242, options=[PadN(optdata='\x00'*5),MIP6OptHomeKeygenToken()])) ==b';\x02\x05\x00\x00\x00BB\xd0\x00\x00\x03\x01\x05\x00\x00\x00\x00\x00\x0e\x00\x01\x01\x00'
j = bytes(MIP6MH_BU(seq=0x4242, options=[PadN(optdata='\x00'*6),MIP6OptHomeKeygenToken()])) ==b';\x02\x05\x00\x00\x00BB\xd0\x00\x00\x03\x01\x06\x00\x00\x00\x00\x00\x00\x0e\x00\x01\x00'
a and b and c and d and e and g and h and i and j

                                                
############
############
+ Mobility Options - Automatic Padding - MIP6OptCareOfTestInit                           
=  Mobility Options - Automatic Padding - MIP6OptCareOfTestInit                          
a = bytes(MIP6MH_BU(seq=0x4242, options=[MIP6OptCareOfTestInit()]))                        ==b';\x01\x05\x00\x00\x00BB\xd0\x00\x00\x03\x0f\x00\x01\x00'
b = bytes(MIP6MH_BU(seq=0x4242, options=[Pad1(),MIP6OptCareOfTestInit()]))                 ==b';\x01\x05\x00\x00\x00BB\xd0\x00\x00\x03\x00\x0f\x00\x00'
c = bytes(MIP6MH_BU(seq=0x4242, options=[PadN(optdata='\x00'*0),MIP6OptCareOfTestInit()])) ==b';\x01\x05\x00\x00\x00BB\xd0\x00\x00\x03\x01\x00\x0f\x00'
d = bytes(MIP6MH_BU(seq=0x4242, options=[PadN(optdata='\x00'*1),MIP6OptCareOfTestInit()])) ==b';\x02\x05\x00\x00\x00BB\xd0\x00\x00\x03\x01\x01\x00\x0f\x00\x01\x05\x00\x00\x00\x00\x00'
e = bytes(MIP6MH_BU(seq=0x4242, options=[PadN(optdata='\x00'*2),MIP6OptCareOfTestInit()])) ==b';\x02\x05\x00\x00\x00BB\xd0\x00\x00\x03\x01\x02\x00\x00\x0f\x00\x01\x04\x00\x00\x00\x00'
g = bytes(MIP6MH_BU(seq=0x4242, options=[PadN(optdata='\x00'*3),MIP6OptCareOfTestInit()])) ==b';\x02\x05\x00\x00\x00BB\xd0\x00\x00\x03\x01\x03\x00\x00\x00\x0f\x00\x01\x03\x00\x00\x00'
h = bytes(MIP6MH_BU(seq=0x4242, options=[PadN(optdata='\x00'*4),MIP6OptCareOfTestInit()])) ==b';\x02\x05\x00\x00\x00BB\xd0\x00\x00\x03\x01\x04\x00\x00\x00\x00\x0f\x00\x01\x02\x00\x00'
i = bytes(MIP6MH_BU(seq=0x4242, options=[PadN(optdata='\x00'*5),MIP6OptCareOfTestInit()])) ==b';\x02\x05\x00\x00\x00BB\xd0\x00\x00\x03\x01\x05\x00\x00\x00\x00\x00\x0f\x00\x01\x01\x00'
j = bytes(MIP6MH_BU(seq=0x4242, options=[PadN(optdata='\x00'*6),MIP6OptCareOfTestInit()])) ==b';\x02\x05\x00\x00\x00BB\xd0\x00\x00\x03\x01\x06\x00\x00\x00\x00\x00\x00\x0f\x00\x01\x00'
a and b and c and d and e and g and h and i and j

                                                
############
############
+ Mobility Options - Automatic Padding - MIP6OptCareOfTest                               
=  Mobility Options - Automatic Padding - MIP6OptCareOfTest                              
a = bytes(MIP6MH_BU(seq=0x4242, options=[MIP6OptCareOfTest()]))                        ==b';\x02\x05\x00\x00\x00BB\xd0\x00\x00\x03\x10\x08\x00\x00\x00\x00\x00\x00\x00\x00\x01\x00'
b = bytes(MIP6MH_BU(seq=0x4242, options=[Pad1(),MIP6OptCareOfTest()]))                 ==b';\x02\x05\x00\x00\x00BB\xd0\x00\x00\x03\x00\x10\x08\x00\x00\x00\x00\x00\x00\x00\x00\x00'
c = bytes(MIP6MH_BU(seq=0x4242, options=[PadN(optdata='\x00'*0),MIP6OptCareOfTest()])) ==b';\x02\x05\x00\x00\x00BB\xd0\x00\x00\x03\x01\x00\x10\x08\x00\x00\x00\x00\x00\x00\x00\x00'
d = bytes(MIP6MH_BU(seq=0x4242, options=[PadN(optdata='\x00'*1),MIP6OptCareOfTest()])) ==b';\x03\x05\x00\x00\x00BB\xd0\x00\x00\x03\x01\x01\x00\x10\x08\x00\x00\x00\x00\x00\x00\x00\x00\x01\x05\x00\x00\x00\x00\x00'
e = bytes(MIP6MH_BU(seq=0x4242, options=[PadN(optdata='\x00'*2),MIP6OptCareOfTest()])) ==b';\x03\x05\x00\x00\x00BB\xd0\x00\x00\x03\x01\x02\x00\x00\x10\x08\x00\x00\x00\x00\x00\x00\x00\x00\x01\x04\x00\x00\x00\x00'
g = bytes(MIP6MH_BU(seq=0x4242, options=[PadN(optdata='\x00'*3),MIP6OptCareOfTest()])) ==b';\x03\x05\x00\x00\x00BB\xd0\x00\x00\x03\x01\x03\x00\x00\x00\x10\x08\x00\x00\x00\x00\x00\x00\x00\x00\x01\x03\x00\x00\x00'
h = bytes(MIP6MH_BU(seq=0x4242, options=[PadN(optdata='\x00'*4),MIP6OptCareOfTest()])) ==b';\x03\x05\x00\x00\x00BB\xd0\x00\x00\x03\x01\x04\x00\x00\x00\x00\x10\x08\x00\x00\x00\x00\x00\x00\x00\x00\x01\x02\x00\x00'
i = bytes(MIP6MH_BU(seq=0x4242, options=[PadN(optdata='\x00'*5),MIP6OptCareOfTest()])) ==b';\x03\x05\x00\x00\x00BB\xd0\x00\x00\x03\x01\x05\x00\x00\x00\x00\x00\x10\x08\x00\x00\x00\x00\x00\x00\x00\x00\x01\x01\x00'
j = bytes(MIP6MH_BU(seq=0x4242, options=[PadN(optdata='\x00'*6),MIP6OptCareOfTest()])) ==b';\x03\x05\x00\x00\x00BB\xd0\x00\x00\x03\x01\x06\x00\x00\x00\x00\x00\x00\x10\x08\x00\x00\x00\x00\x00\x00\x00\x00\x01\x00'
a and b and c and d and e and g and h and i and j


############
############
+ Binding Refresh Request Message
= MIP6MH_BRR - Build (default values)
bytes(IPv6(src="2001:db8::1", dst="2001:db8::2")/MIP6MH_BRR()) == b'`\x00\x00\x00\x00\x08\x87@ \x01\r\xb8\x00\x00\x00\x00\x00\x00\x00\x00\x00\x00\x00\x01 \x01\r\xb8\x00\x00\x00\x00\x00\x00\x00\x00\x00\x00\x00\x02;\x00\x00\x00h\xfb\x00\x00'

= MIP6MH_BRR - Build with specific values
bytes(IPv6(src="2001:db8::1", dst="2001:db8::2")/MIP6MH_BRR(nh=0xff, res=0xee, res2=0xaaaa, options=[MIP6OptLLAddr(), MIP6OptAltCoA()])) == b'`\x00\x00\x00\x00(\x87@ \x01\r\xb8\x00\x00\x00\x00\x00\x00\x00\x00\x00\x00\x00\x01 \x01\r\xb8\x00\x00\x00\x00\x00\x00\x00\x00\x00\x00\x00\x02\xff\x04\x00\xee\xec$\xaa\xaa\x07\x07\x02\x00\x00\x00\x00\x00\x00\x00\x01\x02\x00\x00\x03\x10\x00\x00\x00\x00\x00\x00\x00\x00\x00\x00\x00\x00\x00\x00\x00\x00'

= MIP6MH_BRR - Basic dissection
a=IPv6(b'`\x00\x00\x00\x00\x08\x87@ \x01\r\xb8\x00\x00\x00\x00\x00\x00\x00\x00\x00\x00\x00\x01 \x01\r\xb8\x00\x00\x00\x00\x00\x00\x00\x00\x00\x00\x00\x02;\x00\x00\x00h\xfb\x00\x00')
b=a.payload
a.nh == 135 and isinstance(b, MIP6MH_BRR) and b.nh == 59 and b.len == 0 and b.mhtype == 0 and b.res == 0 and b.cksum == 0x68fb and b.res2 == 0 and b.options == []

= MIP6MH_BRR - Dissection with specific values
a=IPv6(b'`\x00\x00\x00\x00(\x87@ \x01\r\xb8\x00\x00\x00\x00\x00\x00\x00\x00\x00\x00\x00\x01 \x01\r\xb8\x00\x00\x00\x00\x00\x00\x00\x00\x00\x00\x00\x02\xff\x04\x00\xee\xec$\xaa\xaa\x07\x07\x02\x00\x00\x00\x00\x00\x00\x00\x01\x02\x00\x00\x03\x10\x00\x00\x00\x00\x00\x00\x00\x00\x00\x00\x00\x00\x00\x00\x00\x00')
b=a.payload
a.nh == 135 and isinstance(b, MIP6MH_BRR) and b.nh == 0xff and b.len == 4 and b.mhtype == 0 and b.res == 238 and b.cksum == 0xec24 and b.res2 == 43690 and len(b.options) == 3 and isinstance(b.options[0], MIP6OptLLAddr) and isinstance(b.options[1], PadN) and isinstance(b.options[2], MIP6OptAltCoA)

= MIP6MH_BRR / MIP6MH_BU / MIP6MH_BA hashret() and answers()
hoa="2001:db8:9999::1"
coa="2001:db8:7777::1"
cn="2001:db8:8888::1"
ha="2001db8:6666::1"
a=IPv6(bytes(IPv6(src=cn, dst=hoa)/MIP6MH_BRR()))
b=IPv6(bytes(IPv6(src=coa, dst=cn)/IPv6ExtHdrDestOpt(options=HAO(hoa=hoa))/MIP6MH_BU(flags=0x01)))
b2=IPv6(bytes(IPv6(src=coa, dst=cn)/IPv6ExtHdrDestOpt(options=HAO(hoa=hoa))/MIP6MH_BU(flags=~0x01)))
c=IPv6(bytes(IPv6(src=cn, dst=coa)/IPv6ExtHdrRouting(type=2, addresses=[hoa])/MIP6MH_BA()))
b.answers(a) and not a.answers(b) and c.answers(b) and not b.answers(c) and not c.answers(b2)

len(b[IPv6ExtHdrDestOpt].options) == 2


############
############
+ Home Test Init Message

= MIP6MH_HoTI - Build (default values)
bytes(IPv6(src="2001:db8::1", dst="2001:db8::2")/MIP6MH_HoTI()) == b'`\x00\x00\x00\x00\x10\x87@ \x01\r\xb8\x00\x00\x00\x00\x00\x00\x00\x00\x00\x00\x00\x01 \x01\r\xb8\x00\x00\x00\x00\x00\x00\x00\x00\x00\x00\x00\x02;\x01\x01\x00g\xf2\x00\x00\x00\x00\x00\x00\x00\x00\x00\x00'

= MIP6MH_HoTI - Dissection (default values)
a=IPv6(b'`\x00\x00\x00\x00\x10\x87@ \x01\r\xb8\x00\x00\x00\x00\x00\x00\x00\x00\x00\x00\x00\x01 \x01\r\xb8\x00\x00\x00\x00\x00\x00\x00\x00\x00\x00\x00\x02;\x01\x01\x00g\xf2\x00\x00\x00\x00\x00\x00\x00\x00\x00\x00')
b = a.payload
a.nh == 135 and isinstance(b, MIP6MH_HoTI) and b.nh==59 and b.mhtype == 1 and b.len== 1 and b.res == 0 and b.cksum == 0x67f2 and b.cookie == b'\x00'*8


= MIP6MH_HoTI - Build (specific values)
bytes(IPv6(src="2001:db8::1", dst="2001:db8::2")/MIP6MH_HoTI(res=0x77, cksum=0x8899, cookie=b"\xAA"*8)) == b'`\x00\x00\x00\x00\x10\x87@ \x01\r\xb8\x00\x00\x00\x00\x00\x00\x00\x00\x00\x00\x00\x01 \x01\r\xb8\x00\x00\x00\x00\x00\x00\x00\x00\x00\x00\x00\x02;\x01\x01w\x88\x99\x00\x00\xaa\xaa\xaa\xaa\xaa\xaa\xaa\xaa'

= MIP6MH_HoTI - Dissection (specific values)
a=IPv6(b'`\x00\x00\x00\x00\x10\x87@ \x01\r\xb8\x00\x00\x00\x00\x00\x00\x00\x00\x00\x00\x00\x01 \x01\r\xb8\x00\x00\x00\x00\x00\x00\x00\x00\x00\x00\x00\x02;\x01\x01w\x88\x99\x00\x00\xaa\xaa\xaa\xaa\xaa\xaa\xaa\xaa')
b=a.payload
a.nh == 135 and isinstance(b, MIP6MH_HoTI) and b.nh==59 and b.mhtype == 1 and b.len == 1 and b.res == 0x77 and b.cksum == 0x8899 and b.cookie == b'\xAA'*8


############
############
+ Care-of Test Init Message

= MIP6MH_CoTI - Build (default values)
bytes(IPv6(src="2001:db8::1", dst="2001:db8::2")/MIP6MH_CoTI()) == b'`\x00\x00\x00\x00\x10\x87@ \x01\r\xb8\x00\x00\x00\x00\x00\x00\x00\x00\x00\x00\x00\x01 \x01\r\xb8\x00\x00\x00\x00\x00\x00\x00\x00\x00\x00\x00\x02;\x01\x02\x00f\xf2\x00\x00\x00\x00\x00\x00\x00\x00\x00\x00'

= MIP6MH_CoTI - Dissection (default values)
a=IPv6(b'`\x00\x00\x00\x00\x10\x87@ \x01\r\xb8\x00\x00\x00\x00\x00\x00\x00\x00\x00\x00\x00\x01 \x01\r\xb8\x00\x00\x00\x00\x00\x00\x00\x00\x00\x00\x00\x02;\x01\x02\x00f\xf2\x00\x00\x00\x00\x00\x00\x00\x00\x00\x00')
b = a.payload
a.nh == 135 and isinstance(b, MIP6MH_CoTI) and b.nh==59 and b.mhtype == 2 and b.len== 1 and b.res == 0 and b.cksum == 0x66f2 and b.cookie == b'\x00'*8

= MIP6MH_CoTI - Build (specific values)
bytes(IPv6(src="2001:db8::1", dst="2001:db8::2")/MIP6MH_CoTI(res=0x77, cksum=0x8899, cookie=b"\xAA"*8)) == b'`\x00\x00\x00\x00\x10\x87@ \x01\r\xb8\x00\x00\x00\x00\x00\x00\x00\x00\x00\x00\x00\x01 \x01\r\xb8\x00\x00\x00\x00\x00\x00\x00\x00\x00\x00\x00\x02;\x01\x02w\x88\x99\x00\x00\xaa\xaa\xaa\xaa\xaa\xaa\xaa\xaa'

= MIP6MH_CoTI - Dissection (specific values)
a=IPv6(b'`\x00\x00\x00\x00\x10\x87@ \x01\r\xb8\x00\x00\x00\x00\x00\x00\x00\x00\x00\x00\x00\x01 \x01\r\xb8\x00\x00\x00\x00\x00\x00\x00\x00\x00\x00\x00\x02;\x01\x02w\x88\x99\x00\x00\xaa\xaa\xaa\xaa\xaa\xaa\xaa\xaa')
b=a.payload
a.nh == 135 and isinstance(b, MIP6MH_CoTI) and b.nh==59 and b.mhtype == 2 and b.len == 1 and b.res == 0x77 and b.cksum == 0x8899 and b.cookie == b'\xAA'*8


############
############
+ Home Test Message

= MIP6MH_HoT - Build (default values)
bytes(IPv6(src="2001:db8::1", dst="2001:db8::2")/MIP6MH_HoT()) == b'`\x00\x00\x00\x00\x18\x87@ \x01\r\xb8\x00\x00\x00\x00\x00\x00\x00\x00\x00\x00\x00\x01 \x01\r\xb8\x00\x00\x00\x00\x00\x00\x00\x00\x00\x00\x00\x02;\x02\x03\x00e\xe9\x00\x00\x00\x00\x00\x00\x00\x00\x00\x00\x00\x00\x00\x00\x00\x00\x00\x00'

= MIP6MH_HoT - Dissection (default values)
a=IPv6(b'`\x00\x00\x00\x00\x18\x87@ \x01\r\xb8\x00\x00\x00\x00\x00\x00\x00\x00\x00\x00\x00\x01 \x01\r\xb8\x00\x00\x00\x00\x00\x00\x00\x00\x00\x00\x00\x02;\x02\x03\x00e\xe9\x00\x00\x00\x00\x00\x00\x00\x00\x00\x00\x00\x00\x00\x00\x00\x00\x00\x00')
b = a.payload
a.nh == 135 and isinstance(b, MIP6MH_HoT) and b.nh==59 and b.mhtype == 3 and b.len== 2 and b.res == 0 and b.cksum == 0x65e9 and b.index == 0 and b.cookie == b'\x00'*8 and b.token == b'\x00'*8

= MIP6MH_HoT - Build (specific values)
bytes(IPv6(src="2001:db8::1", dst="2001:db8::2")/MIP6MH_HoT(res=0x77, cksum=0x8899, cookie=b"\xAA"*8, index=0xAABB, token=b'\xCC'*8)) == b'`\x00\x00\x00\x00\x18\x87@ \x01\r\xb8\x00\x00\x00\x00\x00\x00\x00\x00\x00\x00\x00\x01 \x01\r\xb8\x00\x00\x00\x00\x00\x00\x00\x00\x00\x00\x00\x02;\x02\x03w\x88\x99\xaa\xbb\xaa\xaa\xaa\xaa\xaa\xaa\xaa\xaa\xcc\xcc\xcc\xcc\xcc\xcc\xcc\xcc'

= MIP6MH_HoT - Dissection (specific values)
a=IPv6(b'`\x00\x00\x00\x00\x18\x87@ \x01\r\xb8\x00\x00\x00\x00\x00\x00\x00\x00\x00\x00\x00\x01 \x01\r\xb8\x00\x00\x00\x00\x00\x00\x00\x00\x00\x00\x00\x02;\x02\x03w\x88\x99\xaa\xbb\xaa\xaa\xaa\xaa\xaa\xaa\xaa\xaa\xcc\xcc\xcc\xcc\xcc\xcc\xcc\xcc')
b = a.payload
a.nh == 135 and isinstance(b, MIP6MH_HoT) and b.nh==59 and b.mhtype == 3 and b.len== 2 and b.res == 0x77 and b.cksum == 0x8899 and b.index == 0xAABB and b.cookie == b'\xAA'*8 and b.token == b'\xCC'*8

= MIP6MH_HoT answers
a1, a2 = "2001:db8::1", "2001:db8::2"
cookie = RandString(8)._fix()
p1 = IPv6(src=a1, dst=a2)/MIP6MH_HoTI(cookie=cookie)
p2 = IPv6(src=a2, dst=a1)/MIP6MH_HoT(cookie=cookie)
p2_ko = IPv6(src=a2, dst=a1)/MIP6MH_HoT(cookie="".join(chr((ord(b'\xff') + 1) % 256)))
assert p1.hashret() == p2.hashret() and p2.answers(p1) and not p1.answers(p2)
assert p1.hashret() != p2_ko.hashret() and not p2_ko.answers(p1) and not p1.answers(p2_ko)


############
############
+ Care-of Test Message

= MIP6MH_CoT - Build (default values)
bytes(IPv6(src="2001:db8::1", dst="2001:db8::2")/MIP6MH_CoT()) == b'`\x00\x00\x00\x00\x18\x87@ \x01\r\xb8\x00\x00\x00\x00\x00\x00\x00\x00\x00\x00\x00\x01 \x01\r\xb8\x00\x00\x00\x00\x00\x00\x00\x00\x00\x00\x00\x02;\x02\x04\x00d\xe9\x00\x00\x00\x00\x00\x00\x00\x00\x00\x00\x00\x00\x00\x00\x00\x00\x00\x00'

= MIP6MH_CoT - Dissection (default values)
a=IPv6(b'`\x00\x00\x00\x00\x18\x87@ \x01\r\xb8\x00\x00\x00\x00\x00\x00\x00\x00\x00\x00\x00\x01 \x01\r\xb8\x00\x00\x00\x00\x00\x00\x00\x00\x00\x00\x00\x02;\x02\x04\x00d\xe9\x00\x00\x00\x00\x00\x00\x00\x00\x00\x00\x00\x00\x00\x00\x00\x00\x00\x00')
b = a.payload
a.nh == 135 and isinstance(b, MIP6MH_HoT) and b.nh==59 and b.mhtype == 4 and b.len== 2 and b.res == 0 and b.cksum == 0x64e9 and b.index == 0 and b.cookie == b'\x00'*8 and b.token == b'\x00'*8

= MIP6MH_CoT - Build (specific values)
bytes(IPv6(src="2001:db8::1", dst="2001:db8::2")/MIP6MH_CoT(res=0x77, cksum=0x8899, cookie=b"\xAA"*8, index=0xAABB, token=b'\xCC'*8)) == b'`\x00\x00\x00\x00\x18\x87@ \x01\r\xb8\x00\x00\x00\x00\x00\x00\x00\x00\x00\x00\x00\x01 \x01\r\xb8\x00\x00\x00\x00\x00\x00\x00\x00\x00\x00\x00\x02;\x02\x04w\x88\x99\xaa\xbb\xaa\xaa\xaa\xaa\xaa\xaa\xaa\xaa\xcc\xcc\xcc\xcc\xcc\xcc\xcc\xcc'

= MIP6MH_CoT - Dissection (specific values)
a=IPv6(b'`\x00\x00\x00\x00\x18\x87@ \x01\r\xb8\x00\x00\x00\x00\x00\x00\x00\x00\x00\x00\x00\x01 \x01\r\xb8\x00\x00\x00\x00\x00\x00\x00\x00\x00\x00\x00\x02;\x02\x04w\x88\x99\xaa\xbb\xaa\xaa\xaa\xaa\xaa\xaa\xaa\xaa\xcc\xcc\xcc\xcc\xcc\xcc\xcc\xcc')
b = a.payload
a.nh == 135 and isinstance(b, MIP6MH_CoT) and b.nh==59 and b.mhtype == 4 and b.len== 2 and b.res == 0x77 and b.cksum == 0x8899 and b.index == 0xAABB and b.cookie == b'\xAA'*8 and b.token == b'\xCC'*8


############
############
+ Binding Update Message

= MIP6MH_BU - build (default values)
s= b'`\x00\x00\x00\x00(<@\x00\x00\x00\x00\x00\x00\x00\x00\x00\x00\x00\x00\x00\x00\x00\x01\x00\x00\x00\x00\x00\x00\x00\x00\x00\x00\x00\x00\x00\x00\x00\x01\x87\x02\x01\x02\x00\x00\xc9\x10\x00\x00\x00\x00\x00\x00\x00\x00\x00\x00\x00\x00\x00\x00\x00\x00;\x01\x05\x00\xee`\x00\x00\xd0\x00\x00\x03\x01\x02\x00\x00'
bytes(IPv6()/IPv6ExtHdrDestOpt(options=[HAO()])/MIP6MH_BU()) == s

= MIP6MH_BU - dissection (default values)
p = IPv6(s)
p[MIP6MH_BU].len == 1

= MIP6MH_BU - build
s = b'`\x00\x00\x00\x00P<@\x00\x00\x00\x00\x00\x00\x00\x00\x00\x00\x00\x00\x00\x00\x00\x01\x00\x00\x00\x00\x00\x00\x00\x00\x00\x00\x00\x00\x00\x00\x00\x01\x87\x02\x01\x02\x00\x00\xc9\x10 \x01\r\xb8\x00\x00\x00\x00\x00\x00\x00\x00\x00\x00\xca\xfe;\x06\x05\x00\xea\xf2\x00\x00\xd0\x00\x00*\x01\x00\x03\x10\x00\x00\x00\x00\x00\x00\x00\x00\x00\x00\x00\x00\x00\x00\x00\x00\x01\x02\x00\x00\x06\x12\x00@\x00\x00\x00\x00\x00\x00\x00\x00\x00\x00\x00\x00\x00\x00\x00\x00'
bytes(IPv6()/IPv6ExtHdrDestOpt(options=[HAO(hoa='2001:db8::cafe')])/MIP6MH_BU(mhtime=42, options=[MIP6OptAltCoA(),MIP6OptMobNetPrefix()])) == s

= MIP6MH_BU - dissection
p = IPv6(s)
p[MIP6MH_BU].cksum == 0xeaf2 and p[MIP6MH_BU].len == 6 and len(p[MIP6MH_BU].options) == 4 and p[MIP6MH_BU].mhtime == 42


############
############
+ Binding ACK Message

=  MIP6MH_BA - build
s = b'`\x00\x00\x00\x00\x10\x87@\x00\x00\x00\x00\x00\x00\x00\x00\x00\x00\x00\x00\x00\x00\x00\x01\x00\x00\x00\x00\x00\x00\x00\x00\x00\x00\x00\x00\x00\x00\x00\x01;\x01\x06\x00\xbc\xb9\x00\x80\x00\x00\x00*\x01\x02\x00\x00'
bytes(IPv6()/MIP6MH_BA(mhtime=42)) == s

=  MIP6MH_BA - dissection
p = IPv6(s)
p[MIP6MH_BA].cksum == 0xbcb9 and p[MIP6MH_BA].len == 1 and len(p[MIP6MH_BA].options) == 1 and p[MIP6MH_BA].mhtime == 42


############
############
+ Binding ERR Message

=  MIP6MH_BE - build
s = b'`\x00\x00\x00\x00\x18\x87@\x00\x00\x00\x00\x00\x00\x00\x00\x00\x00\x00\x00\x00\x00\x00\x01\x00\x00\x00\x00\x00\x00\x00\x00\x00\x00\x00\x00\x00\x00\x00\x01;\x02\x07\x00\xbbY\x02\x00\x00\x01\x00\x00\x00\x00\x00\x00\x00\x00\x00\x00\x00\x00\x00\x02'
bytes(IPv6()/MIP6MH_BE(status=2, ha='1::2')) == s

=  MIP6MH_BE - dissection
p = IPv6(s)
p[MIP6MH_BE].cksum=0xba10 and p[MIP6MH_BE].len == 1 and len(p[MIP6MH_BE].options) == 1


############
############
+ Netflow v5

= NetflowHeaderV5 - basic building

bytes(NetflowHeader()/NetflowHeaderV5()) == b'\x00\x05\x00\x00\x00\x00\x00\x00\x00\x00\x00\x00\x00\x00\x00\x00\x00\x00\x00\x00\x00\x00\x00\x00'

bytes(NetflowHeaderV5(engineID=42)) == b'\x00\x00\x00\x00\x00\x00\x00\x00\x00\x00\x00\x00\x00\x00\x00\x00\x00\x00\x00*\x00\x00'

bytes(NetflowRecordV5(dst="192.168.0.1")) == b'\x7f\x00\x00\x01\xc0\xa8\x00\x01\x00\x00\x00\x00\x00\x00\x00\x00\x00\x00\x00\x01\x00\x00\x00<\x00\x00\x00\x00\x00\x00\x00\x00\x00\x00\x00\x00\x00\x02\x06\x00\x00\x00\x00\x00\x00\x00\x00\x00'

bytes(NetflowHeader()/NetflowHeaderV5(count=1)/NetflowRecordV5(dst="192.168.0.1")) == b'\x00\x05\x00\x01\x00\x00\x00\x00\x00\x00\x00\x00\x00\x00\x00\x00\x00\x00\x00\x00\x00\x00\x00\x00\x7f\x00\x00\x01\xc0\xa8\x00\x01\x00\x00\x00\x00\x00\x00\x00\x00\x00\x00\x00\x01\x00\x00\x00<\x00\x00\x00\x00\x00\x00\x00\x00\x00\x00\x00\x00\x00\x02\x06\x00\x00\x00\x00\x00\x00\x00\x00\x00'


= NetflowHeaderV5 - basic dissection

nf5 = NetflowHeader(b'\x00\x05\x00\x02\x00\x00\x00\x00\x00\x00\x00\x00\x00\x00\x00\x00\x00\x00\x00\x00\x00\x00\x00\x00\x7f\x00\x00\x01\x7f\x00\x00\x01\x00\x00\x00\x00\x00\x00\x00\x00\x00\x00\x00\x01\x00\x00\x00<\x00\x00\x00\x00\x00\x00\x00\x00\x00\x00\x00\x00\x00\x02\x06\x00\x00\x00\x00\x00\x00\x00\x00\x00\x7f\x00\x00\x01\x7f\x00\x00\x01\x00\x00\x00\x00\x00\x00\x00\x00\x00\x00\x00\x01\x00\x00\x00<\x00\x00\x00\x00\x00\x00\x00\x00\x00\x00\x00\x00\x00\x02\x06\x00\x00\x00\x00\x00\x00\x00\x00\x00')
nf5.version == 5 and nf5[NetflowHeaderV5].count == 2 and isinstance(nf5[NetflowRecordV5].payload, NetflowRecordV5)


############
############
+ pcap / pcapng format support

= Variable creations
import scapy.modules.six as six
pcapfile = six.BytesIO(b'\xd4\xc3\xb2\xa1\x02\x00\x04\x00\x00\x00\x00\x00\x00\x00\x00\x00\xff\xff\x00\x00e\x00\x00\x00\xcf\xc5\xacVo*\n\x00(\x00\x00\x00(\x00\x00\x00E\x00\x00(\x00\x01\x00\x00@\x06|\xcd\x7f\x00\x00\x01\x7f\x00\x00\x01\x00\x14\x00P\x00\x00\x00\x00\x00\x00\x00\x00P\x02 \x00\x91|\x00\x00\xcf\xc5\xacV_-\n\x00\x1c\x00\x00\x00\x1c\x00\x00\x00E\x00\x00\x1c\x00\x01\x00\x00@\x11|\xce\x7f\x00\x00\x01\x7f\x00\x00\x01\x005\x005\x00\x08\x01r\xcf\xc5\xacV\xf90\n\x00\x1c\x00\x00\x00\x1c\x00\x00\x00E\x00\x00\x1c\x00\x01\x00\x00@\x01|\xde\x7f\x00\x00\x01\x7f\x00\x00\x01\x08\x00\xf7\xff\x00\x00\x00\x00')
pcapngfile = six.BytesIO(b'\n\r\r\n\\\x00\x00\x00M<+\x1a\x01\x00\x00\x00\xff\xff\xff\xff\xff\xff\xff\xff\x01\x00,\x00File created by merging: \nFile1: test.pcap \n\x04\x00\x08\x00mergecap\x00\x00\x00\x00\\\x00\x00\x00\x01\x00\x00\x00\\\x00\x00\x00e\x00\x00\x00\xff\xff\x00\x00\x02\x006\x00Unknown/not available in original file format(libpcap)\x00\x00\t\x00\x01\x00\x06\x00\x00\x00\x00\x00\x00\x00\\\x00\x00\x00\x06\x00\x00\x00H\x00\x00\x00\x00\x00\x00\x00\x8d*\x05\x00/\xfc[\xcd(\x00\x00\x00(\x00\x00\x00E\x00\x00(\x00\x01\x00\x00@\x06|\xcd\x7f\x00\x00\x01\x7f\x00\x00\x01\x00\x14\x00P\x00\x00\x00\x00\x00\x00\x00\x00P\x02 \x00\x91|\x00\x00H\x00\x00\x00\x06\x00\x00\x00<\x00\x00\x00\x00\x00\x00\x00\x8d*\x05\x00\x1f\xff[\xcd\x1c\x00\x00\x00\x1c\x00\x00\x00E\x00\x00\x1c\x00\x01\x00\x00@\x11|\xce\x7f\x00\x00\x01\x7f\x00\x00\x01\x005\x005\x00\x08\x01r<\x00\x00\x00\x06\x00\x00\x00<\x00\x00\x00\x00\x00\x00\x00\x8d*\x05\x00\xb9\x02\\\xcd\x1c\x00\x00\x00\x1c\x00\x00\x00E\x00\x00\x1c\x00\x01\x00\x00@\x01|\xde\x7f\x00\x00\x01\x7f\x00\x00\x01\x08\x00\xf7\xff\x00\x00\x00\x00<\x00\x00\x00')
pcapnanofile = six.BytesIO(b"M<\xb2\xa1\x02\x00\x04\x00\x00\x00\x00\x00\x00\x00\x00\x00\xff\xff\x00\x00e\x00\x00\x00\xcf\xc5\xacV\xc9\xc1\xb5'(\x00\x00\x00(\x00\x00\x00E\x00\x00(\x00\x01\x00\x00@\x06|\xcd\x7f\x00\x00\x01\x7f\x00\x00\x01\x00\x14\x00P\x00\x00\x00\x00\x00\x00\x00\x00P\x02 \x00\x91|\x00\x00\xcf\xc5\xacV-;\xc1'\x1c\x00\x00\x00\x1c\x00\x00\x00E\x00\x00\x1c\x00\x01\x00\x00@\x11|\xce\x7f\x00\x00\x01\x7f\x00\x00\x01\x005\x005\x00\x08\x01r\xcf\xc5\xacV\x9aL\xcf'\x1c\x00\x00\x00\x1c\x00\x00\x00E\x00\x00\x1c\x00\x01\x00\x00@\x01|\xde\x7f\x00\x00\x01\x7f\x00\x00\x01\x08\x00\xf7\xff\x00\x00\x00\x00")

= Read a pcap file
pktpcap = rdpcap(pcapfile)

= Read a pcapng file
pktpcapng = rdpcap(pcapngfile)

= Read a pcap file with nanosecond precision
pktpcapnano = rdpcap(pcapnanofile)

= Check all packet lists are the same
assert list(pktpcap) == list(pktpcapng) == list(pktpcapnano)
assert [p.time for p in pktpcap] == [p.time for p in pktpcapng] == [p.time for p in pktpcapnano]

= Check packets from pcap file
assert all(IP in pkt for pkt in pktpcap)
assert all(any(proto in pkt for pkt in pktpcap) for proto in [ICMP, UDP, TCP])

= Check wrpcap()
import os, tempfile
fdesc, filename = tempfile.mkstemp()
fdesc = os.fdopen(fdesc, 'wb')
wrpcap(fdesc, pktpcap)
fdesc.close()

= Check offline sniff() (by filename)
assert list(pktpcap) == list(sniff(offline=filename))

= Check offline sniff() (by file object)
fdesc = open(filename, "rb")
assert list(pktpcap) == list(sniff(offline=fdesc))
fdesc.close()

= Check offline sniff() with a filter (by filename)
~ tcpdump
pktpcap_flt = [(proto, sniff(offline=filename, filter=proto.__name__.lower()))
               for proto in [ICMP, UDP, TCP]]
assert all(list(pktpcap[proto]) == list(packets) for proto, packets in pktpcap_flt)

= Check offline sniff() with a filter (by file object)
~ tcpdump
fdesc = open(filename, "rb")
pktpcap_tcp = sniff(offline=fdesc, filter="tcp")
fdesc.close()
assert list(pktpcap[TCP]) == list(pktpcap_tcp)
os.unlink(filename)

= Check wrpcap(nano=True)
fdesc, filename = tempfile.mkstemp()
fdesc = os.fdopen(fdesc, "wb")
pktpcapnano[0].time += 0.000000001
wrpcap(fdesc, pktpcapnano, nano=True)
fdesc.close()
pktpcapnanoread = rdpcap(filename)
assert pktpcapnanoread[0].time == pktpcapnano[0].time
assert pktpcapnanoread[0].time == pktpcap[0].time + 0.000000001
os.unlink(filename)

= Check PcapNg with nanosecond precision using obsolete packet block
* first packet from capture file icmp2.ntar -- https://wiki.wireshark.org/Development/PcapNg?action=AttachFile&do=view&target=icmp2.ntar
pcapngfile = six.BytesIO(b'\n\r\r\n\x1c\x00\x00\x00M<+\x1a\x01\x00\x00\x00\xa8\x03\x00\x00\x00\x00\x00\x00\x1c\x00\x00\x00\x01\x00\x00\x00(\x00\x00\x00\x01\x00\x00\x00\xff\xff\x00\x00\r\x00\x01\x00\x04\x04K\x00\t\x00\x01\x00\tK=N\x00\x00\x00\x00(\x00\x00\x00\x02\x00\x00\x00n\x00\x00\x00\x00\x00\x00\x00e\x14\x00\x00)4\'ON\x00\x00\x00N\x00\x00\x00\x00\x12\xf0\x11h\xd6\x00\x13r\t{\xea\x08\x00E\x00\x00<\x90\xa1\x00\x00\x80\x01\x8e\xad\xc0\xa8M\x07\xc0\xa8M\x1a\x08\x00r[\x03\x00\xd8\x00abcdefghijklmnopqrstuvwabcdefghi\xeay$\xf6\x00\x00n\x00\x00\x00')
pktpcapng = rdpcap(pcapngfile)
assert len(pktpcapng) == 1
pkt = pktpcapng[0]
# weird, but wireshark agrees
assert pkt.time == 22425.352221737
assert isinstance(pkt, Ether)
pkt = pkt.payload
assert isinstance(pkt, IP)
pkt = pkt.payload
assert isinstance(pkt, ICMP)
pkt = pkt.payload
assert isinstance(pkt, Raw) and pkt.load == b'abcdefghijklmnopqrstuvwabcdefghi'
pkt = pkt.payload
assert isinstance(pkt, Padding) and pkt.load == b'\xeay$\xf6'
pkt = pkt.payload
assert isinstance(pkt, NoPayload)

= Check PcapNg using Simple Packet Block
* previous file with the (obsolete) packet block replaced by a Simple Packet Block
pcapngfile = six.BytesIO(b'\n\r\r\n\x1c\x00\x00\x00M<+\x1a\x01\x00\x00\x00\xa8\x03\x00\x00\x00\x00\x00\x00\x1c\x00\x00\x00\x01\x00\x00\x00(\x00\x00\x00\x01\x00\x00\x00\xff\xff\x00\x00\r\x00\x01\x00\x04\x04K\x00\t\x00\x01\x00\tK=N\x00\x00\x00\x00(\x00\x00\x00\x03\x00\x00\x00`\x00\x00\x00N\x00\x00\x00\x00\x12\xf0\x11h\xd6\x00\x13r\t{\xea\x08\x00E\x00\x00<\x90\xa1\x00\x00\x80\x01\x8e\xad\xc0\xa8M\x07\xc0\xa8M\x1a\x08\x00r[\x03\x00\xd8\x00abcdefghijklmnopqrstuvwabcdefghi\xeay$\xf6\x00\x00`\x00\x00\x00')
pktpcapng = rdpcap(pcapngfile)
assert len(pktpcapng) == 1
pkt = pktpcapng[0]
assert isinstance(pkt, Ether)
pkt = pkt.payload
assert isinstance(pkt, IP)
pkt = pkt.payload
assert isinstance(pkt, ICMP)
pkt = pkt.payload
assert isinstance(pkt, Raw) and pkt.load == b'abcdefghijklmnopqrstuvwabcdefghi'
pkt = pkt.payload
assert isinstance(pkt, Padding) and pkt.load == b'\xeay$\xf6'
pkt = pkt.payload
assert isinstance(pkt, NoPayload)

= Check tcpdump()
~ tcpdump
* No very specific tests because we do not want to depend on tcpdump output
pcapfile = six.BytesIO(b'\xd4\xc3\xb2\xa1\x02\x00\x04\x00\x00\x00\x00\x00\x00\x00\x00\x00\xff\xff\x00\x00e\x00\x00\x00\xcf\xc5\xacVo*\n\x00(\x00\x00\x00(\x00\x00\x00E\x00\x00(\x00\x01\x00\x00@\x06|\xcd\x7f\x00\x00\x01\x7f\x00\x00\x01\x00\x14\x00P\x00\x00\x00\x00\x00\x00\x00\x00P\x02 \x00\x91|\x00\x00\xcf\xc5\xacV_-\n\x00\x1c\x00\x00\x00\x1c\x00\x00\x00E\x00\x00\x1c\x00\x01\x00\x00@\x11|\xce\x7f\x00\x00\x01\x7f\x00\x00\x01\x005\x005\x00\x08\x01r\xcf\xc5\xacV\xf90\n\x00\x1c\x00\x00\x00\x1c\x00\x00\x00E\x00\x00\x1c\x00\x01\x00\x00@\x01|\xde\x7f\x00\x00\x01\x7f\x00\x00\x01\x08\x00\xf7\xff\x00\x00\x00\x00')
data = tcpdump(pcapfile, dump=True, args=['-n']).split(b'\n')
print(data)
assert b'IP 127.0.0.1.20 > 127.0.0.1.80:' in data[0]
assert b'IP 127.0.0.1.53 > 127.0.0.1.53:' in data[1]
assert b'IP 127.0.0.1 > 127.0.0.1:' in data[2]

= Check tcpdump() command with tshark
~ tshark
pcapfile = six.BytesIO(b'\xd4\xc3\xb2\xa1\x02\x00\x04\x00\x00\x00\x00\x00\x00\x00\x00\x00\xff\xff\x00\x00e\x00\x00\x00\xcf\xc5\xacVo*\n\x00(\x00\x00\x00(\x00\x00\x00E\x00\x00(\x00\x01\x00\x00@\x06|\xcd\x7f\x00\x00\x01\x7f\x00\x00\x01\x00\x14\x00P\x00\x00\x00\x00\x00\x00\x00\x00P\x02 \x00\x91|\x00\x00\xcf\xc5\xacV_-\n\x00\x1c\x00\x00\x00\x1c\x00\x00\x00E\x00\x00\x1c\x00\x01\x00\x00@\x11|\xce\x7f\x00\x00\x01\x7f\x00\x00\x01\x005\x005\x00\x08\x01r\xcf\xc5\xacV\xf90\n\x00\x1c\x00\x00\x00\x1c\x00\x00\x00E\x00\x00\x1c\x00\x01\x00\x00@\x01|\xde\x7f\x00\x00\x01\x7f\x00\x00\x01\x08\x00\xf7\xff\x00\x00\x00\x00')
values = [tuple(int(val) for val in line[:-1].split(b'\t')) for line in tcpdump(pcapfile, prog=conf.prog.tshark, getfd=True, args=['-T', 'fields', '-e', 'ip.ttl', '-e', 'ip.proto'])]
assert values == [(64, 6), (64, 17), (64, 1)]

= Check Raw IP pcap files

import tempfile
filename = tempfile.mktemp(suffix=".pcap")
wrpcap(filename, [IP()/UDP(), IPv6()/UDP()], linktype=DLT_RAW)
packets = rdpcap(filename)
assert(isinstance(packets[0], IP) and isinstance(packets[1], IPv6))


############
############
+ LLTD protocol

= Simple packet dissection
pkt = Ether(b'\xff\xff\xff\xff\xff\xff\x86\x14\xf0\xc7[.\x88\xd9\x01\x00\x00\x01\xff\xff\xff\xff\xff\xff\x86\x14\xf0\xc7[.\x00\x00\xfe\xe9[\xa9\xaf\xc1\x0bS[\xa9\xaf\xc1\x0bS\x01\x06}[G\x8f\xec.\x02\x04p\x00\x00\x00\x03\x04\x00\x00\x00\x06\x07\x04\xac\x19\x88\xe4\t\x02\x00l\n\x08\x00\x00\x00\x00\x00\x0fB@\x0c\x04\x00\x08=`\x0e\x00\x0f\x0eT\x00E\x00S\x00T\x00-\x00A\x00P\x00\x12\x10\x00\x00\x00\x00\x00\x00\x00\x00\x00\x00\x00\x00\x00\x00\x00\x00\x14\x04\x00\x00\x00\x00\x15\x01\x02\x18\x00\x19\x02\x04\x00\x1a\x00\x00')
assert pkt.dst == pkt.real_dst
assert pkt.src == pkt.real_src
assert pkt.current_mapper_address == pkt.apparent_mapper_address
assert pkt.mac == '7d:5b:47:8f:ec:2e'
assert pkt.hostname == "TEST-AP"
assert isinstance(pkt[LLTDAttributeEOP].payload, NoPayload)

= Packet build / dissection
pkt = Ether(bytes(Ether(dst=ETHER_BROADCAST, src=RandMAC()) / LLTD(tos=0, function=0)))
assert LLTD in pkt
assert pkt.dst == pkt.real_dst
assert pkt.src == pkt.real_src
assert pkt.tos == 0
assert pkt.function == 0

= Attribute build / dissection
assert isinstance(LLTDAttribute(), LLTDAttribute)
assert isinstance(LLTDAttribute(bytes(LLTDAttribute())), LLTDAttribute)
assert all(isinstance(LLTDAttribute(type=i), LLTDAttribute) for i in range(256))
assert all(isinstance(LLTDAttribute(bytes(LLTDAttribute(type=i))), LLTDAttribute) for i in range(256))

= Large TLV
m1, m2, seq = RandMAC()._fix(), RandMAC()._fix(), 123
preqbase = Ether(src=m1, dst=m2) / LLTD() / LLTDQueryLargeTlv(type="Detailed Icon Image")
prespbase = Ether(src=m2, dst=m1) / LLTD() / LLTDQueryLargeTlvResp()
plist = []
pkt = preqbase.copy()
pkt.seq = seq
plist.append(Ether(bytes(pkt)))
pkt = prespbase.copy()
pkt.seq = seq
pkt.flags = "M"
pkt.value = "abcd"
plist.append(Ether(bytes(pkt)))
pkt = preqbase.copy()
pkt.seq = seq + 1
pkt.offset = 4
plist.append(Ether(bytes(pkt)))
pkt = prespbase.copy()
pkt.seq = seq + 1
pkt.value = "efg"
plist.append(Ether(bytes(pkt)))
builder = LargeTlvBuilder()
builder.parse(plist)
data = builder.get_data()
assert len(data) == 1
key, value = data.popitem()
assert key.endswith(' [Detailed Icon Image]')
assert value == 'abcdefg'


############
############
+ Test fragment() / defragment() functions

= fragment()
payloadlen, fragsize = 100, 8
assert fragsize % 8 == 0
fragcount = (payloadlen // fragsize) + bool(payloadlen % fragsize)
# create the packet
pkt = IP() / (b"X" * payloadlen)
# create the fragments
frags = fragment(pkt, fragsize)
# count the fragments
assert len(frags) == fragcount
# each fragment except the last one should have MF set
assert all(p.flags == 1 for p in frags[:-1])
assert frags[-1].flags == 0
# each fragment except the last one should have a payload of fragsize bytes
assert all(len(p.payload) == 8 for p in frags[:-1])
assert len(frags[-1].payload) == ((payloadlen % fragsize) or fragsize)

= fragment() and overloaded_fields
pkt1 = Ether() / IP() / UDP()
pkt2 = fragment(pkt1)[0]
pkt3 = pkt2.__class__(bytes(pkt2))
assert pkt1[IP].proto == pkt2[IP].proto == pkt3[IP].proto

= fragment() already fragmented packets
payloadlen = 1480 * 3
ffrags = fragment(IP() / (b"X" * payloadlen), 1480)
ffrags = fragment(ffrags, 1400)
len(ffrags) == 6
* each fragment except the last one should have MF set
assert all(p.flags == 1 for p in ffrags[:-1])
assert ffrags[-1].flags == 0
* fragment offset should be well computed
plen = 0
for p in ffrags:
    assert p.frag == plen / 8
    plen += len(p.payload)

assert plen == payloadlen

= defrag()
nonfrag, unfrag, badfrag = defrag(frags)
assert not nonfrag
assert not badfrag
assert len(unfrag) == 1

= defragment()
defrags = defragment(frags)
* we should have one single packet
assert len(defrags) == 1
* which should be the same as pkt reconstructed
assert defrags[0] == IP(bytes(pkt))

= Packet().fragment()
payloadlen, fragsize = 100, 8
assert fragsize % 8 == 0
fragcount = (payloadlen // fragsize) + bool(payloadlen % fragsize)
# create the packet
pkt = IP() / (b"X" * payloadlen)
# create the fragments
frags = pkt.fragment(fragsize)
# count the fragments
assert len(frags) == fragcount
# each fragment except the last one should have MF set
assert all(p.flags == 1 for p in frags[:-1])
assert frags[-1].flags == 0
# each fragment except the last one should have a payload of fragsize bytes
assert all(len(p.payload) == 8 for p in frags[:-1])
assert len(frags[-1].payload) == ((payloadlen % fragsize) or fragsize)

= Packet().fragment() and overloaded_fields
pkt1 = Ether() / IP() / UDP()
pkt2 = pkt1.fragment()[0]
pkt3 = pkt2.__class__(bytes(pkt2))
assert pkt1[IP].proto == pkt2[IP].proto == pkt3[IP].proto

= Packet().fragment() already fragmented packets
payloadlen = 1480 * 3
ffrags = (IP() / (b"X" * payloadlen)).fragment(1480)
ffrags = reduce(lambda x, y: x + y, (pkt.fragment(1400) for pkt in ffrags))
len(ffrags) == 6
* each fragment except the last one should have MF set
assert all(p.flags == 1 for p in ffrags[:-1])
assert ffrags[-1].flags == 0
* fragment offset should be well computed
plen = 0
for p in ffrags:
    assert p.frag == plen / 8
    plen += len(p.payload)

assert plen == payloadlen


############
############
+ TCP/IP tests

= TCP options: UTO - basic build
bytes(TCP(options=[("UTO", 0xffff)])) == b"\x00\x14\x00\x50\x00\x00\x00\x00\x00\x00\x00\x00\x60\x02\x20\x00\x00\x00\x00\x00\x1c\x04\xff\xff"

= TCP options: UTO - basic dissection
uto = TCP(b"\x00\x14\x00\x50\x00\x00\x00\x00\x00\x00\x00\x00\x60\x02\x20\x00\x00\x00\x00\x00\x1c\x04\xff\xff")
uto[TCP].options[0][0] == "UTO" and uto[TCP].options[0][1] == 0xffff

= IP, TCP & UDP checksums (these tests highly depend on default values)
pkt = IP() / TCP()
bpkt = IP(bytes(pkt))
assert bpkt.chksum == 0x7ccd and bpkt.payload.chksum == 0x917c

pkt = IP(len=40) / TCP()
bpkt = IP(bytes(pkt))
assert bpkt.chksum == 0x7ccd and bpkt.payload.chksum == 0x917c

pkt = IP(len=40, ihl=5) / TCP()
bpkt = IP(bytes(pkt))
assert bpkt.chksum == 0x7ccd and bpkt.payload.chksum == 0x917c

pkt = IP() / TCP() / (b"A" * 10)
bpkt = IP(bytes(pkt))
assert bpkt.chksum == 0x7cc3 and bpkt.payload.chksum == 0x4b2c

pkt = IP(len=50) / TCP() / ("A" * 10)
bpkt = IP(bytes(pkt))
assert bpkt.chksum == 0x7cc3 and bpkt.payload.chksum == 0x4b2c

pkt = IP(len=50, ihl=5) / TCP() / (b"A" * 10)
bpkt = IP(bytes(pkt))
assert bpkt.chksum == 0x7cc3 and bpkt.payload.chksum == 0x4b2c

pkt = IP(options=[IPOption_RR()]) / TCP() / (b"A" * 10)
bpkt = IP(bytes(pkt))
assert bpkt.chksum == 0x70bc and bpkt.payload.chksum == 0x4b2c

pkt = IP(len=54, options=[IPOption_RR()]) / TCP() / (b"A" * 10)
bpkt = IP(bytes(pkt))
assert bpkt.chksum == 0x70bc and bpkt.payload.chksum == 0x4b2c

pkt = IP(len=54, ihl=6, options=[IPOption_RR()]) / TCP() / (b"A" * 10)
bpkt = IP(bytes(pkt))
assert bpkt.chksum == 0x70bc and bpkt.payload.chksum == 0x4b2c

pkt = IP() / UDP()
bpkt = IP(bytes(pkt))
assert bpkt.chksum == 0x7cce and bpkt.payload.chksum == 0x0172

pkt = IP(len=28) / UDP()
bpkt = IP(bytes(pkt))
assert bpkt.chksum == 0x7cce and bpkt.payload.chksum == 0x0172

pkt = IP(len=28, ihl=5) / UDP()
bpkt = IP(bytes(pkt))
assert bpkt.chksum == 0x7cce and bpkt.payload.chksum == 0x0172

pkt = IP() / UDP() / (b"A" * 10)
bpkt = IP(bytes(pkt))
assert bpkt.chksum == 0x7cc4 and bpkt.payload.chksum == 0xbb17

pkt = IP(len=38) / UDP() / (b"A" * 10)
bpkt = IP(bytes(pkt))
assert bpkt.chksum == 0x7cc4 and bpkt.payload.chksum == 0xbb17

pkt = IP(len=38, ihl=5) / UDP() / (b"A" * 10)
bpkt = IP(bytes(pkt))
assert bpkt.chksum == 0x7cc4 and bpkt.payload.chksum == 0xbb17

pkt = IP(options=[IPOption_RR()]) / UDP() / (b"A" * 10)
bpkt = IP(bytes(pkt))
assert bpkt.chksum == 0x70bd and bpkt.payload.chksum == 0xbb17

pkt = IP(len=42, options=[IPOption_RR()]) / UDP() / (b"A" * 10)
bpkt = IP(bytes(pkt))
assert bpkt.chksum == 0x70bd and bpkt.payload.chksum == 0xbb17

pkt = IP(len=42, ihl=6, options=[IPOption_RR()]) / UDP() / (b"A" * 10)
bpkt = IP(bytes(pkt))
assert bpkt.chksum == 0x70bd and bpkt.payload.chksum == 0xbb17

= DNS

* DNS over UDP
pkt = IP(bytes(IP(src="10.0.0.1", dst="8.8.8.8")/UDP(sport=RandShort(), dport=53)/DNS(qd=DNSQR(qname="secdev.org."))))
assert UDP in pkt and isinstance(pkt[UDP].payload, DNS)
assert pkt[UDP].dport == 53 and pkt[UDP].length is None
assert pkt[DNS].qdcount == 1 and pkt[DNS].qd.qname == b"secdev.org."

* DNS over TCP
pkt = IP(bytes(IP(src="10.0.0.1", dst="8.8.8.8")/TCP(sport=RandShort(), dport=53, flags="P")/DNS(qd=DNSQR(qname="secdev.org."))))
assert TCP in pkt and isinstance(pkt[TCP].payload, DNS)
assert pkt[TCP].dport == 53 and pkt[DNS].length is not None
assert pkt[DNS].qdcount == 1 and pkt[DNS].qd.qname == b"secdev.org."

= Layer binding

* Test DestMACField & DestIPField
pkt = Ether(bytes(Ether()/IP()/UDP(dport=5353)/DNS()))
assert isinstance(pkt, Ether) and pkt.dst == '01:00:5e:00:00:fb'
pkt = pkt.payload
assert isinstance(pkt, IP) and pkt.dst == '224.0.0.251'
pkt = pkt.payload
assert isinstance(pkt, UDP) and pkt.dport == 5353
pkt = pkt.payload
assert isinstance(pkt, DNS) and isinstance(pkt.payload, NoPayload)

* Same with IPv6
pkt = Ether(bytes(Ether()/IPv6()/UDP(dport=5353)/DNS()))
assert isinstance(pkt, Ether) and pkt.dst == '33:33:00:00:00:fb'
pkt = pkt.payload
assert isinstance(pkt, IPv6) and pkt.dst == 'ff02::fb'
pkt = pkt.payload
assert isinstance(pkt, UDP) and pkt.dport == 5353
pkt = pkt.payload
assert isinstance(pkt, DNS) and isinstance(pkt.payload, NoPayload)


############
############
+ Mocked read_routes() calls

= Truncated netstat -rn output on OS X
~ mock_read_routes6_bsd

import mock
import StringIO

@mock.patch("scapy.arch.unix.get_if_addr")
@mock.patch("scapy.arch.unix.os")
def test_osx_netstat_truncated(mock_os, mock_get_if_addr):
    """Test read_routes() on OS X 10.? with a long interface name"""
    # netstat & ifconfig outputs from https://github.com/secdev/scapy/pull/119
    netstat_output = """
Routing tables

Internet:
Destination        Gateway            Flags        Refs      Use   Netif Expire
default            192.168.1.1        UGSc          460        0     en1
default            link#11            UCSI            1        0 bridge1
127                127.0.0.1          UCS             1        0     lo0
127.0.0.1          127.0.0.1          UH             10  2012351     lo0
"""
    ifconfig_output = "lo0 en1 bridge10\n"
    # Mocked file descriptors
    def se_popen(command):
        """Perform specific side effects"""
        if command.startswith("netstat -rn"):
            return StringIO.StringIO(netstat_output)
        elif command == "ifconfig -l":
            ret = StringIO.StringIO(ifconfig_output)
            def unit():
                return ret
            ret.__call__ = unit
            ret.__enter__ = unit
            ret.__exit__ = lambda x,y,z: None
            return ret
        raise Exception("Command not mocked: %s" % command)
    mock_os.popen.side_effect = se_popen
    # Mocked get_if_addr() behavior
    def se_get_if_addr(iface):
        """Perform specific side effects"""
        if iface == "bridge1":
            oserror_exc = OSError()
            oserror_exc.message = "Device not configured"
            raise oserror_exc
        return "1.2.3.4"
    mock_get_if_addr.side_effect = se_get_if_addr
    # Test the function
    from scapy.arch.unix import read_routes
    routes = read_routes()
    assert(len(routes) == 4)
    assert([r for r in routes if r[3] == "bridge10"])


test_osx_netstat_truncated()


############
############
+ Mocked read_routes6() calls

= Preliminary definitions
~ mock_read_routes6_bsd

import mock
import StringIO

def valid_output_read_routes6(routes):
    """"Return True if 'routes' contains correctly formatted entries, False otherwise"""
    for destination, plen, next_hop, dev, cset  in routes:
        if not in6_isvalid(destination) or not type(plen) == int:
            return False
        if not in6_isvalid(next_hop) or not type(dev) == str:
            return False
        for address in cset:
            if not in6_isvalid(address):
                return False
    return True

def check_mandatory_ipv6_routes(routes6):
    """Ensure that mandatory IPv6 routes are present"""
    if len(list(filter(lambda r: r[0] == "::1" and r[-1] == ["::1"], routes6))) < 1:
        return False
    if len(list(filter(lambda r: r[0] == "fe80::" and r[1] == 64, routes6))) < 1:
        return False
    if len(list(filter(lambda r: in6_islladdr(r[0]) and r[1] == 128 and \
            r[-1] == ["::1"], routes6))) < 1:
        return False
    return True


= Mac OS X 10.9.5
~ mock_read_routes6_bsd

@mock.patch("scapy.arch.unix.in6_getifaddr")
@mock.patch("scapy.arch.unix.os")
def test_osx_10_9_5(mock_os, mock_in6_getifaddr):
    """Test read_routes6() on OS X 10.9.5"""
    # 'netstat -rn -f inet6' output
    netstat_output = """
Routing tables

Internet6:
Destination                             Gateway                         Flags         Netif Expire
::1                                     ::1                             UHL             lo0
fe80::%lo0/64                           fe80::1%lo0                     UcI             lo0
fe80::1%lo0                             link#1                          UHLI            lo0
fe80::%en0/64                           link#4                          UCI             en0
fe80::ba26:6cff:fe5f:4eee%en0           b8:26:6c:5f:4e:ee               UHLWIi          en0
fe80::bae8:56ff:fe45:8ce6%en0           b8:e8:56:45:8c:e6               UHLI            lo0
ff01::%lo0/32                           ::1                             UmCI            lo0
ff01::%en0/32                           link#4                          UmCI            en0
ff02::%lo0/32                           ::1                             UmCI            lo0
ff02::%en0/32                           link#4                          UmCI            en0
"""
    # Mocked file descriptor
    strio = StringIO.StringIO(netstat_output)
    mock_os.popen = mock.MagicMock(return_value=strio)
    # Mocked in6_getifaddr() output
    mock_in6_getifaddr.return_value = [("::1", IPV6_ADDR_LOOPBACK, "lo0"),
                                       ("fe80::ba26:6cff:fe5f:4eee", IPV6_ADDR_LINKLOCAL, "en0")]
    # Test the function
    from scapy.arch.unix import read_routes6
    routes = read_routes6()
    for r in routes:
        print(r)
    assert(len(routes) == 6)
    assert(check_mandatory_ipv6_routes(routes))

test_osx_10_9_5()


= Mac OS X 10.9.5 with global IPv6 connectivity
~ mock_read_routes6_bsd
@mock.patch("scapy.arch.unix.in6_getifaddr")
@mock.patch("scapy.arch.unix.os")
def test_osx_10_9_5_global(mock_os, mock_in6_getifaddr):
    """Test read_routes6() on OS X 10.9.5 with an IPv6 connectivity"""
    # 'netstat -rn -f inet6' output
    netstat_output = """
Routing tables

Internet6:
Destination                             Gateway                         Flags         Netif Expire
default                                 fe80::ba26:8aff:fe5f:4eef%en0   UGc             en0
::1                                     ::1                             UHL             lo0
2a01:ab09:7d:1f01::/64                  link#4                          UC              en0
2a01:ab09:7d:1f01:420:205c:9fab:5be7    b8:e9:55:44:7c:e5               UHL             lo0
2a01:ab09:7d:1f01:ba26:8aff:fe5f:4eef   b8:26:8a:5f:4e:ef               UHLWI           en0
2a01:ab09:7d:1f01:bae9:55ff:fe44:7ce5   b8:e9:55:44:7c:e5               UHL             lo0
fe80::%lo0/64                           fe80::1%lo0                     UcI             lo0
fe80::1%lo0                             link#1                          UHLI            lo0
fe80::%en0/64                           link#4                          UCI             en0
fe80::5664:d9ff:fe79:4e00%en0           54:64:d9:79:4e:0                UHLWI           en0
fe80::6ead:f8ff:fe74:945a%en0           6c:ad:f8:74:94:5a               UHLWI           en0
fe80::a2f3:c1ff:fec4:5b50%en0           a0:f3:c1:c4:5b:50               UHLWI           en0
fe80::ba26:8aff:fe5f:4eef%en0           b8:26:8a:5f:4e:ef               UHLWIir         en0
fe80::bae9:55ff:fe44:7ce5%en0           b8:e9:55:44:7c:e5               UHLI            lo0
ff01::%lo0/32                           ::1                             UmCI            lo0
ff01::%en0/32                           link#4                          UmCI            en0
ff02::%lo0/32                           ::1                             UmCI            lo
"""
    # Mocked file descriptor
    strio = StringIO.StringIO(netstat_output)
    mock_os.popen = mock.MagicMock(return_value=strio)
    # Mocked in6_getifaddr() output
    mock_in6_getifaddr.return_value = [("::1", IPV6_ADDR_LOOPBACK, "lo0"),
                                       ("fe80::ba26:6cff:fe5f:4eee", IPV6_ADDR_LINKLOCAL, "en0")]
    # Test the function
    from scapy.arch.unix import read_routes6
    routes = read_routes6()
    assert(valid_output_read_routes6(routes))
    for r in routes:
        print(r)
    assert(len(routes) == 11)
    assert(check_mandatory_ipv6_routes(routes))

test_osx_10_9_5_global()


= Mac OS X 10.10.4
~ mock_read_routes6_bsd

@mock.patch("scapy.arch.unix.in6_getifaddr")
@mock.patch("scapy.arch.unix.os")
def test_osx_10_10_4(mock_os, mock_in6_getifaddr):
    """Test read_routes6() on OS X 10.10.4"""
    # 'netstat -rn -f inet6' output
    netstat_output = """
Routing tables

Internet6:
Destination                             Gateway                         Flags         Netif Expire
::1                                     ::1                             UHL             lo0
fe80::%lo0/64                           fe80::1%lo0                     UcI             lo0
fe80::1%lo0                             link#1                          UHLI            lo0
fe80::%en0/64                           link#4                          UCI             en0
fe80::a00:27ff:fe9b:c965%en0            8:0:27:9b:c9:65                 UHLI            lo0
ff01::%lo0/32                           ::1                             UmCI            lo0
ff01::%en0/32                           link#4                          UmCI            en0
ff02::%lo0/32                           ::1                             UmCI            lo0
ff02::%en0/32                           link#4                          UmCI            en0
"""
    # Mocked file descriptor
    strio = StringIO.StringIO(netstat_output)
    mock_os.popen = mock.MagicMock(return_value=strio)
    # Mocked in6_getifaddr() output
    mock_in6_getifaddr.return_value = [("::1", IPV6_ADDR_LOOPBACK, "lo0"),
                                       ("fe80::a00:27ff:fe9b:c965", IPV6_ADDR_LINKLOCAL, "en0")]
    # Test the function
    from scapy.arch.unix import read_routes6
    routes = read_routes6()
    for r in routes:
        print(r)
    assert(len(routes) == 5)
    assert(check_mandatory_ipv6_routes(routes))

test_osx_10_10_4()


= FreeBSD 10.2
~ mock_read_routes6_bsd

@mock.patch("scapy.arch.unix.in6_getifaddr")
@mock.patch("scapy.arch.unix.os")
def test_freebsd_10_2(mock_os, mock_in6_getifaddr):
    """Test read_routes6() on FreeBSD 10.2"""
    # 'netstat -rn -f inet6' output
    netstat_output = """
Routing tables

Internet6:
Destination                       Gateway                       Flags      Netif Expire
::/96                             ::1                           UGRS        lo0
::1                               link#2                        UH          lo0
::ffff:0.0.0.0/96                 ::1                           UGRS        lo0
fe80::/10                         ::1                           UGRS        lo0
fe80::%lo0/64                     link#2                        U           lo0
fe80::1%lo0                       link#2                        UHS         lo0
ff01::%lo0/32                     ::1                           U           lo0
ff02::/16                         ::1                           UGRS        lo0
ff02::%lo0/32                     ::1                           U           lo0
"""
    # Mocked file descriptor
    strio = StringIO.StringIO(netstat_output)
    mock_os.popen = mock.MagicMock(return_value=strio)
    # Mocked in6_getifaddr() output
    mock_in6_getifaddr.return_value = [("::1", IPV6_ADDR_LOOPBACK, "lo0")]
    # Test the function
    from scapy.arch.unix import read_routes6
    routes = read_routes6()
    for r in routes:
        print(r)
    assert(len(routes) == 3)
    assert(check_mandatory_ipv6_routes(routes))

test_freebsd_10_2()


= OpenBSD 5.5
~ mock_read_routes6_bsd

@mock.patch("scapy.arch.unix.OPENBSD")
@mock.patch("scapy.arch.unix.in6_getifaddr")
@mock.patch("scapy.arch.unix.os")
def test_openbsd_5_5(mock_os, mock_in6_getifaddr, mock_openbsd):
    """Test read_routes6() on OpenBSD 5.5"""
    # 'netstat -rn -f inet6' output
    netstat_output = """
Routing tables

Internet6:
Destination                        Gateway                        Flags   Refs      Use   Mtu  Prio Iface
::/104                             ::1                            UGRS       0        0     -     8 lo0  
::/96                              ::1                            UGRS       0        0     -     8 lo0  
::1                                ::1                            UH        14        0 33144     4 lo0  
::127.0.0.0/104                    ::1                            UGRS       0        0     -     8 lo0  
::224.0.0.0/100                    ::1                            UGRS       0        0     -     8 lo0  
::255.0.0.0/104                    ::1                            UGRS       0        0     -     8 lo0  
::ffff:0.0.0.0/96                  ::1                            UGRS       0        0     -     8 lo0  
2002::/24                          ::1                            UGRS       0        0     -     8 lo0  
2002:7f00::/24                     ::1                            UGRS       0        0     -     8 lo0  
2002:e000::/20                     ::1                            UGRS       0        0     -     8 lo0  
2002:ff00::/24                     ::1                            UGRS       0        0     -     8 lo0  
fe80::/10                          ::1                            UGRS       0        0     -     8 lo0  
fe80::%em0/64                      link#1                         UC         0        0     -     4 em0  
fe80::a00:27ff:fe04:59bf%em0       08:00:27:04:59:bf              UHL        0        0     -     4 lo0  
fe80::%lo0/64                      fe80::1%lo0                    U          0        0     -     4 lo0  
fe80::1%lo0                        link#3                         UHL        0        0     -     4 lo0  
fec0::/10                          ::1                            UGRS       0        0     -     8 lo0  
ff01::/16                          ::1                            UGRS       0        0     -     8 lo0  
ff01::%em0/32                      link#1                         UC         0        0     -     4 em0  
ff01::%lo0/32                      fe80::1%lo0                    UC         0        0     -     4 lo0  
ff02::/16                          ::1                            UGRS       0        0     -     8 lo0  
ff02::%em0/32                      link#1                         UC         0        0     -     4 em0  
ff02::%lo0/32                      fe80::1%lo0                    UC         0        0     -     4 lo0 
"""
    # Mocked file descriptor
    strio = StringIO.StringIO(netstat_output)
    mock_os.popen = mock.MagicMock(return_value=strio)
    
    # Mocked in6_getifaddr() output
    mock_in6_getifaddr.return_value = [("::1", IPV6_ADDR_LOOPBACK, "lo0"),
                                       ("fe80::a00:27ff:fe04:59bf", IPV6_ADDR_LINKLOCAL, "em0")]
    # Mocked OpenBSD parsing behavior
    mock_openbsd = True
    # Test the function
    from scapy.arch.unix import read_routes6
    routes = read_routes6()
    for r in routes:
        print(r)
    assert(len(routes) == 5)
    assert(check_mandatory_ipv6_routes(routes))

test_openbsd_5_5()


= NetBSD 7.0
~ mock_read_routes6_bsd

@mock.patch("scapy.arch.unix.NETBSD")
@mock.patch("scapy.arch.unix.in6_getifaddr")
@mock.patch("scapy.arch.unix.os")
def test_netbsd_7_0(mock_os, mock_in6_getifaddr, mock_netbsd):
    """Test read_routes6() on NetBSD 7.0"""
    # 'netstat -rn -f inet6' output
    netstat_output = """
Routing tables

Internet6:
Destination                        Gateway                        Flags    Refs      Use    Mtu Interface
::/104                             ::1                            UGRS        -        -      -  lo0
::/96                              ::1                            UGRS        -        -      -  lo0
::1                                ::1                            UH          -        -  33648  lo0
::127.0.0.0/104                    ::1                            UGRS        -        -      -  lo0
::224.0.0.0/100                    ::1                            UGRS        -        -      -  lo0
::255.0.0.0/104                    ::1                            UGRS        -        -      -  lo0
::ffff:0.0.0.0/96                  ::1                            UGRS        -        -      -  lo0
2001:db8::/32                      ::1                            UGRS        -        -      -  lo0
2002::/24                          ::1                            UGRS        -        -      -  lo0
2002:7f00::/24                     ::1                            UGRS        -        -      -  lo0
2002:e000::/20                     ::1                            UGRS        -        -      -  lo0
2002:ff00::/24                     ::1                            UGRS        -        -      -  lo0
fe80::/10                          ::1                            UGRS        -        -      -  lo0
fe80::%wm0/64                      link#1                         UC          -        -      -  wm0
fe80::acd1:3989:180e:fde0          08:00:27:a1:64:d8              UHL         -        -      -  lo0
fe80::%lo0/64                      fe80::1                        U           -        -      -  lo0
fe80::1                            link#2                         UHL         -        -      -  lo0
ff01:1::/32                        link#1                         UC          -        -      -  wm0
ff01:2::/32                        ::1                            UC          -        -      -  lo0
ff02::%wm0/32                      link#1                         UC          -        -      -  wm0
ff02::%lo0/32                      ::1                            UC          -        -      -  lo0
"""
    # Mocked file descriptor
    strio = StringIO.StringIO(netstat_output)
    mock_os.popen = mock.MagicMock(return_value=strio)
    # Mocked in6_getifaddr() output
    mock_in6_getifaddr.return_value = [("::1", IPV6_ADDR_LOOPBACK, "lo0"),
                                       ("fe80::acd1:3989:180e:fde0", IPV6_ADDR_LINKLOCAL, "wm0")]
    # Test the function
    from scapy.arch.unix import read_routes6
    routes = read_routes6()
    for r in routes:
        print(r)
    assert(len(routes) == 5)
    assert(check_mandatory_ipv6_routes(routes))

test_netbsd_7_0()

############
############
+ EAPOL class tests

= EAPOL - Basic Instantiation
bytes(EAPOL()) == b'\x01\x00\x00\x00'

= EAPOL - Instantiation with specific values
bytes(EAPOL(version = 3, type = 5)) == b'\x03\x05\x00\x00'

= EAPOL - Dissection (1)
s = b'\x03\x01\x00\x00\x00\x00\x00\x00\x00\x00\x00\x00\x00\x00\x00\x00\x00\x00\x00\x00\x00\x00\x00\x00\x00\x00\x00\x00\x00\x00\x00\x00\x00\x00\x00\x00\x00\x00\x00\x00\x00\x00\x00\x00\x00\x00'
eapol = EAPOL(s)
assert(eapol.version == 3)
assert(eapol.type == 1)
assert(eapol.len == 0)

= EAPOL - Dissection (2)
s = b'\x03\x00\x00\x05\x01\x01\x00\x05\x01\x00\x00\x00\x00\x00\x00\x00\x00\x00\x00\x00\x00\x00\x00\x00\x00\x00\x00\x00\x00\x00\x00\x00\x00\x00\x00\x00\x00\x00\x00\x00\x00\x00\x00\x00\x00\x00'
eapol = EAPOL(s)
assert(eapol.version == 3)
assert(eapol.type == 0)
assert(eapol.len == 5)

= EAPOL - Dissection (3)
s = b'\x03\x00\x00\x0e\x02\x01\x00\x0e\x01anonymous\x00\x00\x00\x00\x00\x00\x00\x00\x00\x00\x00\x00\x00\x00\x00\x00\x00\x00\x00\x00\x00\x00\x00\x00\x00\x00\x00\x00'
eapol = EAPOL(s)
assert(eapol.version == 3)
assert(eapol.type == 0)
assert(eapol.len == 14)

= EAPOL - Dissection (4)
req = EAPOL(b'\x03\x00\x00\x05\x01\x01\x00\x05\x01')
ans = EAPOL(b'\x03\x00\x00\x0e\x02\x01\x00\x0e\x01anonymous')
ans.answers(req)

= EAPOL - Dissection (5)
s = b'\x02\x00\x00\x06\x01\x01\x00\x06\r '
eapol = EAPOL(s)
assert(eapol.version == 2)
assert(eapol.type == 0)
assert(eapol.len == 6)
assert(eapol.haslayer(EAP_TLS))

= EAPOL - Dissection (6)
s = b'\x03\x00\x00<\x02\x9e\x00<+\x01\x16\x03\x01\x001\x01\x00\x00-\x03\x01dr1\x93ZS\x0en\xad\x1f\xbaH\xbb\xfe6\xe6\xd0\xcb\xec\xd7\xc0\xd7\xb9\xa5\xc9\x0c\xfd\x98o\xa7T \x00\x00\x04\x004\x00\x00\x01\x00\x00\x00'
eapol = EAPOL(s)
assert(eapol.version == 3)
assert(eapol.type == 0)
assert(eapol.len == 60)
assert(eapol.haslayer(EAP_FAST))


############
############
+ EAPOL-MKA class tests

= EAPOL-MKA - With Basic parameter set - Dissection
eapol = None
s = b'\x03\x05\x00T\x01\xff\xf0<\x00Bh\xa8\x1e\x03\x00\n\xbcj\x00\x96Ywz\x82:\x90\xd9\xe7\x00\x00\x00\x01\x00\x80\xc2\x01\x11\x11\x11\x11\x11\x11\x11\x11\x11\x11\x11\x11\x11\x11\x11\x11\x11\x11\x11\x11\x11\x11\x11\x11\x11\x11\x11\x11\x11\x11\x11\x11\xff\x00\x00\x10\xe5\xf5j\x86V\\\xb1\xcc\xa9\xb95\x04m*Cj'
eapol = EAPOL(s)
assert(eapol.version == 3)
assert(eapol.type == 5)
assert(eapol.len == 84)
assert(eapol.haslayer(MKAPDU))
assert(eapol[MKAPDU].basic_param_set.actor_member_id == b"\xbcj\x00\x96Ywz\x82:\x90\xd9\xe7")
assert(eapol[MKAPDU].haslayer(MKAICVSet))
assert(eapol[MKAPDU][MKAICVSet].icv == b"\xe5\xf5j\x86V\\\xb1\xcc\xa9\xb95\x04m*Cj")


= EAPOL-MKA - With Potential Peer List parameter set - Dissection
eapol = None
s = b'\x03\x05\x00h\x01\x10\xe0<\xccN$\xc4\xf7\x7f\x00\x80q\x8b\x8a9\x86k/X\x14\xc9\xdc\xf6\x00\x00\x00}\x00\x80\xc2\x01\x11\x11\x11\x11\x11\x11\x11\x11\x11\x11\x11\x11\x11\x11\x11\x11\x11\x11\x11\x11\x11\x11\x11\x11\x11\x11\x11\x11\x11\x11\x11\x11\x02\x00\x00\x10\xbcj\x00\x96Ywz\x82:\x90\xd9\xe7\x00\x00\x00\x01\xff\x00\x00\x105\x01\xdc)\xfd\xd1\xff\xd55\x9c_o\xc9\x9c\xca\xc0'
eapol = EAPOL(s)
assert(eapol.version == 3)
assert(eapol.type == 5)
assert(eapol.len == 104)
assert(eapol.haslayer(MKAPDU))
assert(eapol[MKAPDU].basic_param_set.actor_member_id == b"q\x8b\x8a9\x86k/X\x14\xc9\xdc\xf6")
assert(eapol.haslayer(MKAPotentialPeerListParamSet))
assert(eapol[MKAPDU][MKAPotentialPeerListParamSet].member_id_message_num[0].member_id == b"\xbcj\x00\x96Ywz\x82:\x90\xd9\xe7")
assert(eapol[MKAPDU].haslayer(MKAICVSet))
assert(eapol[MKAPDU][MKAICVSet].icv == b"5\x01\xdc)\xfd\xd1\xff\xd55\x9c_o\xc9\x9c\xca\xc0")

= EAPOL-MKA - With Live Peer List parameter set - Dissection
eapol = None
s = b"\x03\x05\x00h\x01\xffp<\x00Bh\xa8\x1e\x03\x00\n\xbcj\x00\x96Ywz\x82:\x90\xd9\xe7\x00\x00\x00\x02\x00\x80\xc2\x01\x11\x11\x11\x11\x11\x11\x11\x11\x11\x11\x11\x11\x11\x11\x11\x11\x11\x11\x11\x11\x11\x11\x11\x11\x11\x11\x11\x11\x11\x11\x11\x11\x01\x00\x00\x10q\x8b\x8a9\x86k/X\x14\xc9\xdc\xf6\x00\x00\x00\x80\xff\x00\x00\x10\xf4\xa1d\x18\tD\xa2}\x8e'\x0c/\xda,\xea\xb7"
eapol = EAPOL(s)
assert(eapol.version == 3)
assert(eapol.type == 5)
assert(eapol.len == 104)
assert(eapol.haslayer(MKAPDU))
assert(eapol[MKAPDU].basic_param_set.actor_member_id == b'\xbcj\x00\x96Ywz\x82:\x90\xd9\xe7')
assert(eapol.haslayer(MKALivePeerListParamSet))
assert(eapol[MKAPDU][MKALivePeerListParamSet].member_id_message_num[0].member_id == b"q\x8b\x8a9\x86k/X\x14\xc9\xdc\xf6")
assert(eapol[MKAPDU].haslayer(MKAICVSet))
assert(eapol[MKAPDU][MKAICVSet].icv == b"\xf4\xa1d\x18\tD\xa2}\x8e'\x0c/\xda,\xea\xb7")

= EAPOL-MKA - With SAK Use parameter set - Dissection
eapol = None
s = b'\x03\x05\x00\x94\x01\xffp<\x00Bh\xa8\x1e\x03\x00\n\xbcj\x00\x96Ywz\x82:\x90\xd9\xe7\x00\x00\x00\x03\x00\x80\xc2\x01\x11\x11\x11\x11\x11\x11\x11\x11\x11\x11\x11\x11\x11\x11\x11\x11\x11\x11\x11\x11\x11\x11\x11\x11\x11\x11\x11\x11\x11\x11\x11\x11\x03\x10\x00(q\x8b\x8a9\x86k/X\x14\xc9\xdc\xf6\x00\x00\x00\x01\x00\x00\x00\x00q\x8b\x8a9\x86k/X\x14\xc9\xdc\xf6\x00\x00\x00\x01\x00\x00\x00\x00\x01\x00\x00\x10q\x8b\x8a9\x86k/X\x14\xc9\xdc\xf6\x00\x00\x00\x83\xff\x00\x00\x10OF\x84\xf1@%\x95\xe6Fw9\x1a\xfa\x03(\xae'
eapol = EAPOL(s)
assert(eapol.version == 3)
assert(eapol.type == 5)
assert(eapol.len == 148)
assert(eapol.haslayer(MKAPDU))
assert(eapol[MKAPDU].basic_param_set.actor_member_id == b'\xbcj\x00\x96Ywz\x82:\x90\xd9\xe7')
assert(eapol.haslayer(MKASAKUseParamSet))
assert(eapol[MKAPDU][MKASAKUseParamSet].latest_key_key_server_member_id == b"q\x8b\x8a9\x86k/X\x14\xc9\xdc\xf6")
assert(eapol.haslayer(MKALivePeerListParamSet))
assert(eapol[MKAPDU][MKALivePeerListParamSet].member_id_message_num[0].member_id == b"q\x8b\x8a9\x86k/X\x14\xc9\xdc\xf6")
assert(eapol[MKAPDU].haslayer(MKAICVSet))
assert(eapol[MKAPDU][MKAICVSet].icv == b"OF\x84\xf1@%\x95\xe6Fw9\x1a\xfa\x03(\xae")

= EAPOL-MKA - With Distributed SAK parameter set - Dissection
eapol = None
s = b"\x03\x05\x00\xb4\x01\x10\xe0<\xccN$\xc4\xf7\x7f\x00\x80q\x8b\x8a9\x86k/X\x14\xc9\xdc\xf6\x00\x00\x00\x81\x00\x80\xc2\x01\x11\x11\x11\x11\x11\x11\x11\x11\x11\x11\x11\x11\x11\x11\x11\x11\x11\x11\x11\x11\x11\x11\x11\x11\x11\x11\x11\x11\x11\x11\x11\x11\x01\x00\x00\x10\xbcj\x00\x96Ywz\x82:\x90\xd9\xe7\x00\x00\x00\x02\x03\x10\x00(q\x8b\x8a9\x86k/X\x14\xc9\xdc\xf6\x00\x00\x00\x01\x00\x00\x00\x00\x00\x00\x00\x00\x00\x00\x00\x00\x00\x00\x00\x00\x00\x00\x00\x00\x00\x00\x00\x00\x04\x10\x00\x1c\x00\x00\x00\x01Cz\x05\x88\x9f\xe8-\x94W+?\x13~\xfb\x016yVB?\xbd\xa1\x9fu\xff\x00\x00\x10\xb0H\xcf\xe0:\xa1\x94RD'\x03\xe67\xe1Ur"
eapol = EAPOL(s)
assert(eapol.version == 3)
assert(eapol.type == 5)
assert(eapol.len == 180)
assert(eapol.haslayer(MKAPDU))
assert(eapol[MKAPDU].basic_param_set.actor_member_id == b"q\x8b\x8a9\x86k/X\x14\xc9\xdc\xf6")
assert(eapol.haslayer(MKASAKUseParamSet))
assert(eapol[MKAPDU][MKASAKUseParamSet].latest_key_key_server_member_id == b"q\x8b\x8a9\x86k/X\x14\xc9\xdc\xf6")
assert(eapol.haslayer(MKALivePeerListParamSet))
assert(eapol[MKAPDU][MKALivePeerListParamSet].member_id_message_num[0].member_id == b"\xbcj\x00\x96Ywz\x82:\x90\xd9\xe7")
assert(eapol.haslayer(MKADistributedSAKParamSet))
assert(eapol[MKADistributedSAKParamSet].sak_aes_key_wrap == b"Cz\x05\x88\x9f\xe8-\x94W+?\x13~\xfb\x016yVB?\xbd\xa1\x9fu")
assert(eapol[MKAPDU].haslayer(MKAICVSet))
assert(eapol[MKAPDU][MKAICVSet].icv == b"\xb0H\xcf\xe0:\xa1\x94RD'\x03\xe67\xe1Ur")


############
############
############
+ EAP class tests

= EAP - Basic Instantiation
bytes(EAP()) == b'\x04\x00\x00\x04'

= EAP - Instantiation with specific values
bytes(EAP(code = 1, id = 1, len = 5, type = 1)) == b'\x01\x01\x00\x05\x01'

= EAP - Dissection (1)
s = b'\x01\x01\x00\x05\x01\x00\x00\x00\x00\x00\x00\x00\x00\x00\x00\x00\x00\x00\x00\x00\x00\x00\x00\x00\x00\x00\x00\x00\x00\x00\x00\x00\x00\x00\x00\x00\x00\x00\x00\x00\x00\x00'
eap = EAP(s)
assert(eap.code == 1)
assert(eap.id == 1)
assert(eap.len == 5)
assert(hasattr(eap, "type"))
assert(eap.type == 1)

= EAP - Dissection (2)
s = b'\x02\x01\x00\x0e\x01anonymous\x00\x00\x00\x00\x00\x00\x00\x00\x00\x00\x00\x00\x00\x00\x00\x00\x00\x00\x00\x00\x00\x00\x00\x00\x00\x00\x00\x00'
eap = EAP(s)
assert(eap.code == 2)
assert(eap.id == 1)
assert(eap.len == 14)
assert(eap.type == 1)
assert(hasattr(eap, 'identity'))
assert(eap.identity == b'anonymous')

= EAP - Dissection (3)
s = b'\x01\x01\x00\x06\r '
eap = EAP(s)
assert(eap.code == 1)
assert(eap.id == 1)
assert(eap.len == 6)
assert(eap.type == 13)
assert(eap.haslayer(EAP_TLS))
assert(eap[EAP_TLS].L == 0)
assert(eap[EAP_TLS].M == 0)
assert(eap[EAP_TLS].S == 1)

= EAP - Dissection (4)
s = b'\x02\x01\x00\xd1\r\x00\x16\x03\x01\x00\xc6\x01\x00\x00\xc2\x03\x01UK\x02\xdf\x1e\xde5\xab\xfa[\x15\xef\xbe\xa2\xe4`\xc6g\xb9\xa8\xaa%vAs\xb2\x1cXt\x1c0\xb7\x00\x00P\xc0\x14\xc0\n\x009\x008\x00\x88\x00\x87\xc0\x0f\xc0\x05\x005\x00\x84\xc0\x12\xc0\x08\x00\x16\x00\x13\xc0\r\xc0\x03\x00\n\xc0\x13\xc0\t\x003\x002\x00\x9a\x00\x99\x00E\x00D\xc0\x0e\xc0\x04\x00/\x00\x96\x00A\xc0\x11\xc0\x07\xc0\x0c\xc0\x02\x00\x05\x00\x04\x00\x15\x00\x12\x00\t\x00\xff\x01\x00\x00I\x00\x0b\x00\x04\x03\x00\x01\x02\x00\n\x004\x002\x00\x0e\x00\r\x00\x19\x00\x0b\x00\x0c\x00\x18\x00\t\x00\n\x00\x16\x00\x17\x00\x08\x00\x06\x00\x07\x00\x14\x00\x15\x00\x04\x00\x05\x00\x12\x00\x13\x00\x01\x00\x02\x00\x03\x00\x0f\x00\x10\x00\x11\x00#\x00\x00\x00\x0f\x00\x01\x01'
eap = EAP(s)
assert(eap.code == 2)
assert(eap.id == 1)
assert(eap.len == 209)
assert(eap.type == 13)
assert(eap.haslayer(EAP_TLS))
assert(eap[EAP_TLS].L == 0)
assert(eap[EAP_TLS].M == 0)
assert(eap[EAP_TLS].S == 0)

= EAP - Dissection (5)
s = b'\x02\x9e\x00<+\x01\x16\x03\x01\x001\x01\x00\x00-\x03\x01dr1\x93ZS\x0en\xad\x1f\xbaH\xbb\xfe6\xe6\xd0\xcb\xec\xd7\xc0\xd7\xb9\xa5\xc9\x0c\xfd\x98o\xa7T \x00\x00\x04\x004\x00\x00\x01\x00\x00\x00'
eap = EAP(s)
assert(eap.code == 2)
assert(eap.id == 158)
assert(eap.len == 60)
assert(eap.type == 43)
assert(eap.haslayer(EAP_FAST))
assert(eap[EAP_FAST].L == 0)
assert(eap[EAP_FAST].M == 0)
assert(eap[EAP_FAST].S == 0)
assert(eap[EAP_FAST].version == 1)

= EAP - Dissection (6)
s = b'\x02\x9f\x01L+\x01\x16\x03\x01\x01\x06\x10\x00\x01\x02\x01\x00Y\xc9\x8a\tcw\t\xdcbU\xfd\x035\xcd\x1a\t\x10f&[(9\xf6\x88W`\xc6\x0f\xb3\x84\x15\x19\xf5\tk\xbd\x8fp&0\xb0\xa4B\x85\x0c<:s\xf2zT\xc3\xbd\x8a\xe4D{m\xe7\x97\xfe>\xda\x14\xb8T1{\xd7H\x9c\xa6\xcb\xe3,u\xdf\xe0\x82\xe5R\x1e<\xe5\x03}\xeb\x98\xe2\xf7\x8d3\xc6\x83\xac"\x8f\xd7\x12\xe5{:"\x84A\xd9\x14\xc2cZF\xd4\t\xab\xdar\xc7\xe0\x0e\x00o\xce\x05g\xdc?\xcc\xf7\xe83\x83E\xb3>\xe8<3-QB\xfd$C/\x1be\xcf\x03\xd6Q4\xbe\\h\xba)<\x99N\x89\xd9\xb1\xfa!\xd7a\xef\xa3\xd3o\xed8Uz\xb5k\xb0`\xfeC\xbc\xb3aS,d\xe6\xdc\x13\xa4A\x1e\x9b\r{\xd6s \xd0cQ\x95y\xc8\x1d\xc3\xd9\x87\xf2=\x81\x96q~\x99E\xc3\x97\xa8px\xe2\xc7\x92\xeb\xff/v\x84\x1e\xfb\x00\x95#\xba\xfb\xd88h\x90K\xa7\xbd9d\xb4\xf2\xf2\x14\x02vtW\xaa\xadY\x14\x03\x01\x00\x01\x01\x16\x03\x01\x000\x97\xc5l\xd6\xef\xffcM\x81\x90Q\x96\xf6\xfeX1\xf7\xfc\x84\xc6\xa0\xf6Z\xcd\xb6\xe1\xd4\xdb\x88\xf9t%Q!\xe7,~#2G-\xdf\x83\xbf\x86Q\xa2$'
eap = EAP(s)
assert(eap.code == 2)
assert(eap.id == 159)
assert(eap.len == 332)
assert(eap.type == 43)
assert(eap.haslayer(EAP_FAST))
assert(eap[EAP_FAST].L == 0)
assert(eap[EAP_FAST].M == 0)
assert(eap[EAP_FAST].S == 0)
assert(eap[EAP_FAST].version == 1)

= EAP - Dissection (7)
s = b'\x02\xf1\x00\x06\x03+'
eap = EAP(s)
assert(eap.code == 2)
assert(eap.id == 241)
assert(eap.len == 6)
assert(eap.type == 3)
assert(hasattr(eap, 'desired_auth_type'))
assert(eap.desired_auth_type == 43)

= EAP - EAP_TLS - Basic Instantiation
str(EAP_TLS()) == b'\x01\x00\x00\x06\r\x00'

= EAP - EAP_FAST - Basic Instantiation
str(EAP_FAST()) == b'\x01\x00\x00\x06+\x00'

= EAP - EAP_MD5 - Basic Instantiation
str(EAP_MD5()) == b'\x01\x00\x00\x06\x04\x00'

= EAP - EAP_MD5 - Request - Dissection (8)
s = b'\x01\x02\x00\x16\x04\x10\x86\xf9\x89\x94\x81\x01\xb3 nHh\x1b\x8d\xe7^\xdb\x00\x00\x00\x00\x00\x00\x00\x00\x00\x00\x00\x00\x00\x00\x00\x00\x00\x00\x00\x00'
eap = EAP(s)
assert(eap.code == 1)
assert(eap.id == 2)
assert(eap.len == 22)
assert(eap.type == 4)
assert(eap.haslayer(EAP_MD5))
assert(eap[EAP_MD5].value_size == 16)
assert(eap[EAP_MD5].value == b'\x86\xf9\x89\x94\x81\x01\xb3 nHh\x1b\x8d\xe7^\xdb')
assert(eap[EAP_MD5].optional_name == b'')

= EAP - EAP_MD5 - Response - Dissection (9)
s = b'\x02\x02\x00\x16\x04\x10\xfd\x1e\xffe\xf5\x80y\xa8\xe3\xc8\xf1\xbd\xc2\x85\xae\xcf\x00\x00\x00\x00\x00\x00\x00\x00\x00\x00\x00\x00\x00\x00\x00\x00\x00\x00\x00\x00'
eap = EAP(s)
assert(eap.code == 2)
assert(eap.id == 2)
assert(eap.len == 22)
assert(eap.type == 4)
assert(eap.haslayer(EAP_MD5))
assert(eap[EAP_MD5].value_size == 16)
assert(eap[EAP_MD5].value == b'\xfd\x1e\xffe\xf5\x80y\xa8\xe3\xc8\xf1\xbd\xc2\x85\xae\xcf')
assert(eap[EAP_MD5].optional_name == b'')

= EAP - Layers (1)
eap = EAP_MD5()
assert(EAP_MD5 in eap)
assert(not EAP_TLS in eap)
assert(not EAP_FAST in eap)
assert(EAP in eap)
eap = EAP_TLS()
assert(EAP_TLS in eap)
assert(not EAP_MD5 in eap)
assert(not EAP_FAST in eap)
assert(EAP in eap)
eap = EAP_FAST()
assert(EAP_FAST in eap)
assert(not EAP_MD5 in eap)
assert(not EAP_TLS in eap)
assert(EAP in eap)


= EAP - Layers (2)
eap = EAP_MD5()
assert(type(eap[EAP]) == EAP_MD5)
eap = EAP_TLS()
assert(type(eap[EAP]) == EAP_TLS)
eap = EAP_FAST()
assert(type(eap[EAP]) == EAP_FAST)


############
############
+ NTP module tests

= NTP - Layers (1)
p = NTPHeader()
assert(NTPHeader in p)
assert(not NTPControl in p)
assert(not NTPPrivate in p)
assert(NTP in p)
p = NTPControl()
assert(not NTPHeader in p)
assert(NTPControl in p)
assert(not NTPPrivate in p)
assert(NTP in p)
p = NTPPrivate()
assert(not NTPHeader in p)
assert(not NTPControl in p)
assert(NTPPrivate in p)
assert(NTP in p)


= NTP - Layers (2)
p = NTPHeader()
assert(type(p[NTP]) == NTPHeader)
p = NTPControl()
assert(type(p[NTP]) == NTPControl)
p = NTPPrivate()
assert(type(p[NTP]) == NTPPrivate)


############
############
+ NTPHeader tests

= NTPHeader - Basic checks
len(bytes(NTP())) == 48


= NTPHeader - Dissection
s = b"!\x0b\x06\xea\x00\x00\x00\x00\x00\x00\xf2\xc1\x7f\x7f\x01\x00\xdb9\xe8\xa21\x02\xe6\xbc\xdb9\xe8\x81\x02U8\xef\xdb9\xe8\x80\xdcl+\x06\xdb9\xe8\xa91\xcbI\xbf\x00\x00\x00\x01\xady\xf3\xa1\xe5\xfc\xd02\xd2j\x1e'\xc3\xc1\xb6\x0e"
p = NTP(s)
assert(isinstance(p, NTPHeader))
assert(p[NTPAuthenticator].key_id == 1)
assert(bytes_hex(p[NTPAuthenticator].dgst) == b'ad79f3a1e5fcd032d26a1e27c3c1b60e')


= NTPHeader - KoD
s = b'\xe4\x00\x06\xe8\x00\x00\x00\x00\x00\x00\x02\xcaINIT\x00\x00\x00\x00\x00\x00\x00\x00\xdb@\xe3\x9eH\xa3pj\xdb@\xe3\x9eH\xf0\xc3\\\xdb@\xe3\x9eH\xfaL\xac\x00\x00\x00\x01B\x86)\xc1Q4\x8bW8\xe7Q\xda\xd0Z\xbc\xb8'
p = NTP(s)
assert(isinstance(p, NTPHeader))
assert(p.leap == 3)
assert(p.version == 4)
assert(p.mode == 4)
assert(p.stratum == 0)
assert(p.ref_id == b'INIT')


= NTPHeader - Extension dissection test
s = b'#\x02\n\x00\x00\x00\x00\x00\x00\x00\x00\x00\x7f\x00\x00\x01\x00\x00\x00\x00\x00\x00\x00\x00\xdbM\xdf\x19e\x87\x00\x00\x00\x00\x00\x00\x00\x00\x00\x00\xdbM\xdf\x19e\x89\xf0\x00\x00\x00\x00\x00\x00\x00\x00\x00\x00\x00\x00\x00\x00\x00\x00\x00\x00\x00\x00\x00\x00\x00\x00\x00\x00\x00\x00\x00\x00\x00\x00\x00\x00\x00\x00\x00'
p = NTP(s)
assert(isinstance(p, NTPHeader))
assert(p.leap == 0)
assert(p.version == 4)
assert(p.mode == 3)
assert(p.stratum == 2)


############
############
+ NTP Control (mode 6) tests

= NTP Control (mode 6) - CTL_OP_READSTAT (1) - request
s = b'\x16\x01\x00\x0c\x00\x00\x00\x00\x00\x00\x00\x00'
p = NTP(s)
assert(isinstance(p, NTPControl))
assert(p.version == 2)
assert(p.mode == 6)
assert(p.response == 0)
assert(p.err == 0)
assert(p.more == 0)
assert(p.op_code == 1)
assert(p.sequence == 12)
assert(p.status == 0)
assert(p.association_id == 0)
assert(p.offset == 0)
assert(p.count == 0)
assert(p.data == b'')


= NTP Control (mode 6) - CTL_OP_READSTAT (2) - response
s = b'\x16\x81\x00\x0c\x06d\x00\x00\x00\x00\x00\x04\xe5\xfc\xf6$'
p = NTP(s)
assert(isinstance(p, NTPControl))
assert(p.version == 2)
assert(p.mode == 6)
assert(p.response == 1)
assert(p.err == 0)
assert(p.more == 0)
assert(p.op_code == 1)
assert(p.sequence == 12)
assert(isinstance(p.status_word, NTPSystemStatusPacket))
assert(p.status_word.leap_indicator == 0)
assert(p.status_word.clock_source == 6)
assert(p.status_word.system_event_counter == 6)
assert(p.status_word.system_event_code == 4)
assert(p.association_id == 0)
assert(p.offset == 0)
assert(p.count == 4)
assert(isinstance(p.data, NTPPeerStatusDataPacket))
assert(p.data.association_id == 58876)
assert(isinstance(p.data.peer_status, NTPPeerStatusPacket))
assert(p.data.peer_status.configured == 1)
assert(p.data.peer_status.auth_enabled == 1)
assert(p.data.peer_status.authentic == 1)
assert(p.data.peer_status.reachability == 1)
assert(p.data.peer_status.reserved == 0)
assert(p.data.peer_status.peer_sel == 6)
assert(p.data.peer_status.peer_event_counter == 2)
assert(p.data.peer_status.peer_event_code == 4)


= NTP Control (mode 6) - CTL_OP_READVAR (1) - request
s = b'\x16\x02\x00\x12\x00\x00\xfc\x8f\x00\x00\x00\x00'
p = NTP(s)
assert(isinstance(p, NTPControl))
assert(p.version == 2)
assert(p.mode == 6)
assert(p.response == 0)
assert(p.op_code == 2)
assert(p.sequence == 18)
assert(p.status == 0)
assert(p.association_id == 64655)
assert(p.data == b'')


= NTP Control (mode 6) - CTL_OP_READVAR (2) - reponse (1st packet)
s = b'\xd6\xa2\x00\x12\xc0\x11\xfc\x8f\x00\x00\x01\xd4srcadr=192.168.122.1, srcport=123, dstadr=192.168.122.100, dstport=123,\r\nleap=3, stratum=16, precision=-24, rootdelay=0.000, rootdisp=0.000,\r\nrefid=INIT, reftime=0x00000000.00000000, rec=0x00000000.00000000,\r\nreach=0x0, unreach=5, hmode=1, pmode=0, hpoll=6, ppoll=10, headway=62,\r\nflash=0x1200, keyid=1, offset=0.000, delay=0.000, dispersion=15937.500,\r\njitter=0.000, xleave=0.240,\r\nfiltdelay= 0.00 0.00 0.00 0.00 0.00 0.00 0.00 0.00,\r\nfiltoffset= 0.00 0.00 0.00 0.00 '
p = NTP(s)
assert(isinstance(p, NTPControl))
assert(p.version == 2)
assert(p.mode == 6)
assert(p.response == 1)
assert(p.err == 0)
assert(p.more == 1)
assert(p.op_code == 2)
assert(p.sequence == 18)
assert(isinstance(p.status_word, NTPPeerStatusPacket))
assert(p.status_word.configured == 1)
assert(p.status_word.auth_enabled == 1)
assert(p.status_word.authentic == 0)
assert(p.status_word.reachability == 0)
assert(p.status_word.peer_sel == 0)
assert(p.status_word.peer_event_counter == 1)
assert(p.status_word.peer_event_code == 1)
assert(p.association_id == 64655)
assert(p.offset == 0)
assert(p.count == 468)
assert(p.data.load == b'srcadr=192.168.122.1, srcport=123, dstadr=192.168.122.100, dstport=123,\r\nleap=3, stratum=16, precision=-24, rootdelay=0.000, rootdisp=0.000,\r\nrefid=INIT, reftime=0x00000000.00000000, rec=0x00000000.00000000,\r\nreach=0x0, unreach=5, hmode=1, pmode=0, hpoll=6, ppoll=10, headway=62,\r\nflash=0x1200, keyid=1, offset=0.000, delay=0.000, dispersion=15937.500,\r\njitter=0.000, xleave=0.240,\r\nfiltdelay= 0.00 0.00 0.00 0.00 0.00 0.00 0.00 0.00,\r\nfiltoffset= 0.00 0.00 0.00 0.00 ')
 

= NTP Control (mode 6) - CTL_OP_READVAR (3) - reponse (2nd packet)
s = b'\xd6\x82\x00\x12\xc0\x11\xfc\x8f\x01\xd4\x00i0.00 0.00 0.00 0.00,\r\nfiltdisp= 16000.00 16000.00 16000.00 16000.00 16000.00 16000.00 16000.00 16000.00\r\n\x00\x00\x00'
p = NTP(s)
assert(isinstance(p, NTPControl))
assert(p.version == 2)
assert(p.mode == 6)
assert(p.response == 1)
assert(p.err == 0)
assert(p.more == 0)
assert(p.op_code == 2)
assert(p.sequence == 18)
assert(isinstance(p.status_word, NTPPeerStatusPacket))
assert(p.association_id == 64655)
assert(p.offset == 468)
assert(p.count == 105)
assert(p.data.load == b'0.00 0.00 0.00 0.00,\r\nfiltdisp= 16000.00 16000.00 16000.00 16000.00 16000.00 16000.00 16000.00 16000.00\r\n\x00\x00\x00')


= NTP Control (mode 6) - CTL_OP_READVAR (4) - request
s = b'\x16\x02\x00\x13\x00\x00s\xb5\x00\x00\x00\x0btest1,test2\x00\x00\x00\x00\x01=\xc2;\xc7\xed\xb9US9\xd6\x89\x08\xc8\xaf\xa6\x12'
p = NTP(s)
assert(isinstance(p, NTPControl))
assert(p.version == 2)
assert(p.mode == 6)
assert(p.response == 0)
assert(p.err == 0)
assert(p.more == 0)
assert(p.op_code == 2)
assert(len(p.data.load) == 12)
assert(p.authenticator.key_id == 1)
assert(bytes_hex(p.authenticator.dgst) == b'3dc23bc7edb9555339d68908c8afa612')


= NTP Control (mode 6) - CTL_OP_READVAR (5) - response
s = b'\xd6\xc2\x00\x13\x05\x00s\xb5\x00\x00\x00\x00\x00\x00\x00\x01\x97(\x02I\xdb\xa0s8\xedr(`\xdbJX\n'
p = NTP(s)
assert(isinstance(p, NTPControl))
assert(p.version == 2)
assert(p.mode == 6)
assert(p.response == 1)
assert(p.err == 1)
assert(p.more == 0)
assert(p.op_code == 2)
assert(len(p.data.load) == 0)
assert(p.authenticator.key_id == 1)
assert(bytes_hex(p.authenticator.dgst) == b'97280249dba07338ed722860db4a580a')


= NTP Control (mode 6) - CTL_OP_WRITEVAR (1) - request
s = b'\x16\x03\x00\x11\x00\x00\x00\x00\x00\x00\x00\x0btest1,test2\x00\x00\x00\x00\x01\xaf\xf1\x0c\xb4\xc9\x94m\xfcM\x90\tJ\xa1p\x94J'
p = NTP(s)
assert(isinstance(p, NTPControl))
assert(p.version == 2)
assert(p.mode == 6)
assert(p.response == 0)
assert(p.err == 0)
assert(p.more == 0)
assert(p.op_code == 3)
assert(len(p.data.load) == 12)
assert(p.authenticator.key_id == 1)
assert(bytes_hex(p.authenticator.dgst) == b'aff10cb4c9946dfc4d90094aa170944a')


= NTP Control (mode 6) - CTL_OP_WRITEVAR (2) - response
s = b'\xd6\xc3\x00\x11\x05\x00\x00\x00\x00\x00\x00\x00\x00\x00\x00\x01\x80z\x80\xfb\xaf\xc4pg\x98S\xa8\xe5xe\x81\x1c'
p = NTP(s)
assert(isinstance(p, NTPControl))
assert(p.version == 2)
assert(p.mode == 6)
assert(p.response == 1)
assert(p.err == 1)
assert(p.more == 0)
assert(p.op_code == 3)
assert(hasattr(p, 'status_word'))
assert(isinstance(p.status_word, NTPErrorStatusPacket))
assert(p.status_word.error_code == 5)
assert(len(p.data.load) == 0)
assert(p.authenticator.key_id == 1)
assert(bytes_hex(p.authenticator.dgst) == b'807a80fbafc470679853a8e57865811c')


= NTP Control (mode 6) - CTL_OP_CONFIGURE (1) - request
s = b'\x16\x08\x00\x16\x00\x00\x00\x00\x00\x00\x00\x0ccontrolkey 1\x00\x00\x00\x01\xea\xa7\xac\xa8\x1bj\x9c\xdbX\xe1S\r6\xfb\xef\xa4'
p = NTP(s)
assert(isinstance(p, NTPControl))
assert(p.version == 2)
assert(p.mode == 6)
assert(p.response == 0)
assert(p.err == 0)
assert(p.more == 0)
assert(p.op_code == 8)
assert(p.count == 12)
assert(p.data.load == b'controlkey 1')
assert(p.authenticator.key_id == 1)
assert(bytes_hex(p.authenticator.dgst) == b'eaa7aca81b6a9cdb58e1530d36fbefa4')


= NTP Control (mode 6) - CTL_OP_CONFIGURE (2) - response
s = b'\xd6\x88\x00\x16\x00\x00\x00\x00\x00\x00\x00\x12Config Succeeded\r\n\x00\x00\x00\x00\x00\x01\xbf\xa6\xd8_\xf9m\x1e2l)<\xac\xee\xc2\xa59'
p = NTP(s)
assert(isinstance(p, NTPControl))
assert(p.version == 2)
assert(p.mode == 6)
assert(p.response == 1)
assert(p.err == 0)
assert(p.more == 0)
assert(p.op_code == 8)
assert(p.count == 18)
assert(p.data.load == b'Config Succeeded\r\n\x00\x00')
assert(p.authenticator.key_id == 1)
assert(bytes_hex(p.authenticator.dgst) == b'bfa6d85ff96d1e326c293caceec2a539')


= NTP Control (mode 6) - CTL_OP_SAVECONFIG (1) - request
s = b'\x16\t\x00\x1d\x00\x00\x00\x00\x00\x00\x00\x0fntp.test.2.conf\x00\x00\x00\x00\x00\x00\x00\x00\x01\xc9\xfb\x8a\xbe<`_\xfa6\xd2\x18\xc3\xb7d\x89#'
p = NTP(s)
assert(isinstance(p, NTPControl))
assert(p.version == 2)
assert(p.mode == 6)
assert(p.response == 0)
assert(p.err == 0)
assert(p.more == 0)
assert(p.op_code == 9)
assert(p.count == 15)
assert(p.data.load == b'ntp.test.2.conf\x00')
assert(p.authenticator.key_id == 1)
assert(bytes_hex(p.authenticator.dgst) == b'c9fb8abe3c605ffa36d218c3b7648923')


= NTP Control (mode 6) - CTL_OP_SAVECONFIG (2) - response
s = b"\xd6\x89\x00\x1d\x00\x00\x00\x00\x00\x00\x00*Configuration saved to 'ntp.test.2.conf'\r\n\x00\x00\x00\x00\x00\x012\xc2\xbaY\xc53\xfe(\xf5P\xe5\xa0\x86\x02\x95\xd9"
p = NTP(s)
assert(isinstance(p, NTPControl))
assert(p.version == 2)
assert(p.mode == 6)
assert(p.response == 1)
assert(p.err == 0)
assert(p.more == 0)
assert(p.op_code == 9)
assert(p.count == 42)
assert(p.data.load == b"Configuration saved to 'ntp.test.2.conf'\r\n\x00\x00")
assert(p.authenticator.key_id == 1)
assert(bytes_hex(p.authenticator.dgst) == b'32c2ba59c533fe28f550e5a0860295d9')


= NTP Control (mode 6) - CTL_OP_REQ_NONCE (1) - request
s = b'\x16\x0c\x00\x07\x00\x00\x00\x00\x00\x00\x00\x00'
p = NTP(s)
assert(isinstance(p, NTPControl))
assert(p.version == 2)
assert(p.mode == 6)
assert(p.response == 0)
assert(p.err == 0)
assert(p.more == 0)
assert(p.op_code == 12)
assert(p.data == b'')
assert(p.authenticator == b'')


= NTP Control (mode 6) - CTL_OP_REQ_NONCE (2) - response
s = b'\xd6\x8c\x00\x07\x00\x00\x00\x00\x00\x00\x00 nonce=db4186a2e1d9022472e24bc9\r\n'
p = NTP(s)
assert(isinstance(p, NTPControl))
assert(p.version == 2)
assert(p.mode == 6)
assert(p.response == 1)
assert(p.err == 0)
assert(p.more == 0)
assert(p.op_code == 12)
assert(p.data.load == b'nonce=db4186a2e1d9022472e24bc9\r\n')
assert(p.authenticator == b'')


= NTP Control (mode 6) - CTL_OP_READ_MRU (1) - request
s = b'\x16\n\x00\x08\x00\x00\x00\x00\x00\x00\x00(nonce=db4186a2e1d9022472e24bc9, frags=32'
p = NTP(s)
assert(isinstance(p, NTPControl))
assert(p.version == 2)
assert(p.mode == 6)
assert(p.response == 0)
assert(p.err == 0)
assert(p.op_code == 10)
assert(p.count == 40)
assert(p.data.load == b'nonce=db4186a2e1d9022472e24bc9, frags=32')
assert(p.authenticator == b'')

= NTP Control (mode 6) - CTL_OP_READ_MRU (2) - response
s = b'\xd6\x8a\x00\x08\x00\x00\x00\x00\x00\x00\x00\xe9nonce=db4186a2e2073198b93c6419, addr.0=192.168.122.100:123,\r\nfirst.0=0xdb418673.323e1a89, last.0=0xdb418673.323e1a89, ct.0=1,\r\nmv.0=36, rs.0=0x0, WWQ.0=18446744073709509383, now=0xdb4186a2.e20ff8f4,\r\nlast.newest=0xdb418673.323e1a89\r\n\x00\x00\x00'
p = NTP(s)
assert(isinstance(p, NTPControl))
assert(p.version == 2)
assert(p.mode == 6)
assert(p.response == 1)
assert(p.err == 0)
assert(p.op_code == 10)
assert(p.count == 233)
assert(p.data.load == b'nonce=db4186a2e2073198b93c6419, addr.0=192.168.122.100:123,\r\nfirst.0=0xdb418673.323e1a89, last.0=0xdb418673.323e1a89, ct.0=1,\r\nmv.0=36, rs.0=0x0, WWQ.0=18446744073709509383, now=0xdb4186a2.e20ff8f4,\r\nlast.newest=0xdb418673.323e1a89\r\n\x00\x00\x00')
assert(p.authenticator == b'')


############
############
+ NTP Private (mode 7) tests

= NTP Private (mode 7) - error - Dissection
s = b'\x97\x00\x03\x1d@\x00\x00\x00\x00\x00\x00\x00\x00\x00\x00\x00\x00\x00'
p = NTP(s)
assert(isinstance(p, NTPPrivate))
assert(p.response == 1)
assert(p.version == 2)
assert(p.mode == 7)
assert(p.request_code == 29)
assert(p.err == 4)
assert(p.nb_items == 0)
assert(p.data_item_size == 0)


= NTP Private (mode 7) - REQ_PEER_LIST (1) - request
s = b'\x17\x00\x03\x00\x00\x00\x00\x00\x00\x00\x00\x00\x00\x00\x00\x00\x00\x00\x00\x00\x00\x00\x00\x00\x00\x00\x00\x00\x00\x00\x00\x00\x00\x00\x00\x00\x00\x00\x00\x00\x00\x00\x00\x00\x00\x00\x00\x00\x00\x00\x00\x00\x00\x00\x00\x00\x00\x00\x00\x00\x00\x00\x00\x00\x00\x00\x00\x00\x00\x00\x00\x00\x00\x00\x00\x00\x00\x00\x00\x00\x00\x00\x00\x00\x00\x00\x00\x00\x00\x00\x00\x00\x00\x00\x00\x00\x00\x00\x00\x00\x00\x00\x00\x00\x00\x00\x00\x00\x00\x00\x00\x00\x00\x00\x00\x00\x00\x00\x00\x00\x00\x00\x00\x00\x00\x00\x00\x00\x00\x00\x00\x00\x00\x00\x00\x00\x00\x00\x00\x00\x00\x00\x00\x00\x00\x00\x00\x00\x00\x00\x00\x00\x00\x00\x00\x00\x00\x00\x00\x00\x00\x00\x00\x00\x00\x00\x00\x00\x00\x00\x00\x00\x00\x00\x00\x00\x00\x00\x00\x00\x00\x00\x00\x00\x00\x00\x00\x00\x00\x00\x00\x00'
p = NTP(s)
assert(isinstance(p, NTPPrivate))
assert(p.response == 0)
assert(p.version == 2)
assert(p.mode == 7)
assert(p.request_code == 0)
assert(p.nb_items == 0)
assert(p.data_item_size == 0)


= NTP Private (mode 7) - REQ_PEER_LIST (2) - response
s = b'\x97\x00\x03\x00\x00\x01\x00 \x7f\x7f\x01\x00\x00{\x03\x83\x00\x00\x00\x00\x00\x00\x00\x00\x00\x00\x00\x00\x00\x00\x00\x00\x00\x00\x00\x00\x00\x00\x00\x00'
p = NTP(s)
assert(isinstance(p, NTPPrivate))
assert(p.response == 1)
assert(p.version == 2)
assert(p.mode == 7)
assert(p.request_code == 0)
assert(p.nb_items == 1)
assert(p.data_item_size == 32)
assert(type(p.data[0]) == NTPInfoPeerList)
assert(p.data[0].addr) == "127.127.1.0"
assert(p.data[0].port) == 123


= NTP Private (mode 7) - REQ_PEER_INFO (1) - request
s = b'\x17\x00\x03\x02\x00\x01\x00 \xc0\xa8zf\x00{\x00\x00\x00\x00\x00\x00\x00\x00\x00\x00\x00\x00\x00\x00\x00\x00\x00\x00\x00\x00\x00\x00\x00\x00\x00\x00\x00\x00\x00\x00\x00\x00\x00\x00\x00\x00\x00\x00\x00\x00\x00\x00\x00\x00\x00\x00\x00\x00\x00\x00\x00\x00\x00\x00\x00\x00\x00\x00\x00\x00\x00\x00\x00\x00\x00\x00\x00\x00\x00\x00\x00\x00\x00\x00\x00\x00\x00\x00\x00\x00\x00\x00\x00\x00\x00\x00\x00\x00\x00\x00\x00\x00\x00\x00\x00\x00\x00\x00\x00\x00\x00\x00\x00\x00\x00\x00\x00\x00\x00\x00\x00\x00\x00\x00\x00\x00\x00\x00\x00\x00\x00\x00\x00\x00\x00\x00\x00\x00\x00\x00\x00\x00\x00\x00\x00\x00\x00\x00\x00\x00\x00\x00\x00\x00\x00\x00\x00\x00\x00\x00\x00\x00\x00\x00\x00\x00\x00\x00\x00\x00\x00\x00\x00\x00\x00\x00\x00\x00\x00\x00\x00\x00\x00\x00\x00\x00\x00\x00'
p = NTP(s)
assert(isinstance(p, NTPPrivate))
assert(p.response == 0)
assert(p.version == 2)
assert(p.mode == 7)
assert(p.request_code == 2)
assert(p.nb_items == 1)
assert(p.data_item_size == 32)
assert(isinstance(p.req_data[0], NTPInfoPeerList))
assert(p.req_data[0].addr == "192.168.122.102")
assert(p.req_data[0].port == 123)


= NTP Private (mode 7) - REQ_PEER_INFO (2) - response
s = b'\x97\x00\x03\x02\x00\x01\x01\x18\xc0\xa8zf\xc0\xa8ze\x00{\x01\x03\x01\x00\x10\x06\n\xea\x04\x00\x00\xaf"\x00"\x16\x04\xb3\x01\x00\x00\x00\x00\x00\x00\x00INIT\x00\x00\x00\x00\x00\x00\x00\x00\x00\x01\x82\x9d\x00\x00\x00\x00\x00\x00\x00\x00\x00\x00\x00\x00\x00\x00\x00\x00\xdb<\x8d\xc5\xde\x7fB\x89\xdb<\x8d\xc5\xde\x7fB\x89\x00\x00\x00\x00\x00\x00\x00\x00\x00\x00\x00\x00\x00\x00\x00\x00\x00\x00\x00\x00\x00\x00\x00\x00\x00\x00\x00\x00\x00\x00\x00\x00\x00\x00\x00\x00\x00\x00\x00\x00\x00\x00\x00\x00\x00\x00\x00\x00\x00\x00\x00\x00\x00\x00\x00\x00\x00\x00\x00\x00\x00\x00\x00\x00\x00\x00\x00\x00\x00\x00\x00\x00\x00\x00\x00\x00\x00\x00\x00\x00\x00\x00\x00\x00\x00\x00\x00\x00\x00\x00\x00\x00\x00\x00\x00\x00\x00\x01\x02\x03\x04\x05\x06\x07\x00\x00\x00\x00\x00\x03\xfd\xff\x00\x00\x00\x00\x00\x00\x00\x00\x00\x00\x00\x00\x00\x00\x00\x00\x00\x00\x00\x00\x00\x00\x00\x00\x00\x00\x00\x00\x00\x00\x00\x00\x00\x00\x00\x00\x00\x00\x00\x00\x00\x00\x00\x00\x00\x00\x00\x00\x00\x00\x00\x00\x00\x00\x00\x00\x00\x00\x00\x00\x00\x00\x00\x00\x00\x00\x00\x00\x00\x00\x00\x00\x00\x00\x00\x00\x00\x00\x00\x00\x00\x00\x00\x00'
p = NTP(s)
assert(isinstance(p, NTPPrivate))
assert(p.response == 1)
assert(p.version == 2)
assert(p.mode == 7)
assert(p.request_code == 2)
assert(isinstance(p.data[0], NTPInfoPeer))
assert(p.data[0].dstaddr == "192.168.122.102")
assert(p.data[0].srcaddr == "192.168.122.101")
assert(p.data[0].srcport == 123)
assert(p.data[0].associd == 1203)
assert(p.data[0].keyid == 1)


= NTP Private (mode 7) - REQ_PEER_LIST_SUM (1) - request
s = b'\x17\x00\x03\x01\x00\x00\x00\x00\x00\x00\x00\x00\x00\x00\x00\x00\x00\x00\x00\x00\x00\x00\x00\x00\x00\x00\x00\x00\x00\x00\x00\x00\x00\x00\x00\x00\x00\x00\x00\x00\x00\x00\x00\x00\x00\x00\x00\x00\x00\x00\x00\x00\x00\x00\x00\x00\x00\x00\x00\x00\x00\x00\x00\x00\x00\x00\x00\x00\x00\x00\x00\x00\x00\x00\x00\x00\x00\x00\x00\x00\x00\x00\x00\x00\x00\x00\x00\x00\x00\x00\x00\x00\x00\x00\x00\x00\x00\x00\x00\x00\x00\x00\x00\x00\x00\x00\x00\x00\x00\x00\x00\x00\x00\x00\x00\x00\x00\x00\x00\x00\x00\x00\x00\x00\x00\x00\x00\x00\x00\x00\x00\x00\x00\x00\x00\x00\x00\x00\x00\x00\x00\x00\x00\x00\x00\x00\x00\x00\x00\x00\x00\x00\x00\x00\x00\x00\x00\x00\x00\x00\x00\x00\x00\x00\x00\x00\x00\x00\x00\x00\x00\x00\x00\x00\x00\x00\x00\x00\x00\x00\x00\x00\x00\x00\x00\x00\x00\x00\x00\x00\x00\x00'
p = NTP(s)
assert(isinstance(p, NTPPrivate))
assert(p.response == 0)
assert(p.version == 2)
assert(p.mode == 7)
assert(p.request_code == 1)


= NTP Private (mode 7) - REQ_PEER_LIST_SUM (2) - response (1st packet)
s = b'\xd7\x00\x03\x01\x00\x06\x00H\n\x00\x02\x0f\xc0\x00\x02\x01\x00{\x10\x06\n\x00\x01\x03\x00\x00\x00\x00\x00\x00\x00\x00\x00\x00\x00\x00\x00\x03\xfd\xff\x00\x00\x00\x00\x00\x00\x00\x00\x00\x00\x00\x00\x00\x00\x00\x00\x00\x00\x00\x00\x00\x00\x00\x00\x00\x00\x00\x00\x00\x00\x00\x00\x00\x00\x00\x00\x00\x00\x00\x00\n\x00\x02\x0f\xc0\x00\x02\x02\x00{\x10\x06\n\x00\x01\x03\x00\x00\x00\x00\x00\x00\x00\x00\x00\x00\x00\x00\x00\x03\xfd\xff\x00\x00\x00\x00\x00\x00\x01\x02\x01\x01\x01\x01\x01\x01\x00\x00\x00\x00\x00\x00\x00\x00\x00\x00\x00\x00\x00\x00\x00\x00\x00\x00\x00\x00\x00\x00\x00\x00\x00\x00\n\x00\x02\x0f\xc0\xa8d\x01\x00{\x10\x07\n\x00\x01\x03\x00\x00\x00\x00\x00\x00\x00\x00\x00\x00\x00\x00\x00\x03\xfd\xff\x00\x00\x00\x00\x00\x00\x00\x00\x00\x00\x00\x01eth0\xc0\xa8zg\x00{\x01\x01\x00\x00\x00\x00\x00\x00\x00\x00\x00\x00\x00\x00\x00\x00\x00\x00\n\x00\x02\x0f\xc0\xa8d\x02\x00{\x10\x07\n\x00\x01\x03\x00\x00\x00\x00\x00\x00\x00\x00\x00\x00\x00\x00\x00\x03\xfd\xff\x00\x00\x00\x00\x00\x00\x00\x02\xc0\xa8zh\x00{\x01\x01\x00\x00\x00\x00\x00\x00\x00\x00\x00\x00\x00\x00\x00\x00\x00\x00\x00\x00\x00\x00\x00\x00\x00\x01\n\x00\x02\x0f\xc0\xa8d\r\x00{\x10\x07\n\x00\x01\x03\x00\x00\x00\x00\x00\x00\x00\x00\x00\x00\x00\x00\x00\x03\xfd\xff\x00\x00\x00\x00\x00{\x01\x01\x00\x00\x00\x00\x00\x00\x00\x00\x00\x00\x00\x00\x00\x00\x00\x00\x00\x00\x00\x00\x00\x00\x00\x00\xc0\xa8zk\x00{\x01\x01\xc0\xa8ze\xc0\xa8zf\x00{\x0b\x06\x07\xf4\x83\x01\x00\x00\x07\x89\x00\x00\x00\x007\xb1\x00h\x00\x00o?\x00\x00\x00\x00\x00\x00\x00\x00\x00\n\x00\x01\x00\x00\x00\x00\x00\x00\x00\x00\x00\x00\x00\x00\xc0\xa8zm\x00{\x01\x01\x00\x00\x00\x00\x00\x00\x00\x00'
p = NTP(s)
assert(isinstance(p, NTPPrivate))
assert(p.response == 1)
assert(p.more == 1)
assert(p.version == 2)
assert(p.mode == 7)
assert(p.request_code == 1)
assert(isinstance(x, NTPInfoPeerSummary) for x in p.data)
assert(p.data[0].srcaddr == "192.0.2.1")


= NTP Private (mode 7) - REQ_PEER_LIST_SUM (3) - response (2nd packet)
s = b'\xd7\x01\x03\x01\x00\x06\x00H\xc0\xa8ze\xc0\xa8zg\x00{\x10\x08\n\x00\x01\x01\x00\x00\x00\x00\x00\x00\x00\x00\x00\x00\x00\x00\x00\x03\xfd\xff\x00\x00\x00\x00\xff\xff\xff\xff\x00\x00\x00\x00\x00\x00\x00\x00\x00\x00\x00\x01eth1\x00\x00\x00\x00\x00\x00\x00\x00\x00\x00\x00\x00\x00\x00\x00\x00\xc0\xa8ze\xc0\xa8zg\x00{\x10\x08\n\x00\x11\x03\x00\x00\x00\x00\x00\x00\x00\x00\x00\x00\x00\x00\x00\x03\xfd\xff\x00\x00\x00\x00\x00\x00\x01\x02\x01\x01\x01\x01\x01\x01\x00\x00\x00\x00\x00\x00\x00\x00\x00\x00\x00\x00\x00\x00\x00\x00\x00\x00\x00\x00\x00\x00\x00\x00\x00\x00\xc0\xa8ze\xc0\xa8zh\x00{\x10\x08\n\x00\x01\x01\x00\x00\x00\x00\x00\x00\x00\x00\x00\x00\x00\x00\x00\x03\xfd\xff\x00\x00\x00\x00\x00\x00\x00\x00\x00\x00\x00\x01eth0\xc0\xa8zg\x00{\x01\x01\x00\x00\x00\x00\x00\x00\x00\x00\x00\x00\x00\x00\x00\x00\x00\x00\xc0\xa8ze\xc0\xa8zi\x00{\x10\x07\n\x00\x01\x01\x00\x00\x00\x00\x00\x00\x00\x00\x00\x00\x00\x00\x00\x03\xfd\xff\x00\x00\x00\x00\x00\x00\x00\x02\xc0\xa8zh\x00{\x01\x01\x00\x00\x00\x00\x00\x00\x00\x00\x00\x00\x00\x00\x00\x00\x00\x00\x00\x00\x00\x00\x00\x00\x00\x01\xc0\xa8ze\xc0\xa8zj\x00{\x10\x07\n\x00\x01\x01\x00\x00\x00\x00\x00\x00\x00\x00\x00\x00\x00\x00\x00\x03\xfd\xff\x00\x00\x00\x00\x00{\x01\x01\x00\x00\x00\x00\x00\x00\x00\x00\x00\x00\x00\x00\x00\x00\x00\x00\x00\x00\x00\x00\x00\x00\x00\x00\xc0\xa8zk\x00{\x01\x01\xc0\xa8ze\xc0\xa8zk\x00{\x10\x07\n\x00\x01\x01\x00\x00\x00\x00\x00\x00\x00\x00\x00\x00\x00\x00\x00\x03\xfd\xff\x00\x00\x00\x00\x00\x00\x00\x00\x00\n\x00\x01\x00\x00\x00\x00\x00\x00\x00\x00\x00\x00\x00\x00\xc0\xa8zm\x00{\x01\x01\x00\x00\x00\x00\x00\x00\x00\x00'
p = NTP(s)

assert(isinstance(p, NTPPrivate))
assert(p.response == 1)
assert(p.more == 1)
assert(p.version == 2)
assert(p.mode == 7)
assert(p.request_code == 1)
assert(isinstance(x, NTPInfoPeerSummary) for x in p.data)
assert(p.data[0].srcaddr == "192.168.122.103")


= NTP Private (mode 7) - REQ_PEER_LIST_SUM (3) - response (3rd packet)
s = b'\x97\x02\x03\x01\x00\x02\x00H\xc0\xa8ze\xc0\xa8zl\x00{\x10\x07\n\x00\x01\x01\x00\x00\x00\x00\x00\x00\x00\x00\x00\x00\x00\x00\x00\x03\xfd\xff\x00\x00\x00\x00\xff\xff\xff\xff\x00\x00\x00\x00\x00\x00\x00\x00\x00\x00\x00\x01eth1\x00\x00\x00\x00\x00\x00\x00\x00\x00\x00\x00\x00\x00\x00\x00\x00\xc0\xa8ze\xc0\xa8zm\x00{\x10\x07\n\x00\x01\x01\x00\x00\x00\x00\x00\x00\x00\x00\x00\x00\x00\x00\x00\x03\xfd\xff\x00\x00\x00\x00\x00\x00\x01\x02\x01\x01\x01\x01\x01\x01\x00\x00\x00\x00\x00\x00\x00\x00\x00\x00\x00\x00\x00\x00\x00\x00\x00\x00\x00\x00\x00\x00\x00\x00\x00\x00'
p = NTP(s)

assert(isinstance(p, NTPPrivate))
assert(p.response == 1)
assert(p.more == 0)
assert(p.version == 2)
assert(p.mode == 7)
assert(p.request_code == 1)
assert(isinstance(x, NTPInfoPeerSummary) for x in p.data)
assert(p.data[0].srcaddr == "192.168.122.108")


= NTP Private (mode 7) - REQ_PEER_STATS (1) - request
s = b'\x17\x00\x03\x03\x00\x01\x00 \xc0\xa8ze\x00{\x00\x00\x00\x00\x00\x00\x00\x00\x00\x00\x00\x00\x00\x00\x00\x00\x00\x00\x00\x00\x00\x00\x00\x00\x00\x00\x00\x00\x00\x00\x00\x00\x00\x00\x00\x00\x00\x00\x00\x00\x00\x00\x00\x00\x00\x00\x00\x00\x00\x00\x00\x00\x00\x00\x00\x00\x00\x00\x00\x00\x00\x00\x00\x00\x00\x00\x00\x00\x00\x00\x00\x00\x00\x00\x00\x00\x00\x00\x00\x00\x00\x00\x00\x00\x00\x00\x00\x00\x00\x00\x00\x00\x00\x00\x00\x00\x00\x00\x00\x00\x00\x00\x00\x00\x00\x00\x00\x00\x00\x00\x00\x00\x00\x00\x00\x00\x00\x00\x00\x00\x00\x00\x00\x00\x00\x00\x00\x00\x00\x00\x00\x00\x00\x00\x00\x00\x00\x00\x00\x00\x00\x00\x00\x00\x00\x00\x00\x00\x00\x00\x00\x00\x00\x00\x00\x00\x00\x00\x00\x00\x00\x00\x00\x00\x00\x00\x00\x00\x00\x00\x00\x00\x00\x00\x00\x00\x00\x00'
p = NTP(s)
assert(isinstance(p, NTPPrivate))
assert(p.response == 0)
assert(p.more == 0)
assert(p.version == 2)
assert(p.mode == 7)
assert(p.request_code == 3)
assert(isinstance(p.req_data[0], NTPInfoPeerList))


= NTP Private (mode 7) - REQ_PEER_STATS (2) - response
s = b'\x97\x00\x03\x03\x00\x01\x00x\xc0\xa8zf\xc0\xa8ze\x00{\x00\x01\x01\x00\x10\x06\x00\x00\x00)\x00\x00\x00\x1e\x00\x02\xda|\x00\x00\x00\xbc\x00\x00\x00\x00\x00\x00\x0b\x07\x00\x00\x00\x00\x00\x00\x00\x00\x00\x00\nJ\x00\x00\x00\x00\x00\x00\x00\x00\x00\x00\x00\x00\x00\x00\x0b\x07\x00\x00\x00\x00\xde\x7fB\x89\x00<\x8d\xc5\x00\x00\x00\x00\x00\x00\x00\x00\x00\x00\x00\x00\x00\x00\x00\x00\x00\x00\x00\x00\x00\x00\x00\x00\x00\x00\x00\x00\x00\x00\x00\x00\x00\x00\x00\x00\x00\x00\x00\x00'
p = NTP(s)

assert(isinstance(p, NTPPrivate))
assert(p.response == 1)
assert(p.more == 0)
assert(p.version == 2)
assert(p.mode == 7)
assert(p.request_code == 3)
assert(isinstance(x, NTPInfoPeerStats) for x in p.data)


= NTP Private (mode 7) - REQ_SYS_INFO (1) - request
s = b'\x17\x00\x03\x04\x00\x00\x00\x00\x00\x00\x00\x00\x00\x00\x00\x00\x00\x00\x00\x00\x00\x00\x00\x00\x00\x00\x00\x00\x00\x00\x00\x00\x00\x00\x00\x00\x00\x00\x00\x00\x00\x00\x00\x00\x00\x00\x00\x00\x00\x00\x00\x00\x00\x00\x00\x00\x00\x00\x00\x00\x00\x00\x00\x00\x00\x00\x00\x00\x00\x00\x00\x00\x00\x00\x00\x00\x00\x00\x00\x00\x00\x00\x00\x00\x00\x00\x00\x00\x00\x00\x00\x00\x00\x00\x00\x00\x00\x00\x00\x00\x00\x00\x00\x00\x00\x00\x00\x00\x00\x00\x00\x00\x00\x00\x00\x00\x00\x00\x00\x00\x00\x00\x00\x00\x00\x00\x00\x00\x00\x00\x00\x00\x00\x00\x00\x00\x00\x00\x00\x00\x00\x00\x00\x00\x00\x00\x00\x00\x00\x00\x00\x00\x00\x00\x00\x00\x00\x00\x00\x00\x00\x00\x00\x00\x00\x00\x00\x00\x00\x00\x00\x00\x00\x00\x00\x00\x00\x00\x00\x00\x00\x00\x00\x00\x00\x00\x00\x00\x00\x00\x00\x00'
p = NTP(s)

assert(isinstance(p, NTPPrivate))
assert(p.response == 0)
assert(p.more == 0)
assert(p.version == 2)
assert(p.mode == 7)
assert(p.request_code == 4)


= NTP Private (mode 7) - REQ_SYS_INFO (2) - response
s = b'\x97\x00\x03\x04\x00\x01\x00P\x7f\x7f\x01\x00\x03\x00\x0b\xf0\x00\x00\x00\x00\x00\x00\x03\x06\x7f\x7f\x01\x00\xdb<\xca\xf3\xa1\x92\xe1\xf7\x06\x00\x00\x00\xce\x00\x00\x00\x00\x00\x00\x00\x00\x00\x00\x01\x00\x00\x00\x00\x00\x00\x00\x00\x00\x00\x00\x00\x00\x00\x00\x00\x00\x00\x00\x00\x00\x00\x0b\x07\x00\x00\x00\x00\xde\x7fB\x89\x00<\x8d\xc5'
p = NTP(s)

assert(isinstance(p, NTPPrivate))
assert(p.response == 1)
assert(p.more == 0)
assert(p.version == 2)
assert(p.mode == 7)
assert(p.request_code == 4)
assert(isinstance(p.data[0], NTPInfoSys))
assert(p.data[0].peer == "127.127.1.0")
assert(p.data[0].peer_mode == 3)
assert(p.data[0].leap == 0)
assert(p.data[0].stratum == 11)
assert(p.data[0].precision == 240)
assert(p.data[0].refid == "127.127.1.0")


= NTP Private (mode 7) - REQ_SYS_STATS (1) - request
s = b'\x17\x00\x03\x05\x00\x00\x00\x00\x00\x00\x00\x00\x00\x00\x00\x00\x00\x00\x00\x00\x00\x00\x00\x00\x00\x00\x00\x00\x00\x00\x00\x00\x00\x00\x00\x00\x00\x00\x00\x00\x00\x00\x00\x00\x00\x00\x00\x00\x00\x00\x00\x00\x00\x00\x00\x00\x00\x00\x00\x00\x00\x00\x00\x00\x00\x00\x00\x00\x00\x00\x00\x00\x00\x00\x00\x00\x00\x00\x00\x00\x00\x00\x00\x00\x00\x00\x00\x00\x00\x00\x00\x00\x00\x00\x00\x00\x00\x00\x00\x00\x00\x00\x00\x00\x00\x00\x00\x00\x00\x00\x00\x00\x00\x00\x00\x00\x00\x00\x00\x00\x00\x00\x00\x00\x00\x00\x00\x00\x00\x00\x00\x00\x00\x00\x00\x00\x00\x00\x00\x00\x00\x00\x00\x00\x00\x00\x00\x00\x00\x00\x00\x00\x00\x00\x00\x00\x00\x00\x00\x00\x00\x00\x00\x00\x00\x00\x00\x00\x00\x00\x00\x00\x00\x00\x00\x00\x00\x00\x00\x00\x00\x00\x00\x00\x00\x00\x00\x00\x00\x00\x00\x00'
p = NTP(s)
assert(isinstance(p, NTPPrivate))
assert(p.response == 0)
assert(p.more == 0)
assert(p.version == 2)
assert(p.mode == 7)
assert(p.request_code == 5)


= NTP Private (mode 7) - REQ_SYS_STATS (2) - response
s = b'\x97\x00\x03\x05\x00\x01\x00,\x00\x02\xe2;\x00\x02\xe2;\x00\x00\x00\x00\x00\x00\x00\x00\x00\x00\x0b%\x00\x00\x00\x00\x00\x00\x00\x00\x00\x00\x0b%\x00\x00\x00\x00\x00\x00\x0b=\x00\x00\x00\x00'
p = NTP(s)
assert(isinstance(p, NTPPrivate))
assert(p.response == 1)
assert(p.more == 0)
assert(p.version == 2)
assert(p.mode == 7)
assert(p.request_code == 5)
assert(isinstance(p.data[0], NTPInfoSysStats))
assert(p.data[0].timeup == 188987)
assert(p.data[0].received == 2877)


= NTP Private (mode 7) - REQ_IO_STATS (1) - request
s = b'\x17\x00\x03\x06\x00\x00\x00\x00\x00\x00\x00\x00\x00\x00\x00\x00\x00\x00\x00\x00\x00\x00\x00\x00\x00\x00\x00\x00\x00\x00\x00\x00\x00\x00\x00\x00\x00\x00\x00\x00\x00\x00\x00\x00\x00\x00\x00\x00\x00\x00\x00\x00\x00\x00\x00\x00\x00\x00\x00\x00\x00\x00\x00\x00\x00\x00\x00\x00\x00\x00\x00\x00\x00\x00\x00\x00\x00\x00\x00\x00\x00\x00\x00\x00\x00\x00\x00\x00\x00\x00\x00\x00\x00\x00\x00\x00\x00\x00\x00\x00\x00\x00\x00\x00\x00\x00\x00\x00\x00\x00\x00\x00\x00\x00\x00\x00\x00\x00\x00\x00\x00\x00\x00\x00\x00\x00\x00\x00\x00\x00\x00\x00\x00\x00\x00\x00\x00\x00\x00\x00\x00\x00\x00\x00\x00\x00\x00\x00\x00\x00\x00\x00\x00\x00\x00\x00\x00\x00\x00\x00\x00\x00\x00\x00\x00\x00\x00\x00\x00\x00\x00\x00\x00\x00\x00\x00\x00\x00\x00\x00\x00\x00\x00\x00\x00\x00\x00\x00\x00\x00\x00\x00'
p = NTP(s)
assert(isinstance(p, NTPPrivate))
assert(p.response == 0)
assert(p.more == 0)
assert(p.version == 2)
assert(p.mode == 7)
assert(p.request_code == 6)


= NTP Private (mode 7) - REQ_IO_STATS (2) - response
s = b'\x97\x00\x03\x06\x00\x01\x00(\x00\x00\x03\x04\x00\n\x00\t\x00\x00\x00\x01\x00\x00\x00\x00\x00\x00\x00\x00\x00\x00\x00J\x00\x00\x00\xd9\x00\x00\x00\x00\x00\x00\x00J\x00\x00\x00J'
p = NTP(s)
assert(isinstance(p, NTPPrivate))
assert(p.response == 1)
assert(p.more == 0)
assert(p.version == 2)
assert(p.mode == 7)
assert(p.request_code == 6)
assert(p.data[0].timereset == 772)
assert(p.data[0].sent == 217)


= NTP Private (mode 7) - REQ_MEM_STATS (1) - request
s = b'\x17\x00\x03\x07\x00\x00\x00\x00\x00\x00\x00\x00\x00\x00\x00\x00\x00\x00\x00\x00\x00\x00\x00\x00\x00\x00\x00\x00\x00\x00\x00\x00\x00\x00\x00\x00\x00\x00\x00\x00\x00\x00\x00\x00\x00\x00\x00\x00\x00\x00\x00\x00\x00\x00\x00\x00\x00\x00\x00\x00\x00\x00\x00\x00\x00\x00\x00\x00\x00\x00\x00\x00\x00\x00\x00\x00\x00\x00\x00\x00\x00\x00\x00\x00\x00\x00\x00\x00\x00\x00\x00\x00\x00\x00\x00\x00\x00\x00\x00\x00\x00\x00\x00\x00\x00\x00\x00\x00\x00\x00\x00\x00\x00\x00\x00\x00\x00\x00\x00\x00\x00\x00\x00\x00\x00\x00\x00\x00\x00\x00\x00\x00\x00\x00\x00\x00\x00\x00\x00\x00\x00\x00\x00\x00\x00\x00\x00\x00\x00\x00\x00\x00\x00\x00\x00\x00\x00\x00\x00\x00\x00\x00\x00\x00\x00\x00\x00\x00\x00\x00\x00\x00\x00\x00\x00\x00\x00\x00\x00\x00\x00\x00\x00\x00\x00\x00\x00\x00\x00\x00\x00\x00'
p = NTP(s)
assert(isinstance(p, NTPPrivate))
assert(p.response == 0)
assert(p.more == 0)
assert(p.version == 2)
assert(p.mode == 7)
assert(p.request_code == 7)


= NTP Private (mode 7) - REQ_MEM_STATS (2) - response
s = b'\x97\x00\x03\x07\x00\x01\x00\x94\x00\x00\n\xee\x00\x0f\x00\r\x00\x00\x00<\x00\x00\x00\x00\x00\x00\x00\x00\x00\x00\x00\x00\x00\x00\x00\x00\x00\x00\x00\x00\x00\x00\x00\x00\x00\x00\x00\x00\x00\x00\x00\x00\x00\x01\x00\x00\x00\x00\x00\x00\x00\x00\x00\x00\x00\x00\x00\x00\x00\x00\x00\x00\x00\x00\x00\x00\x00\x00\x00\x00\x00\x00\x00\x00\x00\x00\x00\x00\x00\x00\x00\x00\x00\x00\x00\x00\x00\x00\x00\x00\x00\x00\x00\x00\x00\x00\x00\x00\x00\x00\x00\x00\x00\x00\x00\x00\x00\x01\x00\x00\x00\x00\x00\x00\x00\x00\x00\x00\x00\x00\x00\x00\x00\x00\x00\x00\x00\x00\x00\x00\x00\x00\x00\x00\x00\x00\x00\x00\x00\x00\x00\x00\x00\x00\x00\x00'
p = NTP(s)
assert(isinstance(p, NTPPrivate))
assert(p.response == 1)
assert(p.more == 0)
assert(p.version == 2)
assert(p.mode == 7)
assert(p.request_code == 7)
assert(p.data[0].timereset == 2798)
assert(p.data[0].totalpeermem == 15)
assert(p.data[0].freepeermem == 13)
assert(p.data[0].findpeer_calls == 60)
assert(p.data[0].hashcount[25] == 1 and p.data[0].hashcount[89] == 1)


= NTP Private (mode 7) - REQ_LOOP_INFO (1) - request
s = b'\x17\x00\x03\x08\x00\x00\x00\x00\x00\x00\x00\x00\x00\x00\x00\x00\x00\x00\x00\x00\x00\x00\x00\x00\x00\x00\x00\x00\x00\x00\x00\x00\x00\x00\x00\x00\x00\x00\x00\x00\x00\x00\x00\x00\x00\x00\x00\x00\x00\x00\x00\x00\x00\x00\x00\x00\x00\x00\x00\x00\x00\x00\x00\x00\x00\x00\x00\x00\x00\x00\x00\x00\x00\x00\x00\x00\x00\x00\x00\x00\x00\x00\x00\x00\x00\x00\x00\x00\x00\x00\x00\x00\x00\x00\x00\x00\x00\x00\x00\x00\x00\x00\x00\x00\x00\x00\x00\x00\x00\x00\x00\x00\x00\x00\x00\x00\x00\x00\x00\x00\x00\x00\x00\x00\x00\x00\x00\x00\x00\x00\x00\x00\x00\x00\x00\x00\x00\x00\x00\x00\x00\x00\x00\x00\x00\x00\x00\x00\x00\x00\x00\x00\x00\x00\x00\x00\x00\x00\x00\x00\x00\x00\x00\x00\x00\x00\x00\x00\x00\x00\x00\x00\x00\x00\x00\x00\x00\x00\x00\x00\x00\x00\x00\x00\x00\x00\x00\x00\x00\x00\x00\x00'
p = NTP(s)
assert(isinstance(p, NTPPrivate))
assert(p.response == 0)
assert(p.more == 0)
assert(p.version == 2)
assert(p.mode == 7)
assert(p.request_code == 8)


= NTP Private (mode 7) - REQ_LOOP_INFO (2) - response
s = b'\x97\x00\x03\x08\x00\x01\x00\x18\x00\x00\x00\x00\x00\x00\x00\x00\x00\x00\x00\x00\x00\x00\x00\x00\x00\x00\x00\x06\x00\x00\x00\x04'
p = NTP(s)
assert(isinstance(p, NTPPrivate))
assert(p.response == 1)
assert(p.more == 0)
assert(p.version == 2)
assert(p.mode == 7)
assert(p.request_code == 8)
assert(p.data[0].last_offset == 0.0)
assert(p.data[0].watchdog_timer == 4)



= NTP Private (mode 7) - REQ_TIMER_STATS (1) - request
s = b'\x17\x00\x03\t\x00\x00\x00\x00\x00\x00\x00\x00\x00\x00\x00\x00\x00\x00\x00\x00\x00\x00\x00\x00\x00\x00\x00\x00\x00\x00\x00\x00\x00\x00\x00\x00\x00\x00\x00\x00\x00\x00\x00\x00\x00\x00\x00\x00\x00\x00\x00\x00\x00\x00\x00\x00\x00\x00\x00\x00\x00\x00\x00\x00\x00\x00\x00\x00\x00\x00\x00\x00\x00\x00\x00\x00\x00\x00\x00\x00\x00\x00\x00\x00\x00\x00\x00\x00\x00\x00\x00\x00\x00\x00\x00\x00\x00\x00\x00\x00\x00\x00\x00\x00\x00\x00\x00\x00\x00\x00\x00\x00\x00\x00\x00\x00\x00\x00\x00\x00\x00\x00\x00\x00\x00\x00\x00\x00\x00\x00\x00\x00\x00\x00\x00\x00\x00\x00\x00\x00\x00\x00\x00\x00\x00\x00\x00\x00\x00\x00\x00\x00\x00\x00\x00\x00\x00\x00\x00\x00\x00\x00\x00\x00\x00\x00\x00\x00\x00\x00\x00\x00\x00\x00\x00\x00\x00\x00\x00\x00\x00\x00\x00\x00\x00\x00\x00\x00\x00\x00\x00\x00'
p = NTP(s)
assert(isinstance(p, NTPPrivate))
assert(p.response == 0)
assert(p.more == 0)
assert(p.version == 2)
assert(p.mode == 7)
assert(p.request_code == 9)


= NTP Private (mode 7) - REQ_TIMER_STATS (2) - response
s = b'\x97\x00\x03\t\x00\x01\x00\x10\x00\x00\x01h\x00\x00\x01h\x00\x00\x00\x00\x00\x00\x00\x00'
p = NTP(s)
assert(isinstance(p, NTPPrivate))
assert(p.response == 1)
assert(p.more == 0)
assert(p.version == 2)
assert(p.mode == 7)
assert(p.request_code == 9)
assert(p.data[0].timereset == 360)
assert(p.data[0].alarms == 360)


= NTP Private (mode 7) - REQ_CONFIG (1) - request
s = b'\x17\x80\x03\n\x00\x01\x00\xa8\xc0\xa8zm\x01\x03\x06\n\x00\x00\x00\x00\x00\x00\x00\x00\x00\x00\x00\x00\x00\x00\x00\x00\x00\x00\x00\x00\x00\x00\x00\x00\x00\x00\x00\x00\x00\x00\x00\x00\x00\x00\x00\x00\x00\x00\x00\x00\x00\x00\x00\x00\x00\x00\x00\x00\x00\x00\x00\x00\x00\x00\x00\x00\x00\x00\x00\x00\x00\x00\x00\x00\x00\x00\x00\x00\x00\x00\x00\x00\x00\x00\x00\x00\x00\x00\x00\x00\x00\x00\x00\x00\x00\x00\x00\x00\x00\x00\x00\x00\x00\x00\x00\x00\x00\x00\x00\x00\x00\x00\x00\x00\x00\x00\x00\x00\x00\x00\x00\x00\x00\x00\x00\x00\x00\x00\x00\x00\x00\x00\x00\x00\x00\x00\x00\x00\x00\x00\x00\x00\x00\x00\x00\x00\x00\x00\x00\x00\x00\x00\x00\x00\x00\x00\x00\x00\x00\x00\x00\x00\x00\x00\x00\x00\x00\x00\x00\x00\x00\x00\x00\x00\x00\x00\x00\x00\xdb9\xec\x93\xb1\xa8\xa0a\x00\x00\x00\x01Z\xba\xfe\x01\x1cr\x05d\xa1\x14\xb1)\xe9vD\x8d'
p = NTP(s)
assert(isinstance(p, NTPPrivate))
assert(p.response == 0)
assert(p.more == 0)
assert(p.version == 2)
assert(p.mode == 7)
assert(p.request_code == 10)
assert(p.nb_items == 1)
assert(p.data_item_size == 168)
assert(hasattr(p, 'req_data'))
assert(isinstance(p.req_data[0], NTPConfPeer))
assert(p.req_data[0].peeraddr == "192.168.122.109")
assert(p.req_data[0].hmode == 1)
assert(p.req_data[0].version == 3)
assert(p.req_data[0].minpoll == 6)
assert(p.req_data[0].maxpoll == 10)
assert(hasattr(p, 'authenticator'))
assert(p.authenticator.key_id == 1)
assert(bytes_hex(p.authenticator.dgst) == b'5abafe011c720564a114b129e976448d')


= NTP Private (mode 7) - REQ_CONFIG (2) - response
s = b'\x97\x00\x03\n\x00\x00\x00\x00\x00\x00\x00\x00\x00\x00\x00\x00\x00\x00'
p = NTP(s)
assert(isinstance(p, NTPPrivate))
assert(p.response == 1)
assert(p.more == 0)
assert(p.version == 2)
assert(p.mode == 7)
assert(p.auth == 0)
assert(p.request_code == 10)
assert(p.err == 0)
assert(p.nb_items == 0)
assert(p.data_item_size == 0)


= NTP Private (mode 7) - REQ_UNCONFIG (1) - request
s = b'\x17\x80\x03\x0b\x00\x01\x00\x18\xc0\xa8zk\x00\x00\x00\x00X\x88P\xb1\xff\x7f\x00\x008\x88P\xb1\xff\x7f\x00\x00\x00\x00\x00\x00\x00\x00\x00\x00\x00\x00\x00\x00\x00\x00\x00\x00\x00\x00\x00\x00\x00\x00\x00\x00\x00\x00\x00\x00\x00\x00\x00\x00\x00\x00\x00\x00\x00\x00\x00\x00\x00\x00\x00\x00\x00\x00\x00\x00\x00\x00\x00\x00\x00\x00\x00\x00\x00\x00\x00\x00\x00\x00\x00\x00\x00\x00\x00\x00\x00\x00\x00\x00\x00\x00\x00\x00\x00\x00\x00\x00\x00\x00\x00\x00\x00\x00\x00\x00\x00\x00\x00\x00\x00\x00\x00\x00\x00\x00\x00\x00\x00\x00\x00\x00\x00\x00\x00\x00\x00\x00\x00\x00\x00\x00\x00\x00\x00\x00\x00\x00\x00\x00\x00\x00\x00\x00\x00\x00\x00\x00\x00\x00\x00\x00\x00\x00\x00\x00\x00\x00\x00\x00\x00\x00\x00\x00\x00\x00\x00\x00\x00\x00\xdb9\xf0\x1bq\xc8\xe5\xa6\x00\x00\x00\x01\x1dM;\xfeZ~]Z\xe3Ea\x92\x9aE\xd8%'
p = NTP(s)
assert(isinstance(p, NTPPrivate))
assert(p.response == 0)
assert(p.more == 0)
assert(p.version == 2)
assert(p.mode == 7)
assert(p.request_code == 11)
assert(p.nb_items == 1)
assert(p.data_item_size == 24)
assert(hasattr(p, 'req_data'))
assert(isinstance(p.req_data[0], NTPConfUnpeer))
assert(p.req_data[0].peeraddr == "192.168.122.107")
assert(p.req_data[0].v6_flag == 0)
assert(hasattr(p, 'authenticator'))
assert(p.authenticator.key_id == 1)
assert(bytes_hex(p.authenticator.dgst) == b'1d4d3bfe5a7e5d5ae34561929a45d825')


= NTP Private (mode 7) - REQ_UNCONFIG (2) - response
s = b'\x97\x00\x03\x0b\x00\x00\x00\x00\x00\x00\x00\x00\x00\x00\x00\x00\x00\x00'
p = NTP(s)
assert(isinstance(p, NTPPrivate))
assert(p.response == 1)
assert(p.more == 0)
assert(p.version == 2)
assert(p.mode == 7)
assert(p.auth == 0)
assert(p.request_code == 11)
assert(p.err == 0)
assert(p.nb_items == 0)
assert(p.data_item_size == 0)


= NTP Private (mode 7) - REQ_RESADDFLAGS (1) - request
s = b'\x17\x80\x03\x11\x00\x01\x000\xc0\xa8zi\xff\xff\xff\xff\x04\x00\x00\x00\x00\x00\x00\x00"\x00\x00\x00\x00\x00\x00\x00\x00\x00\x00\x00\x00\x00\x00\x00\x00\x00\x00\x00\x00\x00\x00\x00\x00\x00\x00\x00\x00\x00\x00\x00\x00\x00\x00\x00\x00\x00\x00\x00\x00\x00\x00\x00\x00\x00\x00\x00\x00\x00\x00\x00\x00\x00\x00\x00\x00\x00\x00\x00\x00\x00\x00\x00\x00\x00\x00\x00\x00\x00\x00\x00\x00\x00\x00\x00\x00\x00\x00\x00\x00\x00\x00\x00\x00\x00\x00\x00\x00\x00\x00\x00\x00\x00\x00\x00\x00\x00\x00\x00\x00\x00\x00\x00\x00\x00\x00\x00\x00\x00\x00\x00\x00\x00\x00\x00\x00\x00\x00\x00\x00\x00\x00\x00\x00\x00\x00\x00\x00\x00\x00\x00\x00\x00\x00\x00\x00\x00\x00\x00\x00\x00\x00\x00\x00\x00\x00\x00\x00\x00\x00\x00\x00\x00\x00\x00\x00\x00\x00\x00\xdb9\xf0V\xa9"\xe6_\x00\x00\x00\x01>=\xb70Tp\xee\xae\xe1\xad4b\xef\xe3\x80\xc8'
p = NTP(s)
assert(isinstance(p, NTPPrivate))
assert(p.response == 0)
assert(p.more == 0)
assert(p.version == 2)
assert(p.mode == 7)
assert(p.request_code == 17)
assert(p.nb_items == 1)
assert(p.data_item_size == 48)
assert(hasattr(p, 'req_data'))
assert(isinstance(p.req_data[0], NTPConfRestrict))
assert(p.req_data[0].addr == "192.168.122.105")
assert(p.req_data[0].mask == "255.255.255.255")
assert(hasattr(p, 'authenticator'))
assert(p.authenticator.key_id == 1)
assert(bytes_hex(p.authenticator.dgst) == b'3e3db7305470eeaee1ad3462efe380c8')


= NTP Private (mode 7) - REQ_RESSUBFLAGS (1) - request
s = b'\x17\x80\x03\x12\x00\x01\x000\xc0\xa8zi\xff\xff\xff\xff\x00\x10\x00\x00\x00\x00\x00\x00"\x00\x00\x00\x00\x00\x00\x00\x00\x00\x00\x00\x00\x00\x00\x00\x00\x00\x00\x00\x00\x00\x00\x00\x00\x00\x00\x00\x00\x00\x00\x00\x00\x00\x00\x00\x00\x00\x00\x00\x00\x00\x00\x00\x00\x00\x00\x00\x00\x00\x00\x00\x00\x00\x00\x00\x00\x00\x00\x00\x00\x00\x00\x00\x00\x00\x00\x00\x00\x00\x00\x00\x00\x00\x00\x00\x00\x00\x00\x00\x00\x00\x00\x00\x00\x00\x00\x00\x00\x00\x00\x00\x00\x00\x00\x00\x00\x00\x00\x00\x00\x00\x00\x00\x00\x00\x00\x00\x00\x00\x00\x00\x00\x00\x00\x00\x00\x00\x00\x00\x00\x00\x00\x00\x00\x00\x00\x00\x00\x00\x00\x00\x00\x00\x00\x00\x00\x00\x00\x00\x00\x00\x00\x00\x00\x00\x00\x00\x00\x00\x00\x00\x00\x00\x00\x00\x00\x00\x00\x00\xdb9\xf0F\xe0C\xa9@\x00\x00\x00\x01>e\r\xdf\xdb\x1e1h\xd0\xca)L\x07k\x90\n'
p = NTP(s)
assert(isinstance(p, NTPPrivate))
assert(p.response == 0)
assert(p.more == 0)
assert(p.version == 2)
assert(p.mode == 7)
assert(p.request_code == 18)
assert(p.nb_items == 1)
assert(p.data_item_size == 48)
assert(hasattr(p, 'req_data'))
assert(isinstance(p.req_data[0], NTPConfRestrict))
assert(p.req_data[0].addr == "192.168.122.105")
assert(p.req_data[0].mask == "255.255.255.255")
assert(hasattr(p, 'authenticator'))
assert(p.authenticator.key_id == 1)
assert(bytes_hex(p.authenticator.dgst) == b'3e650ddfdb1e3168d0ca294c076b900a')


= NTP Private (mode 7) - REQ_RESET_PEER (1) - request
s = b"\x17\x80\x03\x16\x00\x01\x00\x18\xc0\xa8zf\x00\x00\x00\x00X\x88P\xb1\xff\x7f\x00\x008\x88P\xb1\xff\x7f\x00\x00\x00\x00\x00\x00\x00\x00\x00\x00\x00\x00\x00\x00\x00\x00\x00\x00\x00\x00\x00\x00\x00\x00\x00\x00\x00\x00\x00\x00\x00\x00\x00\x00\x00\x00\x00\x00\x00\x00\x00\x00\x00\x00\x00\x00\x00\x00\x00\x00\x00\x00\x00\x00\x00\x00\x00\x00\x00\x00\x00\x00\x00\x00\x00\x00\x00\x00\x00\x00\x00\x00\x00\x00\x00\x00\x00\x00\x00\x00\x00\x00\x00\x00\x00\x00\x00\x00\x00\x00\x00\x00\x00\x00\x00\x00\x00\x00\x00\x00\x00\x00\x00\x00\x00\x00\x00\x00\x00\x00\x00\x00\x00\x00\x00\x00\x00\x00\x00\x00\x00\x00\x00\x00\x00\x00\x00\x00\x00\x00\x00\x00\x00\x00\x00\x00\x00\x00\x00\x00\x00\x00\x00\x00\x00\x00\x00\x00\x00\x00\x00\x00\x00\x00\xdb9\xef!\x99\x88\xa3\xf1\x00\x00\x00\x01\xb1\xff\xe8\xefB=\xa9\x96\xdc\xe3\x13'\xb3\xfc\xc2\xf5"
p = NTP(s)
assert(isinstance(p, NTPPrivate))
assert(p.response == 0)
assert(p.more == 0)
assert(p.version == 2)
assert(p.mode == 7)
assert(p.request_code == 22)
assert(p.nb_items == 1)
assert(p.data_item_size == 24)
assert(hasattr(p, 'req_data'))
assert(isinstance(p.req_data[0], NTPConfUnpeer))
assert(p.req_data[0].peeraddr == "192.168.122.102")
assert(p.req_data[0].v6_flag == 0)


= NTP Private (mode 7) - REQ_AUTHINFO (1) - response
s = b'\x97\x00\x03\x1c\x00\x01\x00$\x00\x00\x01\xdd\x00\x00\x00\x02\x00\x00\x00\n\x00\x00\x00`\x00\x00\x00\x00\x00\x00\x00\t\x00\x00\x00/\x00\x00\x00\x00\x00\x00\x00\x01'
p = NTP(s)
assert(isinstance(p, NTPPrivate))
assert(p.response == 1)
assert(p.more == 0)
assert(p.version == 2)
assert(p.mode == 7)
assert(p.auth == 0)
assert(p.request_code == 28)
assert(p.err == 0)
assert(p.nb_items == 1)
assert(p.data_item_size == 36)
assert(hasattr(p, 'data'))
assert(isinstance(p.data[0], NTPInfoAuth))
assert(p.data[0].timereset == 477)
assert(p.data[0].numkeys == 2)
assert(p.data[0].numfreekeys == 10)
assert(p.data[0].keylookups == 96)
assert(p.data[0].keynotfound == 0)
assert(p.data[0].encryptions == 9)
assert(p.data[0].decryptions == 47)
assert(p.data[0].expired == 0)
assert(p.data[0].keyuncached == 1)


= NTP Private (mode 7) - REQ_ADD_TRAP (1) - request
s = b'\x17\x80\x03\x1e\x00\x01\x000\x00\x00\x00\x00\xc0\x00\x02\x03H\x0f\x00\x00\x00\x00\x00\x00"\x00\x00\x00\x00\x00\x00\x00\x00\x00\x00\x00\x00\x00\x00\x00\x00\x00\x00\x00\x00\x00\x00\x00\x00\x00\x00\x00\x00\x00\x00\x00\x00\x00\x00\x00\x00\x00\x00\x00\x00\x00\x00\x00\x00\x00\x00\x00\x00\x00\x00\x00\x00\x00\x00\x00\x00\x00\x00\x00\x00\x00\x00\x00\x00\x00\x00\x00\x00\x00\x00\x00\x00\x00\x00\x00\x00\x00\x00\x00\x00\x00\x00\x00\x00\x00\x00\x00\x00\x00\x00\x00\x00\x00\x00\x00\x00\x00\x00\x00\x00\x00\x00\x00\x00\x00\x00\x00\x00\x00\x00\x00\x00\x00\x00\x00\x00\x00\x00\x00\x00\x00\x00\x00\x00\x00\x00\x00\x00\x00\x00\x00\x00\x00\x00\x00\x00\x00\x00\x00\x00\x00\x00\x00\x00\x00\x00\x00\x00\x00\x00\x00\x00\x00\x00\x00\x00\x00\x00\x00\xdb9\xedB\xdd\xda\x7f\x97\x00\x00\x00\x01b$\xb8IM.\xa61\xd0\x85I\x8f\xa7\'\x89\x92'
p = NTP(s)
assert(isinstance(p, NTPPrivate))
assert(p.response == 0)
assert(p.more == 0)
assert(p.version == 2)
assert(p.mode == 7)
assert(p.auth == 1)
assert(p.request_code == 30)
assert(p.err == 0)
assert(p.nb_items == 1)
assert(hasattr(p, 'req_data'))
assert(isinstance(p.req_data[0], NTPConfTrap))
assert(p.req_data[0].trap_address == '192.0.2.3')
assert(hasattr(p, 'authenticator'))
assert(p.authenticator.key_id == 1)
assert(bytes_hex(p.authenticator.dgst) == b'6224b8494d2ea631d085498fa7278992')


= NTP Private (mode 7) - REQ_ADD_TRAP (2) - response
s = b'\x97\x00\x03\x1e\x00\x00\x00\x00\x00\x00\x00\x00\x00\x00\x00\x00\x00\x00'
p = NTP(s)
assert(isinstance(p, NTPPrivate))
assert(p.response == 1)
assert(p.more == 0)
assert(p.version == 2)
assert(p.mode == 7)
assert(p.auth == 0)
assert(p.request_code == 30)
assert(p.err == 0)
assert(p.nb_items == 0)
assert(p.data_item_size == 0)


= NTP Private (mode 7) - REQ_CLR_TRAP (1) - request
s = b'\x17\x80\x03\x1f\x00\x01\x000\x00\x00\x00\x00\xc0\x00\x02\x03H\x0f\x00\x00\x00\x00\x00\x00"\x00\x00\x00\x00\x00\x00\x00\x00\x00\x00\x00\x00\x00\x00\x00\x00\x00\x00\x00\x00\x00\x00\x00\x00\x00\x00\x00\x00\x00\x00\x00\x00\x00\x00\x00\x00\x00\x00\x00\x00\x00\x00\x00\x00\x00\x00\x00\x00\x00\x00\x00\x00\x00\x00\x00\x00\x00\x00\x00\x00\x00\x00\x00\x00\x00\x00\x00\x00\x00\x00\x00\x00\x00\x00\x00\x00\x00\x00\x00\x00\x00\x00\x00\x00\x00\x00\x00\x00\x00\x00\x00\x00\x00\x00\x00\x00\x00\x00\x00\x00\x00\x00\x00\x00\x00\x00\x00\x00\x00\x00\x00\x00\x00\x00\x00\x00\x00\x00\x00\x00\x00\x00\x00\x00\x00\x00\x00\x00\x00\x00\x00\x00\x00\x00\x00\x00\x00\x00\x00\x00\x00\x00\x00\x00\x00\x00\x00\x00\x00\x00\x00\x00\x00\x00\x00\x00\x00\x00\x00\xdb9\xedb\xb3\x18\x1c\x00\x00\x00\x00\x01\xa5_V\x9e\xb8qD\x92\x1b\x1c>Z\xad]*\x89'
p = NTP(s)
assert(isinstance(p, NTPPrivate))
assert(p.response == 0)
assert(p.more == 0)
assert(p.version == 2)
assert(p.mode == 7)
assert(p.auth == 1)
assert(p.request_code == 31)
assert(p.err == 0)
assert(p.nb_items == 1)
assert(hasattr(p, 'req_data'))
assert(isinstance(p.req_data[0], NTPConfTrap))
assert(p.req_data[0].trap_address == '192.0.2.3')
assert(hasattr(p, 'authenticator'))
assert(p.authenticator.key_id == 1)
assert(bytes_hex(p.authenticator.dgst) == b'a55f569eb87144921b1c3e5aad5d2a89')


= NTP Private (mode 7) - REQ_CLR_TRAP (2) - response
s = b'\x97\x00\x03\x1f\x00\x00\x00\x00\x00\x00\x00\x00\x00\x00\x00\x00\x00\x00'
p = NTP(s)
assert(isinstance(p, NTPPrivate))
assert(p.response == 1)
assert(p.more == 0)
assert(p.version == 2)
assert(p.mode == 7)
assert(p.auth == 0)
assert(p.request_code == 31)
assert(p.err == 0)
assert(p.nb_items == 0)
assert(p.data_item_size == 0)


= NTP Private (mode 7) - REQ_GET_CTLSTATS - response
s = b'\x97\x00\x03"\x00\x01\x00<\x00\x00\x00\xed\x00\x00\x00\x00\x00\x00\x00\x00\x00\x00\x00\x00\x00\x00\x00\x00\x00\x00\x00\x00\x00\x00\x00\x00\x00\x00\x00\x00\x00\x00\x00\x00\x00\x00\x00\x00\x00\x00\x00\x00\x00\x00\x00\x00\x00\x00\x00\x00\x00\x00\x00\x00\x00\x00\x00\x00'
p = NTP(s)
assert(isinstance(p, NTPPrivate))
assert(p.response == 1)
assert(p.more == 0)
assert(p.version == 2)
assert(p.mode == 7)
assert(p.auth == 0)
assert(p.request_code == 34)
assert(p.nb_items == 1)
assert(p.data_item_size == 60)
assert(type(p.data[0]) == NTPInfoControl)
assert(p.data[0].ctltimereset == 237)


= NTP Private (mode 7) - REQ_GET_KERNEL (1) - request
s = b'\x17\x00\x03&\x00\x00\x00\x00\x00\x00\x00\x00\x00\x00\x00\x00\x00\x00\x00\x00\x00\x00\x00\x00\x00\x00\x00\x00\x00\x00\x00\x00\x00\x00\x00\x00\x00\x00\x00\x00\x00\x00\x00\x00\x00\x00\x00\x00\x00\x00\x00\x00\x00\x00\x00\x00\x00\x00\x00\x00\x00\x00\x00\x00\x00\x00\x00\x00\x00\x00\x00\x00\x00\x00\x00\x00\x00\x00\x00\x00\x00\x00\x00\x00\x00\x00\x00\x00\x00\x00\x00\x00\x00\x00\x00\x00\x00\x00\x00\x00\x00\x00\x00\x00\x00\x00\x00\x00\x00\x00\x00\x00\x00\x00\x00\x00\x00\x00\x00\x00\x00\x00\x00\x00\x00\x00\x00\x00\x00\x00\x00\x00\x00\x00\x00\x00\x00\x00\x00\x00\x00\x00\x00\x00\x00\x00\x00\x00\x00\x00\x00\x00\x00\x00\x00\x00\x00\x00\x00\x00\x00\x00\x00\x00\x00\x00\x00\x00\x00\x00\x00\x00\x00\x00\x00\x00\x00\x00\x00\x00\x00\x00\x00\x00\x00\x00\x00\x00\x00\x00\x00\x00'
p = NTP(s)
assert(isinstance(p, NTPPrivate))
assert(p.response == 0)
assert(p.more == 0)
assert(p.version == 2)
assert(p.mode == 7)
assert(p.auth == 0)
assert(p.request_code == 38)
assert(p.nb_items == 0)
assert(p.data_item_size == 0)


= NTP Private (mode 7) - REQ_GET_KERNEL (2) - response
s = b'\x97\x00\x03&\x00\x01\x00<\x00\x00\x00\x00\x00\x00\x00\x00\x00\xf4$\x00\x00\xf4$\x00 A\x00\x00\x00\x00\x00\x03\x00\x00\x00\x01\x01\xf4\x00\x00\x00\x00\x00\x00\x00\x00\x00\x00\x00\x00\x00\x00\x00\x00\x00\x00\x00\x00\x00\x00\x00\x00\x00\x00\x00\x00\x00\x00'
p = NTP(s)
assert(isinstance(p, NTPPrivate))
assert(p.response == 1)
assert(p.more == 0)
assert(p.version == 2)
assert(p.mode == 7)
assert(p.auth == 0)
assert(p.request_code == 38)
assert(p.nb_items == 1)
assert(p.data_item_size == 60)
assert(isinstance(p.data[0], NTPInfoKernel))
assert(p.data[0].maxerror == 16000000)
assert(p.data[0].esterror == 16000000)
assert(p.data[0].status == 8257)
assert(p.data[0].constant == 3)
assert(p.data[0].precision == 1)
assert(p.data[0].tolerance == 32768000)



= NTP Private (mode 7) - REQ_MON_GETLIST_1 (1) - request
s = b'\x17\x00\x03*\x00\x00\x00\x00\x00\x00\x00\x00\x00\x00\x00\x00\x00\x00\x00\x00\x00\x00\x00\x00\x00\x00\x00\x00\x00\x00\x00\x00\x00\x00\x00\x00\x00\x00\x00\x00\x00\x00\x00\x00\x00\x00\x00\x00\x00\x00\x00\x00\x00\x00\x00\x00\x00\x00\x00\x00\x00\x00\x00\x00\x00\x00\x00\x00\x00\x00\x00\x00\x00\x00\x00\x00\x00\x00\x00\x00\x00\x00\x00\x00\x00\x00\x00\x00\x00\x00\x00\x00\x00\x00\x00\x00\x00\x00\x00\x00\x00\x00\x00\x00\x00\x00\x00\x00\x00\x00\x00\x00\x00\x00\x00\x00\x00\x00\x00\x00\x00\x00\x00\x00\x00\x00\x00\x00\x00\x00\x00\x00\x00\x00\x00\x00\x00\x00\x00\x00\x00\x00\x00\x00\x00\x00\x00\x00\x00\x00\x00\x00\x00\x00\x00\x00\x00\x00\x00\x00\x00\x00\x00\x00\x00\x00\x00\x00\x00\x00\x00\x00\x00\x00\x00\x00\x00\x00\x00\x00\x00\x00\x00\x00\x00\x00\x00\x00\x00\x00\x00\x00'
p = NTP(s)
assert(isinstance(p, NTPPrivate))
assert(p.response == 0)
assert(p.more == 0)
assert(p.version == 2)
assert(p.mode == 7)
assert(p.request_code == 42)
assert(p.nb_items == 0)
assert(p.data_item_size == 0)


= NTP Private (mode 7) - REQ_MON_GETLIST_1 (2) - response
s = b'\xd7\x00\x03*\x00\x06\x00H\x00\x00\x00;\x00\x00\x00;\x00\x00\x01\xd0\x00\x00\x00\x01\x94mw\xe9\xc0\xa8zg\x00\x00\x00\x01\x00{\x03\x04\x00\x00\x00\x00\x00\x00\x00\x00\x00\x00\x00\x00\x00\x00\x00\x00\x00\x00\x00\x00\x00\x00\x00\x00\x00\x00\x00\x00\x00\x00\x00\x00\x00\x00\x00\x00\x00\x00\x00\x00\x00\x00\x00;\x00\x00\x00;\x00\x00\x01\xd0\x00\x00\x00\x01\x13\xb6\xa9J\xc0\xa8zg\x00\x00\x00\x01\x00{\x03\x04\x00\x00\x00\x00\x00\x00\x00\x00\x00\x00\x00\x00\x00\x00\x00\x00\x00\x00\x00\x00\x00\x00\x00\x00\x00\x00\x00\x00\x00\x00\x00\x00\x00\x00\x00\x00\x00\x00\x00\x00\x00\x00\x00;\x00\x00\x00;\x00\x00\x01\xd0\x00\x00\x00\x01\xbb]\x81\xea\xc0\xa8zg\x00\x00\x00\x01\x00{\x03\x04\x00\x00\x00\x00\x00\x00\x00\x00\x00\x00\x00\x00\x00\x00\x00\x00\x00\x00\x00\x00\x00\x00\x00\x00\x00\x00\x00\x00\x00\x00\x00\x00\x00\x00\x00\x00\x00\x00\x00\x00\x00\x00\x00;\x00\x00\x00;\x00\x00\x01\xd0\x00\x00\x00\x01\xfc\xbf\xd5a\xc0\xa8zg\x00\x00\x00\x01\x00{\x03\x04\x00\x00\x00\x00\x00\x00\x00\x00\x00\x00\x00\x00\x00\x00\x00\x00\x00\x00\x00\x00\x00\x00\x00\x00\x00\x00\x00\x00\x00\x00\x00\x00\x00\x00\x00\x00\x00\x00\x00\x00\x00\x00\x00;\x00\x00\x00;\x00\x00\x01\xd0\x00\x00\x00\x01\xbe\x10x\xa8\xc0\xa8zg\x00\x00\x00\x01\x00{\x03\x04\x00\x00\x00\x00\x00\x00\x00\x00\x00\x00\x00\x00\x00\x00\x00\x00\x00\x00\x00\x00\x00\x00\x00\x00\x00\x00\x00\x00\x00\x00\x00\x00\x00\x00\x00\x00\x00\x00\x00\x00\x00\x00\x00;\x00\x00\x00;\x00\x00\x01\xd0\x00\x00\x00\x01\xde[ng\xc0\xa8zg\x00\x00\x00\x01\x00{\x03\x04\x00\x00\x00\x00\x00\x00\x00\x00\x00\x00\x00\x00\x00\x00\x00\x00\x00\x00\x00\x00\x00\x00\x00\x00\x00\x00\x00\x00\x00\x00\x00\x00\x00\x00\x00\x00\x00\x00\x00\x00'
p = NTP(s)
assert(isinstance(p, NTPPrivate))
assert(p.response == 1)
assert(p.more == 1)
assert(p.version == 2)
assert(p.mode == 7)
assert(p.request_code == 42)
assert(p.nb_items == 6)
assert(p.data_item_size == 72)


= NTP Private (mode 7) - REQ_IF_STATS (1) - request
s = b'\x17\x80\x03,\x00\x00\x00\x00\x00\x00\x00\x00\x00\x00\x00\x00\x00\x00\x00\x00\x00\x00\x00\x00\x00\x00\x00\x00\x00\x00\x00\x00\x00\x00\x00\x00\x00\x00\x00\x00\x00\x00\x00\x00\x00\x00\x00\x00\x00\x00\x00\x00\x00\x00\x00\x00\x00\x00\x00\x00\x00\x00\x00\x00\x00\x00\x00\x00\x00\x00\x00\x00\x00\x00\x00\x00\x00\x00\x00\x00\x00\x00\x00\x00\x00\x00\x00\x00\x00\x00\x00\x00\x00\x00\x00\x00\x00\x00\x00\x00\x00\x00\x00\x00\x00\x00\x00\x00\x00\x00\x00\x00\x00\x00\x00\x00\x00\x00\x00\x00\x00\x00\x00\x00\x00\x00\x00\x00\x00\x00\x00\x00\x00\x00\x00\x00\x00\x00\x00\x00\x00\x00\x00\x00\x00\x00\x00\x00\x00\x00\x00\x00\x00\x00\x00\x00\x00\x00\x00\x00\x00\x00\x00\x00\x00\x00\x00\x00\x00\x00\x00\x00\x00\x00\x00\x00\x00\x00\x00\x00\x00\x00\x00\x00\xdb9\xeb\xdd\x8cH\xefe\x00\x00\x00\x01\x8b\xfb\x90u\xa8ad\xe8\x87\xca\xbf\x96\xd2\x9d\xddI'
p = NTP(s)
assert(isinstance(p, NTPPrivate))
assert(p.response == 0)
assert(p.more == 0)
assert(p.version == 2)
assert(p.mode == 7)
assert(p.auth == 1)
assert(p.request_code == 44)
assert(p.nb_items == 0)
assert(p.data_item_size == 0)
assert(hasattr(p, 'authenticator'))
assert(p.authenticator.key_id == 1)
assert(bytes_hex(p.authenticator.dgst) == b'8bfb9075a86164e887cabf96d29ddd49')


= NTP Private (mode 7) - REQ_IF_STATS (2) - response
s = b"\xd7\x00\x03,\x00\x03\x00\x88\x00\x00\x00\x00\x00\x00\x00\x00\x00\x00\x00\x00\x00\x00\x00\x01\x00\x00\x00\x00\x00\x00\x00\x00\x00\x00\x00\x00\x00\x00\x00\x00\xff\xff\xff\xff\xff\xff\xff\xff\xff\xff\xff\xff\xff\xff\xff\xff\x00\x00\x00\x01lo\x00\x00\x00\x00\x00\x00\x00\x00\x00\x00\x00\x00\x00\x00\x00\x00\x00\x00\x00\x00\x00\x00\x00\x00\x00\x00\x00\x00\x00\x00\x00\x00\x00\x05\x00\x00\x00\x00\x00\x00\x00\x00\x00\x00\x00\x00\x00\x00\x00\x00\x00\x00\x00\x00\x00\x00\x00.\x00\x00\x00\x01\x00\x00\x00\x01\x00\x00\x00\x07\x00\x00\x00\x00\x00\n\x00\x01\x00\x00\x00\x00\xfe\x80\x00\x00\x00\x00\x00\x00\n\x00'\xff\xfe\xe3\x81r\x00\x00\x00\x00\x00\x00\x00\x00\x00\x00\x00\x00\x00\x00\x00\x00\xff\xff\xff\xff\xff\xff\xff\xff\x00\x00\x00\x00\x00\x00\x00\x00\x00\x00\x00\x01eth0\x00\x00\x00\x00\x00\x00\x00\x00\x00\x00\x00\x00\x00\x00\x00\x00\x00\x00\x00\x00\x00\x00\x00\x00\x00\x00\x00\x00\x00\x00\x00\x11\x00\x00\x00\x00\x00\x00\x00\x00\x00\x00\x00\x00\x00\x00\x00\x00\x00\x00\x00\x00\x00\x00\x00.\x00\x00\x00\x02\x00\x00\x00\x02\x00\x00\x00\x06\x00\x00\x00\x00\x00\n\x00\x01\x00\x00\x00\x00\xfe\x80\x00\x00\x00\x00\x00\x00\n\x00'\xff\xfe\xa0\x1d\xd0\x00\x00\x00\x00\x00\x00\x00\x00\x00\x00\x00\x00\x00\x00\x00\x00\xff\xff\xff\xff\xff\xff\xff\xff\x00\x00\x00\x00\x00\x00\x00\x00\x00\x00\x00\x01eth1\x00\x00\x00\x00\x00\x00\x00\x00\x00\x00\x00\x00\x00\x00\x00\x00\x00\x00\x00\x00\x00\x00\x00\x00\x00\x00\x00\x00\x00\x00\x00\x11\x00\x00\x00\x00\x00\x00\x00\x00\x00\x00\x00\x00\x00\x00\x00\x00\x00\x00\x00\x00\x00\x00\x00.\x00\x00\x00\x03\x00\x00\x00\x03\x00\x00\x00\x05\x00\x00\x00\x00\x00\n\x00\x01\x00\x00\x00\x00"
p = NTP(s)
assert(isinstance(p, NTPPrivate))
assert(p.response == 1)
assert(p.more == 1)
assert(p.version == 2)
assert(p.mode == 7)
assert(p.auth == 0)
assert(p.request_code == 44)
assert(p.err == 0)
assert(p.nb_items == 3)
assert(p.data_item_size == 136)
assert(isinstance(p.data[0], NTPInfoIfStatsIPv6))
assert(p.data[0].unaddr == "::1")
assert(p.data[0].unmask == "ffff:ffff:ffff:ffff:ffff:ffff:ffff:ffff")
assert(p.data[0].ifname.startswith(b"lo"))


= NTP Private (mode 7) - REQ_IF_STATS (3) - response
s = b'\xd7\x01\x03,\x00\x03\x00\x88\xc0\xa8ze\x00\x00\x00\x00\x00\x00\x00\x00\x00\x00\x00\x00\xc0\xa8z\xff\x00\x00\x00\x00\x00\x00\x00\x00\x00\x00\x00\x00\xff\xff\xff\x00\x00\x00\x00\x00\x00\x00\x00\x00\x00\x00\x00\x00\x00\x00\x00\x00eth1\x00\x00\x00\x00\x00\x00\x00\x00\x00\x00\x00\x00\x00\x00\x00\x00\x00\x00\x00\x00\x00\x00\x00\x00\x00\x00\x00\x00\x00\x00\x00\x19\x00\x00\x00\x00\x00\x00\x00\x00\x00\x00\x00\x07\x00\x00\x00\x11\x00\x00\x00\x00\x00\x00\x00.\x00\x00\x00\x00\x00\x00\x00\x00\x00\x00\x00\x04\x00\x00\x00\x02\x00\x02\x00\x01\x00\x00\x00\x00\n\x00\x02\x0f\x00\x00\x00\x00\x00\x00\x00\x00\x00\x00\x00\x00\n\x00\x02\xff\x00\x00\x00\x00\x00\x00\x00\x00\x00\x00\x00\x00\xff\xff\xff\x00\x00\x00\x00\x00\x00\x00\x00\x00\x00\x00\x00\x00\x00\x00\x00\x00eth0\x00\x00\x00\x00\x00\x00\x00\x00\x00\x00\x00\x00\x00\x00\x00\x00\x00\x00\x00\x00\x00\x00\x00\x00\x00\x00\x00\x00\x00\x00\x00\x19\x00\x00\x00\x00\x00\x00\x00\x00\x00\x00\x00\x00\x00\x00\x00\x00\x00\x00\x00\x00\x00\x00\x00.\x00\x00\x00\x00\x00\x00\x00\x00\x00\x00\x00\x03\x00\x00\x00\x00\x00\x02\x00\x01\x00\x00\x00\x00\x7f\x00\x00\x01\x00\x00\x00\x00\x00\x00\x00\x00\x00\x00\x00\x00\x00\x00\x00\x00\x00\x00\x00\x00\x00\x00\x00\x00\x00\x00\x00\x00\xff\x00\x00\x00\x00\x00\x00\x00\x00\x00\x00\x00\x00\x00\x00\x00\x00\x00\x00\x00lo\x00\x00\x00\x00\x00\x00\x00\x00\x00\x00\x00\x00\x00\x00\x00\x00\x00\x00\x00\x00\x00\x00\x00\x00\x00\x00\x00\x00\x00\x00\x00\x00\x00\x05\x00\x00\x00\x00\x00\x00\x00\x00\x00\x00\x00\x00\x00\x00\x00\x00\x00\x00\x00\x00\x00\x00\x00.\x00\x00\x00\x00\x00\x00\x00\x00\x00\x00\x00\x02\x00\x00\x00\x00\x00\x02\x00\x01\x00\x00\x00\x00'
p = NTP(s)
assert(isinstance(p, NTPPrivate))
assert(p.response == 1)
assert(p.more == 1)
assert(p.version == 2)
assert(p.mode == 7)
assert(p.auth == 0)
assert(p.request_code == 44)
assert(p.err == 0)
assert(p.nb_items == 3)
assert(p.data_item_size == 136)
assert(isinstance(p.data[0], NTPInfoIfStatsIPv4))
assert(p.data[0].unaddr == "192.168.122.101")
assert(p.data[0].unmask == "255.255.255.0")
assert(p.data[0].ifname.startswith(b"eth1"))


= NTP Private (mode 7) - REQ_IF_RELOAD (1) - request
s = b'\x17\x80\x03-\x00\x00\x00\x00\x00\x00\x00\x00\x00\x00\x00\x00\x00\x00\x00\x00\x00\x00\x00\x00\x00\x00\x00\x00\x00\x00\x00\x00\x00\x00\x00\x00\x00\x00\x00\x00\x00\x00\x00\x00\x00\x00\x00\x00\x00\x00\x00\x00\x00\x00\x00\x00\x00\x00\x00\x00\x00\x00\x00\x00\x00\x00\x00\x00\x00\x00\x00\x00\x00\x00\x00\x00\x00\x00\x00\x00\x00\x00\x00\x00\x00\x00\x00\x00\x00\x00\x00\x00\x00\x00\x00\x00\x00\x00\x00\x00\x00\x00\x00\x00\x00\x00\x00\x00\x00\x00\x00\x00\x00\x00\x00\x00\x00\x00\x00\x00\x00\x00\x00\x00\x00\x00\x00\x00\x00\x00\x00\x00\x00\x00\x00\x00\x00\x00\x00\x00\x00\x00\x00\x00\x00\x00\x00\x00\x00\x00\x00\x00\x00\x00\x00\x00\x00\x00\x00\x00\x00\x00\x00\x00\x00\x00\x00\x00\x00\x00\x00\x00\x00\x00\x00\x00\x00\x00\x00\x00\x00\x00\x00\x00\xdb9\xed\xa3\xdc\x7f\xc6\x11\x00\x00\x00\x01\xfb>\x96*\xe7O\xf7\x8feh\xd4\x07L\xc0\x08\xcb'
p = NTP(s)
assert(isinstance(p, NTPPrivate))
assert(p.response == 0)
assert(p.more == 0)
assert(p.version == 2)
assert(p.mode == 7)
assert(p.auth == 1)
assert(p.request_code == 45)
assert(p.nb_items == 0)
assert(p.data_item_size == 0)
assert(hasattr(p, 'authenticator'))
assert(p.authenticator.key_id == 1)
assert(bytes_hex(p.authenticator.dgst) == b'fb3e962ae74ff78f6568d4074cc008cb')


= NTP Private (mode 7) - REQ_IF_RELOAD (2) - response
s = b'\xd7\x00\x03-\x00\x03\x00\x88\x7f\x00\x00\x01\x00\x00\x00\x00\x00\x00\x00\x00\x00\x00\x00\x00\x00\x00\x00\x00\x00\x00\x00\x00\x00\x00\x00\x00\x00\x00\x00\x00\xff\x00\x00\x00\x00\x00\x00\x00\x00\x00\x00\x00\x00\x00\x00\x00\x00\x00\x00\x00lo\x00\x00\x00\x00\x00\x00\x00\x00\x00\x00\x00\x00\x00\x00\x00\x00\x00\x00\x00\x00\x00\x00\x00\x00\x00\x00\x00\x00\x00\x00\x00\x00\x00\x05\x00\x00\x00\x00\x00\x00\x00\x00\x00\x00\x00\x00\x00\x00\x00\x00\x00\x00\x00\x00\x00\x00\x01\xf4\x00\x00\x00\x00\x00\x00\x00\x00\x00\x00\x00\x02\x00\x00\x00\x00\x00\x02\x00\x01\x00\x00\x00\x00\n\x00\x02\x0f\x00\x00\x00\x00\x00\x00\x00\x00\x00\x00\x00\x00\n\x00\x02\xff\x00\x00\x00\x00\x00\x00\x00\x00\x00\x00\x00\x00\xff\xff\xff\x00\x00\x00\x00\x00\x00\x00\x00\x00\x00\x00\x00\x00\x00\x00\x00\x00eth0\x00\x00\x00\x00\x00\x00\x00\x00\x00\x00\x00\x00\x00\x00\x00\x00\x00\x00\x00\x00\x00\x00\x00\x00\x00\x00\x00\x00\x00\x00\x00\x19\x00\x00\x00\x00\x00\x00\x00\x00\x00\x00\x00\x00\x00\x00\x00\x13\x00\x00\x00\x00\x00\x00\x01\xf4\x00\x00\x00\x00\x00\x00\x00\x00\x00\x00\x00\x03\x00\x00\x00\x05\x00\x02\x00\x01\x00\x00\x00\x00\xc0\xa8ze\x00\x00\x00\x00\x00\x00\x00\x00\x00\x00\x00\x00\xc0\xa8z\xff\x00\x00\x00\x00\x00\x00\x00\x00\x00\x00\x00\x00\xff\xff\xff\x00\x00\x00\x00\x00\x00\x00\x00\x00\x00\x00\x00\x00\x00\x00\x00\x00eth1\x00\x00\x00\x00\x00\x00\x00\x00\x00\x00\x00\x00\x00\x00\x00\x00\x00\x00\x00\x00\x00\x00\x00\x00\x00\x00\x00\x00\x00\x00\x00\x19\x00\x00\x00\x00\x00\x00\x00\x00\x00\x00\x00=\x00\x00\x00}\x00\x00\x00\x00\x00\x00\x01\xf4\x00\x00\x00\x00\x00\x00\x00\x00\x00\x00\x00\x04\x00\x00\x00\t\x00\x02\x00\x01\x00\x00\x00\x00'
p = NTP(s)
assert(isinstance(p, NTPPrivate))
assert(p.response == 1)
assert(p.more == 1)
assert(p.version == 2)
assert(p.mode == 7)
assert(p.auth == 0)
assert(p.request_code == 45)
assert(p.err == 0)
assert(p.nb_items == 3)
assert(p.data_item_size == 136)
assert(isinstance(p.data[0], NTPInfoIfStatsIPv4))
assert(p.data[0].unaddr == "127.0.0.1")
assert(p.data[0].unmask == "255.0.0.0")
assert(p.data[0].ifname.startswith(b"lo"))


############
############
+ VXLAN layer

= Build a VXLAN packet with VNI of 42
bytes(UDP(sport=1024, dport=4789, len=None, chksum=None)/VXLAN(flags=0x08, vni=42)) == b'\x04\x00\x12\xb5\x00\x10\x00\x00\x08\x00\x00\x00\x00\x00\x2a\x00'

= Verify VXLAN Ethernet Binding
bytes(VXLAN(vni=23)/Ether(dst="11:11:11:11:11:11", src="11:11:11:11:11:11", type=0x800)) == b'\x0c\x00\x00\x03\x00\x00\x17\x00\x11\x11\x11\x11\x11\x11\x11\x11\x11\x11\x11\x11\x08\x00'

= Verify UDP dport overloading
p = Ether(dst="11:11:11:11:11:11", src="22:22:22:22:22:22")
p /= IP(src="1.1.1.1", dst="2.2.2.2") / UDP(sport=1111)
p /= VXLAN(flags=0x8, vni=42) / Ether() / IP()
p = Ether(bytes(p))
assert(p[UDP].dport == 8472)
assert(p[Ether:2].type == 0x800)

= Build a VXLAN packet with next protocol field
p = Ether(dst="11:11:11:11:11:11", src="22:22:22:22:22:22")
p /= IP(src="1.1.1.1", dst="2.2.2.2") / UDP(sport=1111)
p /= VXLAN(flags=0xC, vni=42, NextProtocol=3) / Ether() / IP()
p = Ether(bytes(p))
assert(p[UDP].dport == 8472)
assert(p[VXLAN].reserved0 == 0x0)
assert(p[VXLAN].NextProtocol == 3)
assert(p[Ether:2].type == 0x800)

= Build a VXLAN packet with no group policy ID
p = Ether(dst="11:11:11:11:11:11", src="22:22:22:22:22:22")
p /= IP(src="1.1.1.1", dst="2.2.2.2") / UDP(sport=1111)
p /= VXLAN(flags=0x8, vni=42) / Ether() / IP()
p = Ether(bytes(p))
assert(p[VXLAN].reserved1 == 0x0)
assert(p[VXLAN].gpid is None)
assert(p[Ether:2].type == 0x800)

= Build a VXLAN packet with group policy ID = 42
p = Ether(dst="11:11:11:11:11:11", src="22:22:22:22:22:22")
p /= IP(src="1.1.1.1", dst="2.2.2.2") / UDP(sport=1111)
p /= VXLAN(flags=0x88, gpid=42, vni=42) / Ether() / IP()
p = Ether(bytes(p))
assert(p[VXLAN].gpid == 42)
assert(p[VXLAN].reserved1 is None)
assert(p[Ether:2].type == 0x800)


############
############
+ Tests of SSLStreamContext

= Test with recv() calls that return exact packet-length strings
~ sslstreamsocket

import socket
class MockSocket(object):
    def __init__(self):
        self.l = [ b'\x00\x00\x00\x01', b'\x00\x00\x00\x02', b'\x00\x00\x00\x03' ]
    def recv(self, x):
        if len(self.l) == 0:
            raise socket.error(100, 'EOF')
        return self.l.pop(0)

class TestPacket(Packet):
    name = 'TestPacket'
    fields_desc = [
        IntField('data', 0)
    ]
    def guess_payload_class(self, p):
        return conf.padding_layer

s = MockSocket()
ss = SSLStreamSocket(s, basecls=TestPacket)

p = ss.recv()
assert(p.data == 1)
p = ss.recv()
assert(p.data == 2)
p = ss.recv()
assert(p.data == 3)
try:
    ss.recv()
    ret = False
except socket.error:
    ret = True

assert(ret)

= Test with recv() calls that return twice as much data as the exact packet-length
~ sslstreamsocket

import socket
class MockSocket(object):
    def __init__(self):
        self.l = [ b'\x00\x00\x00\x01\x00\x00\x00\x02', b'\x00\x00\x00\x03\x00\x00\x00\x04' ]
    def recv(self, x):
        if len(self.l) == 0:
            raise socket.error(100, 'EOF')
        return self.l.pop(0)

class TestPacket(Packet):
    name = 'TestPacket'
    fields_desc = [
        IntField('data', 0)
    ]
    def guess_payload_class(self, p):
        return conf.padding_layer

s = MockSocket()
ss = SSLStreamSocket(s, basecls=TestPacket)

p = ss.recv()
assert(p.data == 1)
p = ss.recv()
assert(p.data == 2)
p = ss.recv()
assert(p.data == 3)
p = ss.recv()
assert(p.data == 4)
try:
    ss.recv()
    ret = False
except socket.error:
    ret = True

assert(ret)

= Test with recv() calls that return not enough data
~ sslstreamsocket

import socket
class MockSocket(object):
    def __init__(self):
        self.l = [ b'\x00\x00', b'\x00\x01', b'\x00\x00\x00', b'\x02', b'\x00\x00', b'\x00', b'\x03' ]
    def recv(self, x):
        if len(self.l) == 0:
            raise socket.error(100, 'EOF')
        return self.l.pop(0)

class TestPacket(Packet):
    name = 'TestPacket'
    fields_desc = [
        IntField('data', 0)
    ]
    def guess_payload_class(self, p):
        return conf.padding_layer

s = MockSocket()
ss = SSLStreamSocket(s, basecls=TestPacket)

try:
    p = ss.recv()
    ret = False
except:
    ret = True

assert(ret)
p = ss.recv()
assert(p.data == 1)
try:
    p = ss.recv()
    ret = False
except:
    ret = True

assert(ret)
p = ss.recv()
assert(p.data == 2)
try:
    p = ss.recv()
    ret = False
except:
    ret = True

assert(ret)
try:
    p = ss.recv()
    ret = False
except:
    ret = True

assert(ret)
p = ss.recv()
assert(p.data == 3)


############
############
+ Test correct conversion from binary to string of IPv6 addresses

= IPv6 bin to string conversion
from scapy.pton_ntop import _inet6_ntop, inet_ntop
import socket
for binfrm, address in [
        (b'\x00' * 16, '::'),
        (b'\x11\x11\x22\x22\x33\x33\x44\x44\x55\x55\x66\x66\x77\x77\x88\x88',
         '1111:2222:3333:4444:5555:6666:7777:8888'),
        (b'\x11\x11\x22\x22\x33\x33\x44\x44\x55\x55\x00\x00\x00\x00\x00\x00',
         '1111:2222:3333:4444:5555::'),
        (b'\x00\x00\x00\x00\x00\x00\x44\x44\x55\x55\x66\x66\x77\x77\x88\x88',
         '::4444:5555:6666:7777:8888'),
        (b'\x00\x00\x00\x00\x33\x33\x44\x44\x00\x00\x00\x00\x00\x00\x88\x88',
         '0:0:3333:4444::8888'),
        (b'\x00\x01\x00\x00\x00\x00\x00\x00\x00\x00\x00\x00\x00\x00\x00\x00',
         '1::'),
        (b'\x00\x00\x00\x00\x00\x00\x00\x00\x00\x00\x00\x00\x00\x00\x00\x01',
         '::1'),
        (b'\x11\x11\x00\x00\x00\x00\x44\x44\x00\x00\x00\x00\x77\x77\x88\x88',
         '1111::4444:0:0:7777:8888'),
        (b'\x10\x00\x02\x00\x00\x30\x00\x04\x00\x05\x00\x60\x07\x00\x80\x00',
         '1000:200:30:4:5:60:700:8000'),
]:
    addr1 = inet_ntop(socket.AF_INET6, binfrm)
    addr2 = _inet6_ntop(binfrm)
    assert address == addr1 == addr2

= IPv6 bin to string conversion - Zero-block of length 1
binfrm = b'\x11\x11\x22\x22\x33\x33\x44\x44\x55\x55\x66\x66\x00\x00\x88\x88'
addr1, addr2 = inet_ntop(socket.AF_INET6, binfrm), _inet6_ntop(binfrm)
# On Mac OS socket.inet_ntop is not fully compliant with RFC 5952 and
# shortens the single zero block to '::'. This is a valid IPv6 address
# representation anyway.
assert(addr1 in ['1111:2222:3333:4444:5555:6666:0:8888',
                 '1111:2222:3333:4444:5555:6666::8888'])
assert(addr2 == '1111:2222:3333:4444:5555:6666:0:8888')

= IPv6 bin to string conversion - Illegal sizes
for binfrm in [b"\x00" * 15, b"\x00" * 17]:
    rc = None
    try:
        inet_ntop(socket.AF_INET6, binfrm)
    except Exception as exc1:
        rc = exc1
        pass
    assert rc != None
    try:
        _inet6_ntop(binfrm)
    except Exception as exc2:
        rc = isinstance(exc2, type(rc))
        pass
    assert rc


############
############
+ VRRP tests

= VRRP - build
s = bytes(IP()/VRRP())
s == b'E\x00\x00$\x00\x01\x00\x00@p|g\x7f\x00\x00\x01\x7f\x00\x00\x01!\x01d\x00\x00\x01z\xfd\x00\x00\x00\x00\x00\x00\x00\x00'

= VRRP - dissection
p = IP(s)
VRRP in p and p[VRRP].chksum == 0x7afd


############
############
+ L2TP tests

= L2TP - build
s = bytes(IP()/UDP()/L2TP())
s == b'E\x00\x00*\x00\x01\x00\x00@\x11|\xc0\x7f\x00\x00\x01\x7f\x00\x00\x01\x06\xa5\x06\xa5\x00\x16\xf4e\x00\x02\x00\x0e\x00\x00\x00\x00\x00\x00\x00\x00\x00\x00'

= L2TP - dissection
p = IP(s)
L2TP in p and p[L2TP].len == 14 and p.tunnel_id == 0 and p[UDP].chksum == 0xf465


############
############
+ HSRP tests

= HSRP - build & dissection
defaddr = conf.route.route('0.0.0.0')[1]
pkt = IP(bytes(IP()/UDP(dport=1985, sport=1985)/HSRP()/HSRPmd5()))
assert pkt[IP].dst == "224.0.0.2" and pkt[UDP].sport == pkt[UDP].dport == 1985
assert pkt[HSRP].opcode == 0 and pkt[HSRP].state == 16
assert pkt[HSRPmd5].type == 4 and pkt[HSRPmd5].sourceip == defaddr


############
############
+ RIP tests

= RIP - build
s = bytes(IP()/UDP(sport=520)/RIP()/RIPEntry()/RIPAuth(authtype=2, password="scapy"))
s == b'E\x00\x00H\x00\x01\x00\x00@\x11|\xa2\x7f\x00\x00\x01\x7f\x00\x00\x01\x02\x08\x02\x08\x004\xae\x99\x01\x01\x00\x00\x00\x02\x00\x00\x00\x00\x00\x00\x00\x00\x00\x00\x00\x00\x00\x00\x00\x00\x00\x01\xff\xff\x00\x02scapy\x00\x00\x00\x00\x00\x00\x00\x00\x00\x00\x00'

= RIP - dissection
p = IP(s)
RIPEntry in p and RIPAuth in p and p[RIPAuth].password.startswith(b"scapy")


############
############
+ Radius tests

= Radius - build
s = bytes(IP()/UDP(sport=1812)/Radius(authenticator="scapy")/RadiusAttribute(value="scapy"))
s == b'E\x00\x007\x00\x01\x00\x00@\x11|\xb3\x7f\x00\x00\x01\x7f\x00\x00\x01\x07\x14\x07\x15\x00#U\xb2\x01\x00\x00\x1bscapy\x00\x00\x00\x00\x00\x00\x00\x00\x00\x00\x00\x01\x07scapy'

= Radius - dissection
p = IP(s)
Radius in p and len(p[Radius].attributes) == 1 and p[Radius].attributes[0].value == b"scapy"


############
############
+ Addresses generators

= Net

n1 = Net("192.168.0.0/31")
[ip for ip in n1] == ["192.168.0.0", "192.168.0.1"]

n2 = Net("192.168.0.*")
len([ip for ip in n2]) == 256

n3 = Net("192.168.0.1-5")
len([ip for ip in n3]) == 5

(n1 == n3) == False

(n3 in n2) == True

= OID

oid = OID("1.2.3.4.5.6-8")
len([ o for o in oid ]) == 3

= Net6

n1 = Net6("2001:db8::/127")
len([ip for ip in n1]) == 2


############
############
+ IPv6 helpers

= in6_getLocalUniquePrefix()

p = in6_getLocalUniquePrefix()
len(inet_pton(socket.AF_INET6, p)) == 16 and p.startswith("fd")

= Misc addresses manipulation functions

teredoAddrExtractInfo("2001:0:0a0b:0c0d:0028:f508:f508:08f5") == ("10.11.12.13", 40, "10.247.247.10", 2807)

ip6 = IP6Field("test", None)
ip6.i2repr("", "2001:0:0a0b:0c0d:0028:f508:f508:08f5") == "2001:0:0a0b:0c0d:0028:f508:f508:08f5 [Teredo srv: 10.11.12.13 cli: 10.247.247.10:2807]"
ip6.i2repr("", "2002:0102:0304::1") == "2002:0102:0304::1 [6to4 GW: 1.2.3.4]"

in6_iseui64("fe80::bae8:58ff:fed4:e5f6") == True

in6_isanycast("2001:db8::fdff:ffff:ffff:ff80") == True

a = inet_pton(socket.AF_INET6, "2001:db8::2807")
in6_xor(a, a) == "\x00" * 16

a = inet_pton(socket.AF_INET6, "fe80::bae8:58ff:fed4:e5f6")
r = inet_ntop(socket.AF_INET6, in6_getnsma(a)) 
r == "ff02::1:ffd4:e5f6"

in6_isllsnmaddr(r) == True

in6_isdocaddr("2001:db8::2807") == True

in6_isaddrllallnodes("ff02::1") == True

in6_isaddrllallservers("ff02::2") == True

= in6_getscope()

in6_getscope("2001:db8::2807") == IPV6_ADDR_GLOBAL
in6_getscope("fec0::2807") == IPV6_ADDR_SITELOCAL
in6_getscope("fe80::2807") == IPV6_ADDR_LINKLOCAL
in6_getscope("ff02::2807") == IPV6_ADDR_LINKLOCAL
in6_getscope("ff0e::2807") == IPV6_ADDR_GLOBAL
in6_getscope("ff05::2807") == IPV6_ADDR_SITELOCAL
in6_getscope("ff01::2807") == IPV6_ADDR_LOOPBACK
in6_getscope("::1") == IPV6_ADDR_LOOPBACK

= inet_pton()

from scapy.pton_ntop import _inet6_pton, inet_pton
import socket

ip6_bad_addrs = ["fe80::2e67:ef2d:7eca::ed8a",
                 "fe80:1234:abcd::192.168.40.12:abcd",
                 "fe80:1234:abcd::192.168.40",
                 "fe80:1234:abcd::192.168.400.12",
                 "1234:5678:9abc:def0:1234:5678:9abc:def0:",
                 "1234:5678:9abc:def0:1234:5678:9abc:def0:1234"]

for ip6 in ip6_bad_addrs:
    rc = None
    try:
        res1 = inet_pton(socket.AF_INET6, ip6)
    except Exception as exc1:
        rc = exc1
        pass
    assert rc != None
    try:
        res2 = _inet6_pton(ip6)
    except Exception as exc2:
        rc = isinstance(exc2, type(rc))
        pass
    assert rc

ip6_good_addrs = [("fe80:1234:abcd::192.168.40.12",
                   b'\xfe\x80\x124\xab\xcd\x00\x00\x00\x00\x00\x00\xc0\xa8(\x0c'),
                  ("fe80:1234:abcd::fe06",
                   b'\xfe\x80\x124\xab\xcd\x00\x00\x00\x00\x00\x00\x00\x00\xfe\x06'),
                  ("fe80::2e67:ef2d:7ece:ed8a",
                   b'\xfe\x80\x00\x00\x00\x00\x00\x00.g\xef-~\xce\xed\x8a'),
                  ("::ffff",
                   b'\x00\x00\x00\x00\x00\x00\x00\x00\x00\x00\x00\x00\x00\x00\xff\xff'),
                  ("ffff::",
                   b'\xff\xff\x00\x00\x00\x00\x00\x00\x00\x00\x00\x00\x00\x00\x00\x00'),
                  ('::', b'\x00' * 16)]
for ip6, res in ip6_good_addrs:
    res1 = inet_pton(socket.AF_INET6, ip6)
    res2 = _inet6_pton(ip6)
    assert res == res1 == res2


############
############
+ Test Route class

= make_route()

r4 = Route()
tmp_route = r4.make_route(host="10.12.13.14")
(tmp_route[0], tmp_route[1], tmp_route[2]) == (168561934, 4294967295, '0.0.0.0')

tmp_route = r4.make_route(net="10.12.13.0/24")
(tmp_route[0], tmp_route[1], tmp_route[2]) == (168561920, 4294967040, '0.0.0.0')

= add() & delt()

r4 = Route()
len_r4 = len(r4.routes)
r4.add(net="192.168.1.0/24", gw="1.2.3.4")
len(r4.routes) == len_r4 + 1
r4.delt(net="192.168.1.0/24", gw="1.2.3.4")
len(r4.routes) == len_r4

= ifchange()

r4.add(net="192.168.1.0/24", gw="1.2.3.4", dev=get_dummy_interface())
r4.ifchange(get_dummy_interface(), "5.6.7.8")
r4.routes[-1][-1] == "5.6.7.8"

= ifdel()

r4.ifdel(get_dummy_interface())
len(r4.routes) == len_r4

= ifadd() & get_if_bcast()

r4 = Route()
len_r4 = len(r4.routes)

r4.ifadd(get_dummy_interface(), "1.2.3.4/24")
len(r4.routes) == len_r4 +1 

r4.get_if_bcast(get_dummy_interface()) == "1.2.3.255"

r4.ifdel(get_dummy_interface())
<<<<<<< HEAD
print(len(r4.routes))
print(len_r4)
=======
>>>>>>> 535885ed
len(r4.routes) == len_r4


############
############
+ Random objects

= RandomEnumeration

re = RandomEnumeration(0, 7, seed=0x2807, forever=False)
[x for x in re] == [3, 4, 2, 5, 1, 6, 0, 7]

= RandIP6

rdn_seed(0x2807)
r6 = RandIP6()
<<<<<<< HEAD
assert bytes(r6) == b"d279:1205:e445:5a9f:db28:efc9:afd7:f594"
=======
assert(r6 == "d279:1205:e445:5a9f:db28:efc9:afd7:f594")
>>>>>>> 535885ed

rdn_seed(0x2807)
r6 = RandIP6("2001:db8::-") 
<<<<<<< HEAD
assert r6._fix() == "2001:0db8::91dc"

r6 = RandIP6("2001:db8::*")
assert r6._fix() == "2001:0db8::556b"
=======
assert(r6 == "2001:0db8::afd7")

r6 = RandIP6("2001:db8::*")
assert(r6 == "2001:0db8::398e")
>>>>>>> 535885ed

= RandMAC

rdn_seed(0x2807)
rm = RandMAC() 
<<<<<<< HEAD
assert rm == "d2:12:e4:5a:db:ef"

rm = RandMAC("00:01:02:03:04:0-7")
assert rm == "00:01:02:03:04:05"
=======
assert(rm == "d2:12:e4:5a:db:ef")

rm = RandMAC("00:01:02:03:04:0-7")
assert(rm == "00:01:02:03:04:05")
>>>>>>> 535885ed


= RandOID

rdn_seed(0x2807)
ro = RandOID()
<<<<<<< HEAD
assert ro == "7.222.44.194.276.116.320.6.84.97.31.5.25.20.13.84.104.18"

ro = RandOID("1.2.3.*")
assert ro == "1.2.3.41"
=======
assert(ro == "7.222.44.194.276.116.320.6.84.97.31.5.25.20.13.84.104.18")

ro = RandOID("1.2.3.*")
assert(ro == "1.2.3.41")
>>>>>>> 535885ed

ro = RandOID("1.2.3.0-28")
assert(ro == "1.2.3.11")

= RandRegExp

rdn_seed(0x2807)
re = RandRegExp("[g-v]* @? [0-9]{3} . (g|v)")
<<<<<<< HEAD
assert re == "vmuvr @ 906 \x9e g"
=======
re == 'vmuvr @ 906 \x9e g'
>>>>>>> 535885ed

= Corrupted(Bytes|Bits)

rdn_seed(0x2807)
cb = CorruptedBytes("ABCDE", p=0.5)
<<<<<<< HEAD
sane(bytes(cb)) == ".BCD)"

cb = CorruptedBits("ABCDE", p=0.2)
sane(bytes(cb)) == "ECk@Y"
=======
assert(sane(str(cb)) == ".BCD)")

cb = CorruptedBits("ABCDE", p=0.2)
assert(sane(str(cb)) == "ECk@Y")
>>>>>>> 535885ed

= RandEnumKeys
~ not_pypy
random.seed(0x2807)
rek = RandEnumKeys({'a': 1, 'b': 2, 'c': 3}, seed=0x2807)
assert(rek == 'b')

<<<<<<< HEAD
rdn_seed(0x2807)
=======
= RandSingNum
~ not_pypy
random.seed(0x2807)
>>>>>>> 535885ed
rs = RandSingNum(-28, 07)
assert(rs == -27)

<<<<<<< HEAD
rdn_seed(0x2807)
rss = RandSingString()
rss == "CON:"

rdn_seed(0x2807)
rek = RandEnumKeys({'a': 1, 'b': 2})
rek == 'b'
=======
= Rand*
random.seed(0x2807)
rss = RandSingString()
assert(rss == "CON:")
>>>>>>> 535885ed

rdn_seed(0x2807)
rts = RandTermString(4, "scapy")
<<<<<<< HEAD
sane(bytes(rts)) == "...[scapy"
=======
assert(sane(str(rts)) == "...[scapy")
>>>>>>> 535885ed


############
############
+ Flags

= IP flags
~ IP

pkt = IP(flags="MF")
assert pkt.flags.MF
assert not pkt.flags.DF
assert not pkt.flags.evil
assert repr(pkt.flags) == '<Flag 1 (MF)>'
pkt.flags.MF = 0
pkt.flags.DF = 1
assert not pkt.flags.MF
assert pkt.flags.DF
assert not pkt.flags.evil
assert repr(pkt.flags) == '<Flag 2 (DF)>'
pkt.flags |= 'evil+MF'
pkt.flags &= 'DF+MF'
assert pkt.flags.MF
assert pkt.flags.DF
assert not pkt.flags.evil
assert repr(pkt.flags) == '<Flag 3 (MF+DF)>'

pkt = IP(flags=3)
assert pkt.flags.MF
assert pkt.flags.DF
assert not pkt.flags.evil
assert repr(pkt.flags) == '<Flag 3 (MF+DF)>'
pkt.flags = 6
assert not pkt.flags.MF
assert pkt.flags.DF
assert pkt.flags.evil
assert repr(pkt.flags) == '<Flag 6 (DF+evil)>'

= TCP flags
~ TCP

pkt = TCP(flags="SA")
assert pkt.flags == 18
assert pkt.flags.S
assert pkt.flags.A
assert pkt.flags.SA
assert not any(getattr(pkt.flags, f) for f in 'FRPUECN')
assert repr(pkt.flags) == '<Flag 18 (SA)>'
pkt.flags.U = True
pkt.flags.S = False
assert pkt.flags.A
assert pkt.flags.U
assert pkt.flags.AU
assert not any(getattr(pkt.flags, f) for f in 'FSRPECN')
assert repr(pkt.flags) == '<Flag 48 (AU)>'
pkt.flags &= 'SFA'
pkt.flags |= 'P'
assert pkt.flags.P
assert pkt.flags.A
assert pkt.flags.PA
assert not any(getattr(pkt.flags, f) for f in 'FSRUECN')

pkt = TCP(flags=56)
assert all(getattr(pkt.flags, f) for f in 'PAU')
assert pkt.flags.PAU
assert not any(getattr(pkt.flags, f) for f in 'FSRECN')
assert repr(pkt.flags) == '<Flag 56 (PAU)>'
pkt.flags = 50
assert all(getattr(pkt.flags, f) for f in 'SAU')
assert pkt.flags.SAU
assert not any(getattr(pkt.flags, f) for f in 'FRPECN')
assert repr(pkt.flags) == '<Flag 50 (SAU)>'

= Flag values mutation with .raw_packet_cache
~ IP TCP

pkt = IP(bytes(IP(flags="MF")/TCP(flags="SA")))
assert pkt.raw_packet_cache is not None
assert pkt[TCP].raw_packet_cache is not None
assert pkt.flags.MF
assert not pkt.flags.DF
assert not pkt.flags.evil
assert repr(pkt.flags) == '<Flag 1 (MF)>'
assert pkt[TCP].flags.S
assert pkt[TCP].flags.A
assert pkt[TCP].flags.SA
assert not any(getattr(pkt[TCP].flags, f) for f in 'FRPUECN')
assert repr(pkt[TCP].flags) == '<Flag 18 (SA)>'
pkt.flags.MF = 0
pkt.flags.DF = 1
pkt[TCP].flags.U = True
pkt[TCP].flags.S = False
pkt = IP(bytes(pkt))
assert not pkt.flags.MF
assert pkt.flags.DF
assert not pkt.flags.evil
assert repr(pkt.flags) == '<Flag 2 (DF)>'
assert pkt[TCP].flags.A
assert pkt[TCP].flags.U
assert pkt[TCP].flags.AU
assert not any(getattr(pkt[TCP].flags, f) for f in 'FSRPECN')
assert repr(pkt[TCP].flags) == '<Flag 48 (AU)>'

= Operations on flag values
~ TCP

p1, p2 = TCP(flags="SU"), TCP(flags="AU")
assert (p1.flags & p2.flags).U
assert not any(getattr(p1.flags & p2.flags, f) for f in 'FSRPAECN')
assert all(getattr(p1.flags | p2.flags, f) for f in 'SAU')
assert (p1.flags | p2.flags).SAU
assert not any(getattr(p1.flags | p2.flags, f) for f in 'FRPECN')

assert TCP(flags="SA").flags & TCP(flags="S").flags == TCP(flags="S").flags
assert TCP(flags="SA").flags | TCP(flags="S").flags == TCP(flags="SA").flags

= Using tuples and lists as flag values
~ IP TCP

plist = PacketList(list(IP()/TCP(flags=(0, 2**9 - 1))))
assert [p[TCP].flags for p in plist] == [i for i in range(0,512)]

plist = PacketList(list(IP()/TCP(flags=["S", "SA", "A"])))
assert [p[TCP].flags for p in plist] == [2, 18, 16]


############
############
+ SCTP

= SCTP - Chunk Init - build
s = bytes(IP()/SCTP()/SCTPChunkInit(params=[SCTPChunkParamIPv4Addr()]))
s == b'E\x00\x00<\x00\x01\x00\x00@\x84|;\x7f\x00\x00\x01\x7f\x00\x00\x01\x00\x00\x00\x00\x00\x00\x00\x00@,\x0b_\x01\x00\x00\x1c\x00\x00\x00\x00\x00\x00\x00\x00\x00\x00\x00\x00\x00\x00\x00\x00\x00\x05\x00\x08\x7f\x00\x00\x01'

= SCTP - Chunk Init - dissection
p = IP(s)
SCTPChunkParamIPv4Addr in p and p[SCTP].chksum == 0x402c0b5f and p[SCTPChunkParamIPv4Addr].addr == "127.0.0.1"

= SCTP - SCTPChunkSACK - build
s = bytes(IP()/SCTP()/SCTPChunkSACK(gap_ack_list=["7:28"]))
s == b'E\x00\x004\x00\x01\x00\x00@\x84|C\x7f\x00\x00\x01\x7f\x00\x00\x01\x00\x00\x00\x00\x00\x00\x00\x00;\x01\xd4\x04\x03\x00\x00\x14\x00\x00\x00\x00\x00\x00\x00\x00\x00\x01\x00\x00\x00\x07\x00\x1c'

= SCTP - SCTPChunkSACK - dissection
p = IP(s)
SCTPChunkSACK in p and p[SCTP].chksum == 0x3b01d404 and p[SCTPChunkSACK].gap_ack_list[0] == "7:28"

= SCTP - answers
(IP()/SCTP()).answers(IP()/SCTP()) == True


############
############
+ DHCP

= BOOTP - misc
assert BOOTP().answers(BOOTP())

rdn_seed(0x2807)
bytes(RandDHCPOptions()) == "[('WWW_server', '90.219.239.175')]"

value = ("hostname", "scapy")
dof = DHCPOptionsField("options", value)
dof.i2repr("", value) == '[hostname scapy]'
dof.i2m("", value) == b'\x0cscapy'


= DHCP - build
s = bytes(IP()/UDP()/BOOTP(chaddr=b"00:01:02:03:04:05")/DHCP(options=[("message-type","discover"),"end"]))
s == b'E\x00\x01\x10\x00\x01\x00\x00@\x11{\xda\x7f\x00\x00\x01\x7f\x00\x00\x01\x00C\x00D\x00\xfcf\xea\x01\x01\x06\x00\x00\x00\x00\x00\x00\x00\x00\x00\x00\x00\x00\x00\x00\x00\x00\x00\x00\x00\x00\x00\x00\x00\x00\x0000:01:02:03:04:0\x00\x00\x00\x00\x00\x00\x00\x00\x00\x00\x00\x00\x00\x00\x00\x00\x00\x00\x00\x00\x00\x00\x00\x00\x00\x00\x00\x00\x00\x00\x00\x00\x00\x00\x00\x00\x00\x00\x00\x00\x00\x00\x00\x00\x00\x00\x00\x00\x00\x00\x00\x00\x00\x00\x00\x00\x00\x00\x00\x00\x00\x00\x00\x00\x00\x00\x00\x00\x00\x00\x00\x00\x00\x00\x00\x00\x00\x00\x00\x00\x00\x00\x00\x00\x00\x00\x00\x00\x00\x00\x00\x00\x00\x00\x00\x00\x00\x00\x00\x00\x00\x00\x00\x00\x00\x00\x00\x00\x00\x00\x00\x00\x00\x00\x00\x00\x00\x00\x00\x00\x00\x00\x00\x00\x00\x00\x00\x00\x00\x00\x00\x00\x00\x00\x00\x00\x00\x00\x00\x00\x00\x00\x00\x00\x00\x00\x00\x00\x00\x00\x00\x00\x00\x00\x00\x00\x00\x00\x00\x00\x00\x00\x00\x00\x00\x00\x00\x00\x00\x00\x00\x00\x00\x00\x00\x00\x00\x00\x00\x00\x00\x00\x00\x00\x00\x00\x00\x00\x00\x00\x00\x00c\x82Sc5\x01\x01\xff'

= DHCP - dissection
p = IP(s)
DHCP in p and p[DHCP].options[0] == ('message-type', 1)


############
############
+ 802.11

= 802.11 - misc
PrismHeader().answers(PrismHeader()) == True

dpl = Dot11PacketList([Dot11()/LLC()/SNAP()/IP()/UDP()])
len(dpl) == 1

dpl_ether = dpl.toEthernet()
len(dpl_ether) == 1 and Ether in dpl_ether[0]

= Dot11 - build
s = bytes(Dot11())
s == b'\x00\x00\x00\x00\x00\x00\x00\x00\x00\x00\x00\x00\x00\x00\x00\x00\x00\x00\x00\x00\x00\x00\x00\x00'

= Dot11 - dissection
p = Dot11(s)
Dot11 in p and p.addr3 == "00:00:00:00:00:00"
p.mysummary() == '802.11 Management 0 00:00:00:00:00:00 > 00:00:00:00:00:00'

= Dot11QoS - build
s = bytes(Dot11(type=2, subtype=8)/Dot11QoS())
s == b'\x88\x00\x00\x00\x00\x00\x00\x00\x00\x00\x00\x00\x00\x00\x00\x00\x00\x00\x00\x00\x00\x00\x00\x00\x00\x00'

= Dot11QoS - dissection
p = Dot11(s)
Dot11QoS in p

= Dot11 - answers
query = Dot11(type=0, subtype=0)
Dot11(type=0, subtype=1).answers(query) == True

= Dot11 - misc
Dot11Elt(info="scapy").summary() == "SSID='scapy'"


############
############
+ ASN.1

= MIB

import tempfile
fd, fname = tempfile.mkstemp()
os.write(fd, b"-- MIB test\nscapy       OBJECT IDENTIFIER ::= {test 2807}\n")
os.close(fd)

load_mib(fname)
assert(len([k for k in conf.mib.iterkeys() if "scapy" in k]) == 1)

assert(len([oid for oid in conf.mib]) > 100)

assert(conf.mib._my_find("MIB", "keyUsage"))

assert(len(conf.mib._find("MIB", "keyUsage")))

assert(len(conf.mib._recurs_find_all((), "MIB", "keyUsage")))

= BER tests

BER_id_enc(42) == '*'
BER_id_enc(2807) == b'\xbfw'

b = BERcodec_IPADDRESS()
r1 = b.enc("8.8.8.8")
r1 == b'@\x04\x08\x08\x08\x08'

r2 = b.dec(r1)[0]
r2.val == '8.8.8.8'

############
############
+ inet.py

= IPv4 - ICMPTimeStampField
test = ICMPTimeStampField("test", None)
value = test.any2i("", "07:28:28.07")
value == 26908070
test.i2repr("", value) == '7:28:28.70'

= IPv4 - UDP null checksum
IP(bytes(IP()/UDP()/Raw(b"\xff\xff\x01\x6a")))[UDP].chksum == 0xFFFF

= IPv4 - (IP|UDP|TCP|ICMP)Error
query = IP(dst="192.168.0.1", src="192.168.0.254", ttl=1)/UDP()/DNS()
answer = IP(dst="192.168.0.254", src="192.168.0.2", ttl=1)/ICMP()/IPerror(dst="192.168.0.1", src="192.168.0.254", ttl=0)/UDPerror()/DNS()

query = IP(dst="192.168.0.1", src="192.168.0.254", ttl=1)/UDP()/DNS()
answer = IP(dst="192.168.0.254", src="192.168.0.2")/ICMP(type=11)/IPerror(dst="192.168.0.1", src="192.168.0.254", ttl=0)/UDPerror()/DNS()
assert(answer.answers(query) == True)

query = IP(dst="192.168.0.1", src="192.168.0.254", ttl=1)/TCP()
answer = IP(dst="192.168.0.254", src="192.168.0.2")/ICMP(type=11)/IPerror(dst="192.168.0.1", src="192.168.0.254", ttl=0)/TCPerror()

assert(answer.answers(query) == True)

query = IP(dst="192.168.0.1", src="192.168.0.254", ttl=1)/ICMP()/"scapy"
answer = IP(dst="192.168.0.254", src="192.168.0.2")/ICMP(type=11)/IPerror(dst="192.168.0.1", src="192.168.0.254", ttl=0)/ICMPerror()/"scapy"
assert(answer.answers(query) == True)

= IPv4 - utilities
<<<<<<< HEAD
l = overlap_frag(IP(dst="1.2.3.4")/ICMP()/(b"AB"*8), ICMP()/(b"CD"*8))
assert len(l) == 6
[len(bytes(p[IP].payload)) for p in l] == [8, 8, 8, 8, 8, 8]
[(p.frag, p.flags.MF) for p in [IP(bytes(p)) for p in l]] == [(0, True), (1, True), (2, True), (0, True), (1, True), (2, False)]
=======
l = overlap_frag(IP(dst="1.2.3.4")/ICMP()/("AB"*8), ICMP()/("CD"*8))
assert(len(l) == 6)
assert([len(str(p[IP].payload)) for p in l] == [8, 8, 8, 8, 8, 8])
assert([(p.frag, p.flags.MF) for p in [IP(str(p)) for p in l]] == [(0, True), (1, True), (2, True), (0, True), (1, True), (2, False)])
>>>>>>> 535885ed

= IPv4 - traceroute utilities
ip_ttl = [("192.168.0.%d" % i, i) for i in range(1, 10)]

tr_packets = [ (IP(dst="192.168.0.1", src="192.168.0.254", ttl=ttl)/TCP(options=[("Timestamp", "00:00:%.2d.00" % ttl)])/"scapy",
                IP(dst="192.168.0.254", src=ip)/ICMP(type=11)/IPerror(dst="192.168.0.1", src="192.168.0.254", ttl=0)/TCPerror()/"scapy")
               for (ip, ttl) in ip_ttl ]

tr = TracerouteResult(tr_packets)
assert(tr.get_trace() == {'192.168.0.1': {1: ('192.168.0.1', False), 2: ('192.168.0.2', False), 3: ('192.168.0.3', False), 4: ('192.168.0.4', False), 5: ('192.168.0.5', False), 6: ('192.168.0.6', False), 7: ('192.168.0.7', False), 8: ('192.168.0.8', False), 9: ('192.168.0.9', False)}})

result_show = ""
def test_show():
    def write(s):
        global result_show
        result_show += s
    mock_stdout = mock.Mock()
    mock_stdout.write = write
    saved_stdout = sys.stdout
    sys.stdout = mock_stdout
    tr = TracerouteResult(tr_packets)
    tr.show()
    sys.stdout = saved_stdout
    expected = "  192.168.0.1:tcp80  \n"
    expected += "1 192.168.0.1     11 \n"
    expected += "2 192.168.0.2     11 \n"
    expected += "3 192.168.0.3     11 \n"
    expected += "4 192.168.0.4     11 \n"
    expected += "5 192.168.0.5     11 \n"
    expected += "6 192.168.0.6     11 \n"
    expected += "7 192.168.0.7     11 \n"
    expected += "8 192.168.0.8     11 \n"
    expected += "9 192.168.0.9     11 \n"
    index_result = result_show.index("1")
    index_expected = expected.index("1")
    assert(result_show[index_result:] == expected[index_expected:])

test_show()

import mock
result_summary = ""
def test_summary():
    def write_summary(s):
        global result_summary
        result_summary += s
    mock_stdout = mock.Mock()
    mock_stdout.write = write_summary
    bck_stdout = sys.stdout
    sys.stdout = mock_stdout
    tr = TracerouteResult(tr_packets)
    tr.summary()
    sys.stdout = bck_stdout
    assert(len(result_summary.split('\n')) == 10)
    assert("IP / TCP 192.168.0.254:ftp_data > 192.168.0.1:http S / Raw ==> IP / ICMP 192.168.0.9 > 192.168.0.254 time-exceeded ttl-zero-during-transit / IPerror / TCPerror / Raw" in result_summary) 

test_summary()

@mock.patch("scapy.layers.inet.plt")
def test_timeskew_graph(mock_plt):
    def fake_plot(data, **kwargs):
        return data
    mock_plt.plot = fake_plot
    srl = SndRcvList([(a, a) for a in [IP(bytes(p[0])) for p in tr_packets]])
    ret = srl.timeskew_graph("192.168.0.254")
    assert(len(ret) == 9)
    assert(ret[0][1] == 0.0)

test_timeskew_graph()

tr = TracerouteResult(tr_packets)
saved_AS_resolver = conf.AS_resolver
conf.AS_resolver = None
tr.make_graph()
<<<<<<< HEAD
assert len(tr.graphdef) == 491
assert tr.graphdef.startswith("digraph trace {")
assert "\"192.168.0.9\" ->" in tr.graphdef
=======
assert(len(tr.graphdef) == 491)
tr.graphdef.startswith("digraph trace {") == True
assert(('"192.168.0.9" ->' in tr.graphdef) == True)
>>>>>>> 535885ed
conf.AS_resolver = conf.AS_resolver

pl = PacketList(list([Ether()/x for x in itertools.chain(*tr_packets)]))
srl, ul = pl.sr()
assert(len(srl) == 9 and len(ul) == 0)

conf_color_theme = conf.color_theme
conf.color_theme = BlackAndWhite()
assert(len(pl.sessions().keys()) == 10)
conf.color_theme = conf_color_theme

new_pl = pl.replace(IP.src, "192.168.0.254", "192.168.0.42")
assert("192.168.0.254" not in [p[IP].src for p in new_pl])

= IPv4 - reporting

result_IPID_count = ""
def test_IPID_count():
    def write(s):
        global result_IPID_count
        result_IPID_count += s
    mock_stdout = mock.Mock()
    mock_stdout.write = write
    saved_stdout = sys.stdout
    sys.stdout = mock_stdout
    rdn_seed(0x2807)
    IPID_count([(IP()/UDP(), IP(id=random.randint(0, 65535))/UDP()) for i in range(3)])
    sys.stdout = saved_stdout
    lines = result_IPID_count.split("\n")
<<<<<<< HEAD
    assert len(lines) == 5
    print(lines[0])
    assert lines[0] == "Probably 3 classes: [4613, 53881, 58437]"
=======
    assert(len(lines) == 5)
    assert(lines[0].endswith("Probably 3 classes: [4613, 53881, 58437]"))
>>>>>>> 535885ed

test_IPID_count()<|MERGE_RESOLUTION|>--- conflicted
+++ resolved
@@ -224,19 +224,6 @@
 assert(lhex((28,07)) == "(0x1c, 0x7)")
 assert(lhex([28,07]) == "[0x1c, 0x7]")
 
-<<<<<<< HEAD
-assert sane("A\x00\xFFB") == "A..B"
-
-assert linehexdump(Ether(src="ff:ff:ff:ff:ff:ff"), dump=True) == "FFFFFFFFFFFFFFFFFFFFFFFF9000 .............."
-
-assert chexdump(Ether(src="ff:ff:ff:ff:ff:ff"), dump=True) == "0xff, 0xff, 0xff, 0xff, 0xff, 0xff, 0xff, 0xff, 0xff, 0xff, 0xff, 0xff, 0x90, 0x00"
-
-assert hexstr("A\x00\xFFB") == "41 00 ff 42  A..B"
-
-assert fletcher16_checksum("\x28\x07") == 22319
-
-assert tex_escape("$#_") == "\\$\\#\\_"
-=======
 = Test linehexdump function
 conf_color_theme = conf.color_theme
 conf.color_theme = BlackAndWhite()
@@ -308,29 +295,14 @@
 
 = Test tex_escape function
 tex_escape("$#_") == "\\$\\#\\_"
->>>>>>> 535885ed
 
 = Test colgen function
 f = colgen(range(3))
-<<<<<<< HEAD
-assert len([next(f) for i in range(2)]) == 2
-=======
-assert(len([f.next() for i in range(2)]) == 2)
->>>>>>> 535885ed
+assert(len([next(f) for i in range(2)]) == 2)
 
 = Test incremental_label function
 f = incremental_label()
-<<<<<<< HEAD
-assert [next(f) for i in range(2)] == ["tag00000", "tag00001"]
-
-rdn_seed(0x2807)
-corrupt_bytes(b"ABCDE") == "ABCDW"
-assert sane(corrupt_bytes(b"ABCDE", n=3)) == "A.8D4"
-
-corrupt_bits(b"ABCDE") == "EBCDE"
-assert sane(corrupt_bits("ABCDE", n=3)) == "AF.EE"
-=======
-assert([f.next() for i in range(2)] == ["tag00000", "tag00001"])
+assert([next(f) for i in range(2)] == ["tag00000", "tag00001"])
 
 = Test corrupt_* functions
 import random
@@ -356,20 +328,18 @@
 ~ manufdb
 assert(MANUFDB._resolve_MAC("00:00:0F:01:02:03") == "Next:01:02:03")
 assert(MANUFDB._get_short_manuf("00:00:0F:01:02:03") == "Next")
->>>>>>> 535885ed
 
 = Test utility functions - network related
 ~ netaccess
 
 atol("www.secdev.org") == 3642339845
 
-<<<<<<< HEAD
 = Hex related
 
 assert bytes_hex(hex_bytes(b'00ffca')) == b'00ffca'
 
 assert hex_bytes(bytes_hex(b"\x00\xff\xca")) == b"\x00\xff\xca"
-=======
+
 = Test autorun functions
 
 ret = autorun_get_text_interactive_session("IP().src")
@@ -392,8 +362,6 @@
 assert(conf.verb == 42)
 conf.verb = saved_conf_verb
 
-
->>>>>>> 535885ed
 
 ############
 ############
@@ -3097,11 +3065,6 @@
 = Route6 - Route6.add & Route6.delt
 
 r6.add(dst="2001:db8:cafe:f000::/64", gw="2001:db8:cafe::1", dev="eth0")
-<<<<<<< HEAD
-assert len(r6.routes) == len_r6 + 1
-r6.delt(dst="2001:db8:cafe:f000::/64", gw="2001:db8:cafe::1")
-assert len(r6.routes) == len_r6
-=======
 assert(len(r6.routes) == len_r6 + 1)
 r6.delt(dst="2001:db8:cafe:f000::/64", gw="2001:db8:cafe::1")
 assert(len(r6.routes) == len_r6)
@@ -3109,7 +3072,6 @@
 = Route6 - Route6.ifadd & Route6.ifdel
 r6.ifadd("scapy0", "2001:bd8:cafe:1::1/64")
 r6.ifdel("scapy0")
->>>>>>> 535885ed
 
 = IPv6 - utils
 
@@ -7686,11 +7648,6 @@
 r4.get_if_bcast(get_dummy_interface()) == "1.2.3.255"
 
 r4.ifdel(get_dummy_interface())
-<<<<<<< HEAD
-print(len(r4.routes))
-print(len_r4)
-=======
->>>>>>> 535885ed
 len(r4.routes) == len_r4
 
 
@@ -7707,58 +7664,33 @@
 
 rdn_seed(0x2807)
 r6 = RandIP6()
-<<<<<<< HEAD
-assert bytes(r6) == b"d279:1205:e445:5a9f:db28:efc9:afd7:f594"
-=======
 assert(r6 == "d279:1205:e445:5a9f:db28:efc9:afd7:f594")
->>>>>>> 535885ed
 
 rdn_seed(0x2807)
 r6 = RandIP6("2001:db8::-") 
-<<<<<<< HEAD
-assert r6._fix() == "2001:0db8::91dc"
-
-r6 = RandIP6("2001:db8::*")
-assert r6._fix() == "2001:0db8::556b"
-=======
 assert(r6 == "2001:0db8::afd7")
 
 r6 = RandIP6("2001:db8::*")
 assert(r6 == "2001:0db8::398e")
->>>>>>> 535885ed
 
 = RandMAC
 
 rdn_seed(0x2807)
 rm = RandMAC() 
-<<<<<<< HEAD
-assert rm == "d2:12:e4:5a:db:ef"
-
-rm = RandMAC("00:01:02:03:04:0-7")
-assert rm == "00:01:02:03:04:05"
-=======
 assert(rm == "d2:12:e4:5a:db:ef")
 
 rm = RandMAC("00:01:02:03:04:0-7")
 assert(rm == "00:01:02:03:04:05")
->>>>>>> 535885ed
 
 
 = RandOID
 
 rdn_seed(0x2807)
 ro = RandOID()
-<<<<<<< HEAD
-assert ro == "7.222.44.194.276.116.320.6.84.97.31.5.25.20.13.84.104.18"
-
-ro = RandOID("1.2.3.*")
-assert ro == "1.2.3.41"
-=======
 assert(ro == "7.222.44.194.276.116.320.6.84.97.31.5.25.20.13.84.104.18")
 
 ro = RandOID("1.2.3.*")
 assert(ro == "1.2.3.41")
->>>>>>> 535885ed
 
 ro = RandOID("1.2.3.0-28")
 assert(ro == "1.2.3.11")
@@ -7767,27 +7699,16 @@
 
 rdn_seed(0x2807)
 re = RandRegExp("[g-v]* @? [0-9]{3} . (g|v)")
-<<<<<<< HEAD
-assert re == "vmuvr @ 906 \x9e g"
-=======
-re == 'vmuvr @ 906 \x9e g'
->>>>>>> 535885ed
+assert re == 'vmuvr @ 906 \x9e g'
 
 = Corrupted(Bytes|Bits)
 
 rdn_seed(0x2807)
 cb = CorruptedBytes("ABCDE", p=0.5)
-<<<<<<< HEAD
-sane(bytes(cb)) == ".BCD)"
+assert(sane(bytes(cb)) == ".BCD)")
 
 cb = CorruptedBits("ABCDE", p=0.2)
-sane(bytes(cb)) == "ECk@Y"
-=======
-assert(sane(str(cb)) == ".BCD)")
-
-cb = CorruptedBits("ABCDE", p=0.2)
-assert(sane(str(cb)) == "ECk@Y")
->>>>>>> 535885ed
+assert(sane(bytes(cb)) == "ECk@Y")
 
 = RandEnumKeys
 ~ not_pypy
@@ -7795,38 +7716,20 @@
 rek = RandEnumKeys({'a': 1, 'b': 2, 'c': 3}, seed=0x2807)
 assert(rek == 'b')
 
-<<<<<<< HEAD
-rdn_seed(0x2807)
-=======
 = RandSingNum
 ~ not_pypy
-random.seed(0x2807)
->>>>>>> 535885ed
+rdn_seed(0x2807)
 rs = RandSingNum(-28, 07)
 assert(rs == -27)
 
-<<<<<<< HEAD
+= Rand*
 rdn_seed(0x2807)
 rss = RandSingString()
-rss == "CON:"
-
-rdn_seed(0x2807)
-rek = RandEnumKeys({'a': 1, 'b': 2})
-rek == 'b'
-=======
-= Rand*
-random.seed(0x2807)
-rss = RandSingString()
 assert(rss == "CON:")
->>>>>>> 535885ed
 
 rdn_seed(0x2807)
 rts = RandTermString(4, "scapy")
-<<<<<<< HEAD
-sane(bytes(rts)) == "...[scapy"
-=======
-assert(sane(str(rts)) == "...[scapy")
->>>>>>> 535885ed
+assert(sane(bytes(rts)) == "...[scapy")
 
 
 ############
@@ -8105,17 +8008,10 @@
 assert(answer.answers(query) == True)
 
 = IPv4 - utilities
-<<<<<<< HEAD
 l = overlap_frag(IP(dst="1.2.3.4")/ICMP()/(b"AB"*8), ICMP()/(b"CD"*8))
-assert len(l) == 6
-[len(bytes(p[IP].payload)) for p in l] == [8, 8, 8, 8, 8, 8]
-[(p.frag, p.flags.MF) for p in [IP(bytes(p)) for p in l]] == [(0, True), (1, True), (2, True), (0, True), (1, True), (2, False)]
-=======
-l = overlap_frag(IP(dst="1.2.3.4")/ICMP()/("AB"*8), ICMP()/("CD"*8))
 assert(len(l) == 6)
 assert([len(str(p[IP].payload)) for p in l] == [8, 8, 8, 8, 8, 8])
 assert([(p.frag, p.flags.MF) for p in [IP(str(p)) for p in l]] == [(0, True), (1, True), (2, True), (0, True), (1, True), (2, False)])
->>>>>>> 535885ed
 
 = IPv4 - traceroute utilities
 ip_ttl = [("192.168.0.%d" % i, i) for i in range(1, 10)]
@@ -8189,15 +8085,9 @@
 saved_AS_resolver = conf.AS_resolver
 conf.AS_resolver = None
 tr.make_graph()
-<<<<<<< HEAD
-assert len(tr.graphdef) == 491
-assert tr.graphdef.startswith("digraph trace {")
-assert "\"192.168.0.9\" ->" in tr.graphdef
-=======
 assert(len(tr.graphdef) == 491)
 tr.graphdef.startswith("digraph trace {") == True
 assert(('"192.168.0.9" ->' in tr.graphdef) == True)
->>>>>>> 535885ed
 conf.AS_resolver = conf.AS_resolver
 
 pl = PacketList(list([Ether()/x for x in itertools.chain(*tr_packets)]))
@@ -8227,13 +8117,8 @@
     IPID_count([(IP()/UDP(), IP(id=random.randint(0, 65535))/UDP()) for i in range(3)])
     sys.stdout = saved_stdout
     lines = result_IPID_count.split("\n")
-<<<<<<< HEAD
-    assert len(lines) == 5
-    print(lines[0])
-    assert lines[0] == "Probably 3 classes: [4613, 53881, 58437]"
-=======
+    print(lines)
     assert(len(lines) == 5)
     assert(lines[0].endswith("Probably 3 classes: [4613, 53881, 58437]"))
->>>>>>> 535885ed
 
 test_IPID_count()